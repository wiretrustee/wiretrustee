package iface

import (
	"fmt"
	"net"
	"sync"
	"time"

	log "github.com/sirupsen/logrus"
	"golang.zx2c4.com/wireguard/wgctrl/wgtypes"

	"github.com/netbirdio/netbird/iface/bind"
)

const (
	DefaultMTU    = 1280
	DefaultWgPort = 51820
)

// WGIface represents a interface instance
type WGIface struct {
	tun           wgTunDevice
	userspaceBind bool
	mu            sync.Mutex

	configurer wgConfigurer
	filter     PacketFilter
}

// IsUserspaceBind indicates whether this interfaces is userspace with bind.ICEBind
func (w *WGIface) IsUserspaceBind() bool {
	return w.userspaceBind
}

// Name returns the interface name
func (w *WGIface) Name() string {
	return w.tun.DeviceName()
}

// Address returns the interface address
func (w *WGIface) Address() WGAddress {
	return w.tun.WgAddress()
}

<<<<<<< HEAD
// Address6 returns the IPv6 interface address
func (w *WGIface) Address6() *WGAddress {
	return w.tun.WgAddress6()
}

// Configure configures a Wireguard interface
=======
// Up configures a Wireguard interface
>>>>>>> 6a2a97f0
// The interface must exist before calling this method (e.g. call interface.Create() before)
func (w *WGIface) Up() (*bind.UniversalUDPMuxDefault, error) {
	w.mu.Lock()
	defer w.mu.Unlock()

	return w.tun.Up()
}

// UpdateAddr updates address of the interface
func (w *WGIface) UpdateAddr(newAddr string) error {
	w.mu.Lock()
	defer w.mu.Unlock()

	addr, err := parseWGAddress(newAddr)
	if err != nil {
		return err
	}

	return w.tun.UpdateAddr(addr)
}

// UpdateAddr6 updates the IPv6 address of the interface
func (w *WGIface) UpdateAddr6(newAddr6 string) error {
	w.mu.Lock()
	defer w.mu.Unlock()

	var addr *WGAddress
	if newAddr6 != "" {
		parsedAddr, err := parseWGAddress(newAddr6)
		if err != nil {
			return err
		}
		addr = &parsedAddr
	}

	return w.tun.UpdateAddr6(addr)
}

// UpdatePeer updates existing Wireguard Peer or creates a new one if doesn't exist
// Endpoint is optional
func (w *WGIface) UpdatePeer(peerKey string, allowedIps string, keepAlive time.Duration, endpoint *net.UDPAddr, preSharedKey *wgtypes.Key) error {
	w.mu.Lock()
	defer w.mu.Unlock()

	log.Debugf("updating interface %s peer %s, endpoint %s", w.tun.DeviceName(), peerKey, endpoint)
	return w.configurer.updatePeer(peerKey, allowedIps, keepAlive, endpoint, preSharedKey)
}

// RemovePeer removes a Wireguard Peer from the interface iface
func (w *WGIface) RemovePeer(peerKey string) error {
	w.mu.Lock()
	defer w.mu.Unlock()

	log.Debugf("Removing peer %s from interface %s ", peerKey, w.tun.DeviceName())
	return w.configurer.removePeer(peerKey)
}

// AddAllowedIP adds a prefix to the allowed IPs list of peer
func (w *WGIface) AddAllowedIP(peerKey string, allowedIP string) error {
	w.mu.Lock()
	defer w.mu.Unlock()

	log.Debugf("adding allowed IP to interface %s and peer %s: allowed IP %s ", w.tun.DeviceName(), peerKey, allowedIP)
	return w.configurer.addAllowedIP(peerKey, allowedIP)
}

// RemoveAllowedIP removes a prefix from the allowed IPs list of peer
func (w *WGIface) RemoveAllowedIP(peerKey string, allowedIP string) error {
	w.mu.Lock()
	defer w.mu.Unlock()

	log.Debugf("removing allowed IP from interface %s and peer %s: allowed IP %s ", w.tun.DeviceName(), peerKey, allowedIP)
	return w.configurer.removeAllowedIP(peerKey, allowedIP)
}

// Close closes the tunnel interface
func (w *WGIface) Close() error {
	w.mu.Lock()
	defer w.mu.Unlock()
	return w.tun.Close()
}

// SetFilter sets packet filters for the userspace implementation
func (w *WGIface) SetFilter(filter PacketFilter) error {
	w.mu.Lock()
	defer w.mu.Unlock()

	if w.tun.Wrapper() == nil {
		return fmt.Errorf("userspace packet filtering not handled on this device")
	}

	w.filter = filter
	w.filter.SetNetwork(w.tun.WgAddress().Network)

	w.tun.Wrapper().SetFilter(filter)
	return nil
}

// GetFilter returns packet filter used by interface if it uses userspace device implementation
func (w *WGIface) GetFilter() PacketFilter {
	w.mu.Lock()
	defer w.mu.Unlock()

	return w.filter
}

// GetDevice to interact with raw device (with filtering)
func (w *WGIface) GetDevice() *DeviceWrapper {
	w.mu.Lock()
	defer w.mu.Unlock()

	return w.tun.Wrapper()
}<|MERGE_RESOLUTION|>--- conflicted
+++ resolved
@@ -42,16 +42,12 @@
 	return w.tun.WgAddress()
 }
 
-<<<<<<< HEAD
 // Address6 returns the IPv6 interface address
 func (w *WGIface) Address6() *WGAddress {
 	return w.tun.WgAddress6()
 }
 
-// Configure configures a Wireguard interface
-=======
 // Up configures a Wireguard interface
->>>>>>> 6a2a97f0
 // The interface must exist before calling this method (e.g. call interface.Create() before)
 func (w *WGIface) Up() (*bind.UniversalUDPMuxDefault, error) {
 	w.mu.Lock()
