package iface

import (
	"fmt"
	"net"
	"testing"
	"time"

<<<<<<< HEAD
=======
	"github.com/pion/transport/v2/stdnet"
>>>>>>> 2eeed55c
	log "github.com/sirupsen/logrus"
	"github.com/stretchr/testify/assert"
	"golang.zx2c4.com/wireguard/wgctrl"
	"golang.zx2c4.com/wireguard/wgctrl/wgtypes"
)

// keep darwin compability
const (
	WgIntNumber = 2000
)

var (
	key        string
	peerPubKey string
)

func init() {
	log.SetLevel(log.DebugLevel)
	privateKey, _ := wgtypes.GeneratePrivateKey()
	key = privateKey.String()
	peerPrivateKey, _ := wgtypes.GeneratePrivateKey()
	peerPubKey = peerPrivateKey.PublicKey().String()
}

func TestWGIface_UpdateAddr(t *testing.T) {
	ifaceName := fmt.Sprintf("utun%d", WgIntNumber+4)
	addr := "100.64.0.1/8"
<<<<<<< HEAD
	iface, err := NewWGIFace(ifaceName, addr, DefaultMTU, nil, nil)
=======
	newNet, err := stdnet.NewNet()
	if err != nil {
		t.Fatal(err)
	}

	iface, err := NewWGIFace(ifaceName, addr, DefaultMTU, nil, newNet)
>>>>>>> 2eeed55c
	if err != nil {
		t.Fatal(err)
	}
	err = iface.Create()
	if err != nil {
		t.Fatal(err)
	}
	defer func() {
		err = iface.Close()
		if err != nil {
			t.Error(err)
		}
	}()
	port, err := getListenPortByName(ifaceName)
	if err != nil {
		t.Fatal(err)
	}
	err = iface.Configure(key, port)
	if err != nil {
		t.Fatal(err)
	}

	addrs, err := getIfaceAddrs(ifaceName)
	if err != nil {
		t.Error(err)
	}
	assert.Equal(t, addr, addrs[0].String())

	//update WireGuard address
	addr = "100.64.0.2/8"
	err = iface.UpdateAddr(addr)
	if err != nil {
		t.Fatal(err)
	}

	addrs, err = getIfaceAddrs(ifaceName)
	if err != nil {
		t.Error(err)
	}

	assert.Equal(t, addr, addrs[0].String())

}

func getIfaceAddrs(ifaceName string) ([]net.Addr, error) {
	ief, err := net.InterfaceByName(ifaceName)
	if err != nil {
		return nil, err
	}
	addrs, err := ief.Addrs()
	if err != nil {
		return nil, err
	}
	return addrs, nil
}

func Test_CreateInterface(t *testing.T) {
	ifaceName := fmt.Sprintf("utun%d", WgIntNumber+1)
	wgIP := "10.99.99.1/32"
<<<<<<< HEAD
	iface, err := NewWGIFace(ifaceName, wgIP, DefaultMTU, nil, nil)
=======
	newNet, err := stdnet.NewNet()
	if err != nil {
		t.Fatal(err)
	}
	iface, err := NewWGIFace(ifaceName, wgIP, DefaultMTU, nil, newNet)
>>>>>>> 2eeed55c
	if err != nil {
		t.Fatal(err)
	}
	err = iface.Create()
	if err != nil {
		t.Fatal(err)
	}
	defer func() {
		err = iface.Close()
		if err != nil {
			t.Error(err)
		}
	}()
	wg, err := wgctrl.New()
	if err != nil {
		t.Fatal(err)
	}
	defer func() {
		err = wg.Close()
		if err != nil {
			t.Error(err)
		}
	}()
}

func Test_Close(t *testing.T) {
	ifaceName := fmt.Sprintf("utun%d", WgIntNumber+2)
	wgIP := "10.99.99.2/32"
<<<<<<< HEAD
	iface, err := NewWGIFace(ifaceName, wgIP, DefaultMTU, nil, nil)
=======
	newNet, err := stdnet.NewNet()
	if err != nil {
		t.Fatal(err)
	}
	iface, err := NewWGIFace(ifaceName, wgIP, DefaultMTU, nil, newNet)
>>>>>>> 2eeed55c
	if err != nil {
		t.Fatal(err)
	}
	err = iface.Create()
	if err != nil {
		t.Fatal(err)
	}
	wg, err := wgctrl.New()
	if err != nil {
		t.Fatal(err)
	}
	defer func() {
		err = wg.Close()
		if err != nil {
			t.Error(err)
		}
	}()

	err = iface.Close()
	if err != nil {
		t.Fatal(err)
	}
}

func Test_ConfigureInterface(t *testing.T) {
	ifaceName := fmt.Sprintf("utun%d", WgIntNumber+3)
	wgIP := "10.99.99.5/30"
<<<<<<< HEAD
	iface, err := NewWGIFace(ifaceName, wgIP, DefaultMTU, nil, nil)
=======
	newNet, err := stdnet.NewNet()
	if err != nil {
		t.Fatal(err)
	}
	iface, err := NewWGIFace(ifaceName, wgIP, DefaultMTU, nil, newNet)
>>>>>>> 2eeed55c
	if err != nil {
		t.Fatal(err)
	}
	err = iface.Create()
	if err != nil {
		t.Fatal(err)
	}
	defer func() {
		err = iface.Close()
		if err != nil {
			t.Error(err)
		}
	}()

	port, err := getListenPortByName(ifaceName)
	if err != nil {
		t.Fatal(err)
	}
	err = iface.Configure(key, port)
	if err != nil {
		t.Fatal(err)
	}

	wg, err := wgctrl.New()
	if err != nil {
		t.Fatal(err)
	}
	defer func() {
		err = wg.Close()
		if err != nil {
			t.Error(err)
		}
	}()

	wgDevice, err := wg.Device(ifaceName)
	if err != nil {
		t.Fatal(err)
	}
	if wgDevice.PrivateKey.String() != key {
		t.Fatalf("Private keys don't match after configure: %s != %s", key, wgDevice.PrivateKey.String())
	}
}

func Test_UpdatePeer(t *testing.T) {
	ifaceName := fmt.Sprintf("utun%d", WgIntNumber+4)
	wgIP := "10.99.99.9/30"
<<<<<<< HEAD
	iface, err := NewWGIFace(ifaceName, wgIP, DefaultMTU, nil, nil)
=======
	newNet, err := stdnet.NewNet()
	if err != nil {
		t.Fatal(err)
	}
	iface, err := NewWGIFace(ifaceName, wgIP, DefaultMTU, nil, newNet)
>>>>>>> 2eeed55c
	if err != nil {
		t.Fatal(err)
	}
	err = iface.Create()
	if err != nil {
		t.Fatal(err)
	}
	defer func() {
		err = iface.Close()
		if err != nil {
			t.Error(err)
		}
	}()
	port, err := getListenPortByName(ifaceName)
	if err != nil {
		t.Fatal(err)
	}
	err = iface.Configure(key, port)
	if err != nil {
		t.Fatal(err)
	}
	keepAlive := 15 * time.Second
	allowedIP := "10.99.99.10/32"
	endpoint, err := net.ResolveUDPAddr("udp", "127.0.0.1:9900")
	if err != nil {
		t.Fatal(err)
	}
	err = iface.UpdatePeer(peerPubKey, allowedIP, keepAlive, endpoint, nil)
	if err != nil {
		t.Fatal(err)
	}
	peer, err := iface.configurer.getPeer(ifaceName, peerPubKey)
	if err != nil {
		t.Fatal(err)
	}
	if peer.PersistentKeepaliveInterval != keepAlive {
		t.Fatal("configured peer with mismatched keepalive interval value")
	}

	if peer.Endpoint.String() != endpoint.String() {
		t.Fatal("configured peer with mismatched endpoint")
	}

	var foundAllowedIP bool
	for _, aip := range peer.AllowedIPs {
		if aip.String() == allowedIP {
			foundAllowedIP = true
			break
		}
	}
	if !foundAllowedIP {
		t.Fatal("configured peer with mismatched Allowed IPs")
	}
}

func Test_RemovePeer(t *testing.T) {
	ifaceName := fmt.Sprintf("utun%d", WgIntNumber+4)
	wgIP := "10.99.99.13/30"
<<<<<<< HEAD
	iface, err := NewWGIFace(ifaceName, wgIP, DefaultMTU, nil, nil)
=======
	newNet, err := stdnet.NewNet()
	if err != nil {
		t.Fatal(err)
	}
	iface, err := NewWGIFace(ifaceName, wgIP, DefaultMTU, nil, newNet)
>>>>>>> 2eeed55c
	if err != nil {
		t.Fatal(err)
	}
	err = iface.Create()
	if err != nil {
		t.Fatal(err)
	}
	defer func() {
		err = iface.Close()
		if err != nil {
			t.Error(err)
		}
	}()
	port, err := getListenPortByName(ifaceName)
	if err != nil {
		t.Fatal(err)
	}
	err = iface.Configure(key, port)
	if err != nil {
		t.Fatal(err)
	}
	keepAlive := 15 * time.Second
	allowedIP := "10.99.99.14/32"

	err = iface.UpdatePeer(peerPubKey, allowedIP, keepAlive, nil, nil)
	if err != nil {
		t.Fatal(err)
	}
	err = iface.RemovePeer(peerPubKey)
	if err != nil {
		t.Fatal(err)
	}
	_, err = iface.configurer.getPeer(ifaceName, peerPubKey)
	if err.Error() != "peer not found" {
		t.Fatal(err)
	}
}

func Test_ConnectPeers(t *testing.T) {
	peer1ifaceName := fmt.Sprintf("utun%d", WgIntNumber+400)
	peer1wgIP := "10.99.99.17/30"
	peer1Key, _ := wgtypes.GeneratePrivateKey()

	peer2ifaceName := "utun500"
	peer2wgIP := "10.99.99.18/30"
	peer2Key, _ := wgtypes.GeneratePrivateKey()

	keepAlive := 1 * time.Second
<<<<<<< HEAD

	iface1, err := NewWGIFace(peer1ifaceName, peer1wgIP, DefaultMTU, nil, nil)
=======
	newNet, err := stdnet.NewNet()
	if err != nil {
		t.Fatal(err)
	}
	iface1, err := NewWGIFace(peer1ifaceName, peer1wgIP, DefaultMTU, nil, newNet)
>>>>>>> 2eeed55c
	if err != nil {
		t.Fatal(err)
	}
	err = iface1.Create()
	if err != nil {
		t.Fatal(err)
	}
	peer1Port, err := getListenPortByName(peer1ifaceName)
	if err != nil {
		t.Fatal(err)
	}
	peer1endpoint, err := net.ResolveUDPAddr("udp", fmt.Sprintf("127.0.0.1:%d", peer1Port))
	if err != nil {
		t.Fatal(err)
	}

<<<<<<< HEAD
	iface2, err := NewWGIFace(peer2ifaceName, peer2wgIP, DefaultMTU, nil, nil)
=======
	newNet, err = stdnet.NewNet()
	if err != nil {
		t.Fatal(err)
	}
	iface2, err := NewWGIFace(peer2ifaceName, peer2wgIP, DefaultMTU, nil, newNet)
>>>>>>> 2eeed55c
	if err != nil {
		t.Fatal(err)
	}
	err = iface2.Create()
	if err != nil {
		t.Fatal(err)
	}
	peer2Port, err := getListenPortByName(peer2ifaceName)
	if err != nil {
		t.Fatal(err)
	}
	peer2endpoint, err := net.ResolveUDPAddr("udp", fmt.Sprintf("127.0.0.1:%d", peer2Port))
	if err != nil {
		t.Fatal(err)
	}
	defer func() {
		err = iface1.Close()
		if err != nil {
			t.Error(err)
		}
		err = iface2.Close()
		if err != nil {
			t.Error(err)
		}
	}()

	err = iface1.Configure(peer1Key.String(), peer1Port)
	if err != nil {
		t.Fatal(err)
	}
	err = iface2.Configure(peer2Key.String(), peer2Port)
	if err != nil {
		t.Fatal(err)
	}

	err = iface1.UpdatePeer(peer2Key.PublicKey().String(), peer2wgIP, keepAlive, peer2endpoint, nil)
	if err != nil {
		t.Fatal(err)
	}
	err = iface2.UpdatePeer(peer1Key.PublicKey().String(), peer1wgIP, keepAlive, peer1endpoint, nil)
	if err != nil {
		t.Fatal(err)
	}
	// todo: investigate why in some tests execution we need 30s
	timeout := 30 * time.Second
	timeoutChannel := time.After(timeout)
	for {
		select {
		case <-timeoutChannel:
			t.Fatalf("waiting for peer handshake timeout after %s", timeout.String())
		default:
		}
		peer, gpErr := iface1.configurer.getPeer(peer1ifaceName, peer2Key.PublicKey().String())
		if gpErr != nil {
			t.Fatal(gpErr)
		}
		if !peer.LastHandshakeTime.IsZero() {
			t.Log("peers successfully handshake")
			break
		}
	}

}

func getListenPortByName(name string) (int, error) {
	wg, err := wgctrl.New()
	if err != nil {
		return 0, err
	}
	defer wg.Close()

	d, err := wg.Device(name)
	if err != nil {
		return 0, err
	}

	return d.ListenPort, nil
}<|MERGE_RESOLUTION|>--- conflicted
+++ resolved
@@ -6,10 +6,7 @@
 	"testing"
 	"time"
 
-<<<<<<< HEAD
-=======
 	"github.com/pion/transport/v2/stdnet"
->>>>>>> 2eeed55c
 	log "github.com/sirupsen/logrus"
 	"github.com/stretchr/testify/assert"
 	"golang.zx2c4.com/wireguard/wgctrl"
@@ -37,16 +34,12 @@
 func TestWGIface_UpdateAddr(t *testing.T) {
 	ifaceName := fmt.Sprintf("utun%d", WgIntNumber+4)
 	addr := "100.64.0.1/8"
-<<<<<<< HEAD
-	iface, err := NewWGIFace(ifaceName, addr, DefaultMTU, nil, nil)
-=======
-	newNet, err := stdnet.NewNet()
-	if err != nil {
-		t.Fatal(err)
-	}
-
-	iface, err := NewWGIFace(ifaceName, addr, DefaultMTU, nil, newNet)
->>>>>>> 2eeed55c
+	newNet, err := stdnet.NewNet()
+	if err != nil {
+		t.Fatal(err)
+	}
+
+	iface, err := NewWGIFace(ifaceName, addr, DefaultMTU, nil, nil, newNet)
 	if err != nil {
 		t.Fatal(err)
 	}
@@ -106,15 +99,11 @@
 func Test_CreateInterface(t *testing.T) {
 	ifaceName := fmt.Sprintf("utun%d", WgIntNumber+1)
 	wgIP := "10.99.99.1/32"
-<<<<<<< HEAD
-	iface, err := NewWGIFace(ifaceName, wgIP, DefaultMTU, nil, nil)
-=======
-	newNet, err := stdnet.NewNet()
-	if err != nil {
-		t.Fatal(err)
-	}
-	iface, err := NewWGIFace(ifaceName, wgIP, DefaultMTU, nil, newNet)
->>>>>>> 2eeed55c
+	newNet, err := stdnet.NewNet()
+	if err != nil {
+		t.Fatal(err)
+	}
+	iface, err := NewWGIFace(ifaceName, wgIP, DefaultMTU, nil, nil, newNet)
 	if err != nil {
 		t.Fatal(err)
 	}
@@ -143,15 +132,11 @@
 func Test_Close(t *testing.T) {
 	ifaceName := fmt.Sprintf("utun%d", WgIntNumber+2)
 	wgIP := "10.99.99.2/32"
-<<<<<<< HEAD
-	iface, err := NewWGIFace(ifaceName, wgIP, DefaultMTU, nil, nil)
-=======
-	newNet, err := stdnet.NewNet()
-	if err != nil {
-		t.Fatal(err)
-	}
-	iface, err := NewWGIFace(ifaceName, wgIP, DefaultMTU, nil, newNet)
->>>>>>> 2eeed55c
+	newNet, err := stdnet.NewNet()
+	if err != nil {
+		t.Fatal(err)
+	}
+	iface, err := NewWGIFace(ifaceName, wgIP, DefaultMTU, nil, nil, newNet)
 	if err != nil {
 		t.Fatal(err)
 	}
@@ -179,15 +164,11 @@
 func Test_ConfigureInterface(t *testing.T) {
 	ifaceName := fmt.Sprintf("utun%d", WgIntNumber+3)
 	wgIP := "10.99.99.5/30"
-<<<<<<< HEAD
-	iface, err := NewWGIFace(ifaceName, wgIP, DefaultMTU, nil, nil)
-=======
-	newNet, err := stdnet.NewNet()
-	if err != nil {
-		t.Fatal(err)
-	}
-	iface, err := NewWGIFace(ifaceName, wgIP, DefaultMTU, nil, newNet)
->>>>>>> 2eeed55c
+	newNet, err := stdnet.NewNet()
+	if err != nil {
+		t.Fatal(err)
+	}
+	iface, err := NewWGIFace(ifaceName, wgIP, DefaultMTU, nil, nil, newNet)
 	if err != nil {
 		t.Fatal(err)
 	}
@@ -234,15 +215,11 @@
 func Test_UpdatePeer(t *testing.T) {
 	ifaceName := fmt.Sprintf("utun%d", WgIntNumber+4)
 	wgIP := "10.99.99.9/30"
-<<<<<<< HEAD
-	iface, err := NewWGIFace(ifaceName, wgIP, DefaultMTU, nil, nil)
-=======
-	newNet, err := stdnet.NewNet()
-	if err != nil {
-		t.Fatal(err)
-	}
-	iface, err := NewWGIFace(ifaceName, wgIP, DefaultMTU, nil, newNet)
->>>>>>> 2eeed55c
+	newNet, err := stdnet.NewNet()
+	if err != nil {
+		t.Fatal(err)
+	}
+	iface, err := NewWGIFace(ifaceName, wgIP, DefaultMTU, nil, nil, newNet)
 	if err != nil {
 		t.Fatal(err)
 	}
@@ -301,15 +278,11 @@
 func Test_RemovePeer(t *testing.T) {
 	ifaceName := fmt.Sprintf("utun%d", WgIntNumber+4)
 	wgIP := "10.99.99.13/30"
-<<<<<<< HEAD
-	iface, err := NewWGIFace(ifaceName, wgIP, DefaultMTU, nil, nil)
-=======
-	newNet, err := stdnet.NewNet()
-	if err != nil {
-		t.Fatal(err)
-	}
-	iface, err := NewWGIFace(ifaceName, wgIP, DefaultMTU, nil, newNet)
->>>>>>> 2eeed55c
+	newNet, err := stdnet.NewNet()
+	if err != nil {
+		t.Fatal(err)
+	}
+	iface, err := NewWGIFace(ifaceName, wgIP, DefaultMTU, nil, nil, newNet)
 	if err != nil {
 		t.Fatal(err)
 	}
@@ -358,16 +331,11 @@
 	peer2Key, _ := wgtypes.GeneratePrivateKey()
 
 	keepAlive := 1 * time.Second
-<<<<<<< HEAD
-
-	iface1, err := NewWGIFace(peer1ifaceName, peer1wgIP, DefaultMTU, nil, nil)
-=======
-	newNet, err := stdnet.NewNet()
-	if err != nil {
-		t.Fatal(err)
-	}
-	iface1, err := NewWGIFace(peer1ifaceName, peer1wgIP, DefaultMTU, nil, newNet)
->>>>>>> 2eeed55c
+	newNet, err := stdnet.NewNet()
+	if err != nil {
+		t.Fatal(err)
+	}
+	iface1, err := NewWGIFace(peer1ifaceName, peer1wgIP, DefaultMTU, nil, nil, newNet)
 	if err != nil {
 		t.Fatal(err)
 	}
@@ -384,15 +352,11 @@
 		t.Fatal(err)
 	}
 
-<<<<<<< HEAD
-	iface2, err := NewWGIFace(peer2ifaceName, peer2wgIP, DefaultMTU, nil, nil)
-=======
 	newNet, err = stdnet.NewNet()
 	if err != nil {
 		t.Fatal(err)
 	}
-	iface2, err := NewWGIFace(peer2ifaceName, peer2wgIP, DefaultMTU, nil, newNet)
->>>>>>> 2eeed55c
+	iface2, err := NewWGIFace(peer2ifaceName, peer2wgIP, DefaultMTU, nil, nil, newNet)
 	if err != nil {
 		t.Fatal(err)
 	}
