--- conflicted
+++ resolved
@@ -15,27 +15,6 @@
 )
 
 type tunDevice struct {
-<<<<<<< HEAD
-	name         string
-	address      WGAddress
-	address6     *WGAddress
-	netInterface NetInterface
-	iceBind      *bind.ICEBind
-	mtu          int
-	uapi         net.Listener
-	wrapper      *DeviceWrapper
-	close        chan struct{}
-}
-
-func newTunDevice(name string, address WGAddress, address6 *WGAddress, mtu int, transportNet transport.Net) *tunDevice {
-	return &tunDevice{
-		name:     name,
-		address:  address,
-		address6: address6,
-		mtu:      mtu,
-		iceBind:  bind.NewICEBind(transportNet),
-		close:    make(chan struct{}),
-=======
 	name    string
 	address WGAddress
 	port    int
@@ -58,7 +37,6 @@
 		key:     key,
 		mtu:     mtu,
 		iceBind: bind.NewICEBind(transportNet),
->>>>>>> 6a2a97f0
 	}
 }
 
@@ -114,23 +92,6 @@
 		return nil, err
 	}
 
-<<<<<<< HEAD
-func (c *tunDevice) UpdateAddr6(address6 *WGAddress) error {
-	c.address6 = address6
-	return c.assignAddr()
-}
-
-func (c *tunDevice) WgAddress() WGAddress {
-	return c.address
-}
-
-func (c *tunDevice) WgAddress6() *WGAddress {
-	return c.address6
-}
-
-func (c *tunDevice) DeviceName() string {
-	return c.name
-=======
 	udpMux, err := t.iceBind.GetICEMux()
 	if err != nil {
 		return nil, err
@@ -143,7 +104,13 @@
 func (t *tunDevice) UpdateAddr(address WGAddress) error {
 	t.address = address
 	return t.assignAddr()
->>>>>>> 6a2a97f0
+}
+
+func (t *tunDevice) UpdateAddr6(address6 *WGAddress) error {
+	if address6 == nil {
+		return nil
+	}
+	return fmt.Errorf("IPv6 is not supported on this operating system")
 }
 
 func (t *tunDevice) Close() error {
@@ -164,6 +131,10 @@
 }
 func (t *tunDevice) WgAddress() WGAddress {
 	return t.address
+}
+
+func (t *tunDevice) WgAddress6() *WGAddress {
+	return nil
 }
 
 func (t *tunDevice) DeviceName() string {
@@ -188,28 +159,8 @@
 }
 
 // assignAddr Adds IP address to the tunnel interface and network route based on the range provided
-<<<<<<< HEAD
-func (c *tunDevice) assignAddr() error {
-	tunDev := c.netInterface.(*tun.NativeTun)
-	luid := winipcfg.LUID(tunDev.LUID())
-	addresses := []netip.Prefix{netip.MustParsePrefix(c.address.String())}
-	log.Debugf("adding address %s to interface: %s", c.address.IP, c.name)
-
-	if c.address6 != nil {
-		addresses = append(addresses, netip.MustParsePrefix(c.address6.String()))
-		log.Debugf("adding IPv6 address %s to interface: %s", c.address6.IP, c.name)
-	}
-
-	return luid.SetIPAddresses(addresses)
-}
-
-// getUAPI returns a Listener
-func (c *tunDevice) getUAPI(iface string) (net.Listener, error) {
-	return ipc.UAPIListen(iface)
-=======
 func (t *tunDevice) assignAddr() error {
 	luid := winipcfg.LUID(t.nativeTunDevice.LUID())
 	log.Debugf("adding address %s to interface: %s", t.address.IP, t.name)
 	return luid.SetIPAddresses([]netip.Prefix{netip.MustParsePrefix(t.address.String())})
->>>>>>> 6a2a97f0
 }