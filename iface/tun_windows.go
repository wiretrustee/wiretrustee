--- conflicted
+++ resolved
@@ -53,11 +53,8 @@
 	if err != nil {
 		return nil, err
 	}
-<<<<<<< HEAD
 	c.wrapper = newDeviceWrapper(tunIface)
 
-=======
->>>>>>> 2eb9a97f
 	// We need to create a wireguard-go device and listen to configuration requests
 	tunDev := device.NewDevice(tunIface, c.iceBind, device.NewLogger(device.LogLevelSilent, "[netbird] "))
 	err = tunDev.Up()
