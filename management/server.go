--- conflicted
+++ resolved
@@ -2,14 +2,10 @@
 
 import (
 	"context"
-<<<<<<< HEAD
+	"github.com/wiretrustee/wiretrustee/management/proto"
 	pb "github.com/golang/protobuf/proto" //nolint
 	"github.com/golang/protobuf/ptypes/timestamp"
 	log "github.com/sirupsen/logrus"
-=======
-
->>>>>>> 4e178905
-	"github.com/wiretrustee/wiretrustee/management/proto"
 	"github.com/wiretrustee/wiretrustee/signal"
 	"golang.zx2c4.com/wireguard/wgctrl/wgtypes"
 	"google.golang.org/grpc/status"
@@ -18,12 +14,8 @@
 
 // Server an instance of a Management server
 type Server struct {
-<<<<<<< HEAD
-	Store *Store
+	Store *FileStore
 	wgKey wgtypes.Key
-=======
-	Store *FileStore
->>>>>>> 4e178905
 }
 
 // NewServer creates a new Management server
