package management

import (
	"context"
<<<<<<< HEAD
	pb "github.com/golang/protobuf/proto" //nolint
	"github.com/golang/protobuf/ptypes/timestamp"
	log "github.com/sirupsen/logrus"
=======
>>>>>>> 940578d6
	"github.com/wiretrustee/wiretrustee/management/proto"
	"github.com/wiretrustee/wiretrustee/signal"
	"golang.zx2c4.com/wireguard/wgctrl/wgtypes"
	"google.golang.org/grpc/status"
	"time"
)

// Server an instance of a Management server
type Server struct {
	Store *FileStore
<<<<<<< HEAD
	wgKey wgtypes.Key
=======
	proto.UnimplementedManagementServiceServer
>>>>>>> 940578d6
}

// NewServer creates a new Management server
func NewServer(dataDir string) (*Server, error) {
	key, err := wgtypes.GeneratePrivateKey()
	if err != nil {
		return nil, err
	}
	store, err := NewStore(dataDir)
	if err != nil {
		return nil, err
	}
	return &Server{
		Store: store,
		wgKey: key,
	}, nil
}

func (s *Server) GetServerKey(ctx context.Context, req *proto.Empty) (*proto.ServerKeyResponse, error) {

	// todo introduce something more meaningful with the key expiration/rotation
	now := time.Now().Add(24 * time.Hour)
	secs := int64(now.Second())
	nanos := int32(now.Nanosecond())
	expiresAt := &timestamp.Timestamp{Seconds: secs, Nanos: nanos}

	return &proto.ServerKeyResponse{
		Key:       s.wgKey.PublicKey().String(),
		ExpiresAt: expiresAt,
	}, nil
}

func (s *Server) Sync(req *proto.EncryptedMessage, srv proto.ManagementService_SyncServer) error {

	peerKey := req.GetWgPubKey()
	parsedPeerKey, err := wgtypes.ParseKey(peerKey)
	if err != nil {
		log.Warnf("error while parsing peer's Wireguard public key %s on Sync request.", peerKey)
		return status.Errorf(400, "provided wgPubKey %s is invalid", peerKey)
	}

	decrypted, err := signal.Decrypt(req.Body, parsedPeerKey, s.wgKey)
	if err != nil {
		log.Warnf("error while decrypting Sync request message from peer %s", peerKey)
		return status.Errorf(400, "invalid request message")
	}

	syncReq := &proto.SyncRequest{}
	err = pb.Unmarshal(decrypted, syncReq)
	if err != nil {
		log.Warnf("error while umarshalling Sync request message from peer %s", peerKey)
		return status.Errorf(400, "invalid request message")
	}

	peers, err := s.Store.GetPeersForAPeer(peerKey)
	if err != nil {
		log.Warnf("error getting a list of peers for a peer %s", peerKey)
		return err
	}
	plainResp := &proto.SyncResponse{
		Peers: peers,
	}

	byteResp, err := pb.Marshal(plainResp)
	if err != nil {
		log.Errorf("failed marshalling SyncResponse %v", err)
		return status.Errorf(500, "error handling request")
	}

	encResp, err := signal.Encrypt(byteResp, parsedPeerKey, s.wgKey)
	if err != nil {
		log.Errorf("failed encrypting SyncResponse %v", err)
		return status.Errorf(500, "error handling request")
	}

	err = srv.Send(&proto.EncryptedMessage{
		WgPubKey: s.wgKey.PublicKey().String(),
		Body:     encResp,
	})

	if err != nil {
		log.Errorf("failed sending SyncResponse %v", err)
		return status.Errorf(500, "error handling request")
	}

	return nil
}

// RegisterPeer adds a peer to the Store. Returns 404 in case the provided setup key doesn't exist
func (s *Server) RegisterPeer(ctx context.Context, req *proto.RegisterPeerRequest) (*proto.RegisterPeerResponse, error) {

	err := s.Store.AddPeer(req.SetupKey, req.Key)
	if err != nil {
		return &proto.RegisterPeerResponse{}, status.Errorf(404, "provided setup key doesn't exists")
	}

	return &proto.RegisterPeerResponse{}, nil
}

// IsHealthy indicates whether the service is healthy
func (s *Server) IsHealthy(ctx context.Context, req *proto.Empty) (*proto.Empty, error) {
	return &proto.Empty{}, nil
}<|MERGE_RESOLUTION|>--- conflicted
+++ resolved
@@ -2,12 +2,9 @@
 
 import (
 	"context"
-<<<<<<< HEAD
 	pb "github.com/golang/protobuf/proto" //nolint
 	"github.com/golang/protobuf/ptypes/timestamp"
 	log "github.com/sirupsen/logrus"
-=======
->>>>>>> 940578d6
 	"github.com/wiretrustee/wiretrustee/management/proto"
 	"github.com/wiretrustee/wiretrustee/signal"
 	"golang.zx2c4.com/wireguard/wgctrl/wgtypes"
@@ -18,11 +15,8 @@
 // Server an instance of a Management server
 type Server struct {
 	Store *FileStore
-<<<<<<< HEAD
 	wgKey wgtypes.Key
-=======
 	proto.UnimplementedManagementServiceServer
->>>>>>> 940578d6
 }
 
 // NewServer creates a new Management server
