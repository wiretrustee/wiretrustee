--- conflicted
+++ resolved
@@ -85,22 +85,18 @@
 		return
 	}
 
-<<<<<<< HEAD
 	v6Status := nbpeer.V6Auto
 	if req.Ipv6Enabled != api.PeerRequestIpv6EnabledAuto {
 		v6Status = nbpeer.V6Status(req.Ipv6Enabled)
 	}
 
-	update := &nbpeer.Peer{ID: peerID, SSHEnabled: req.SshEnabled, Name: req.Name,
-		LoginExpirationEnabled: req.LoginExpirationEnabled, V6Setting: v6Status}
-=======
 	update := &nbpeer.Peer{
 		ID:                     peerID,
 		SSHEnabled:             req.SshEnabled,
 		Name:                   req.Name,
 		LoginExpirationEnabled: req.LoginExpirationEnabled,
-	}
->>>>>>> 272ade07
+		V6Setting: v6Status,
+	}
 
 	if req.ApprovalRequired != nil {
 		// todo: looks like that we reset all status property, is it right?
