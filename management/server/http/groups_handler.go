--- conflicted
+++ resolved
@@ -101,7 +101,6 @@
 	} else {
 		peers = *req.Peers
 	}
-<<<<<<< HEAD
 
 	allGroup, err := account.GetGroupAll()
 	if err != nil {
@@ -131,10 +130,7 @@
 		}
 	}
 
-	group := server.Group{
-=======
 	group := nbgroup.Group{
->>>>>>> 272ade07
 		ID:                   groupID,
 		Name:                 req.Name,
 		Peers:                peers,
@@ -268,16 +264,10 @@
 func toGroupResponse(account *server.Account, group *nbgroup.Group) *api.Group {
 	cache := make(map[string]api.PeerMinimum)
 	gr := api.Group{
-<<<<<<< HEAD
-		Id:          group.ID,
-		Name:        group.Name,
-		Issued:      &group.Issued,
-		Ipv6Enabled: group.IPv6Enabled,
-=======
 		Id:     group.ID,
 		Name:   group.Name,
 		Issued: (*api.GroupIssued)(&group.Issued),
->>>>>>> 272ade07
+		Ipv6Enabled: group.IPv6Enabled,
 	}
 
 	for _, pid := range group.Peers {
