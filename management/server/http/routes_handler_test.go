--- conflicted
+++ resolved
@@ -105,11 +105,7 @@
 				}
 				return nil, status.Errorf(status.NotFound, "route with ID %s not found", routeID)
 			},
-<<<<<<< HEAD
-			CreateRouteFunc: func(accountID string, prefix netip.Prefix, networkType route.NetworkType, domains domain.List, peerID string, peerGroups []string, description string, netID route.NetID, masquerade bool, metric int, groups []string, accessControlGroups []string, enabled bool, _ string, keepRoute bool) (*route.Route, error) {
-=======
-			CreateRouteFunc: func(_ context.Context, accountID string, prefix netip.Prefix, networkType route.NetworkType, domains domain.List, peerID string, peerGroups []string, description string, netID route.NetID, masquerade bool, metric int, groups []string, enabled bool, _ string, keepRoute bool) (*route.Route, error) {
->>>>>>> 765aba2c
+			CreateRouteFunc: func(_ context.Context, accountID string, prefix netip.Prefix, networkType route.NetworkType, domains domain.List, peerID string, peerGroups []string, description string, netID route.NetID, masquerade bool, metric int, groups, accessControlGroups []string, enabled bool, _ string, keepRoute bool) (*route.Route, error) {
 				if peerID == notFoundPeerID {
 					return nil, status.Errorf(status.InvalidArgument, "peer with ID %s not found", peerID)
 				}
