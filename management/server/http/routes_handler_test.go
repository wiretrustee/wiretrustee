--- conflicted
+++ resolved
@@ -104,11 +104,7 @@
 				}
 				return nil, status.Errorf(status.NotFound, "route with ID %s not found", routeID)
 			},
-<<<<<<< HEAD
-			CreateRouteFunc: func(accountID, network, peerID string, peerGroups []string, description string, netID route.NetID, masquerade bool, metric int, groups []string, accessControlGroups []string, enabled bool, _ string) (*route.Route, error) {
-=======
-			CreateRouteFunc: func(accountID string, prefix netip.Prefix, networkType route.NetworkType, domains domain.List, peerID string, peerGroups []string, description string, netID route.NetID, masquerade bool, metric int, groups []string, enabled bool, _ string, keepRoute bool) (*route.Route, error) {
->>>>>>> c347a4c2
+			CreateRouteFunc: func(accountID string, prefix netip.Prefix, networkType route.NetworkType, domains domain.List, peerID string, peerGroups []string, description string, netID route.NetID, masquerade bool, metric int, groups []string,accessControlGroups []string, enabled bool, _ string, keepRoute bool) (*route.Route, error) {
 				if peerID == notFoundPeerID {
 					return nil, status.Errorf(status.InvalidArgument, "peer with ID %s not found", peerID)
 				}
@@ -116,19 +112,6 @@
 					return nil, status.Errorf(status.InvalidArgument, "peer groups with ID %s not found", peerGroups[0])
 				}
 				return &route.Route{
-<<<<<<< HEAD
-					ID:                  existingRouteID,
-					NetID:               netID,
-					Peer:                peerID,
-					PeerGroups:          peerGroups,
-					Network:             p,
-					NetworkType:         networkType,
-					Description:         description,
-					Masquerade:          masquerade,
-					Enabled:             enabled,
-					Groups:              groups,
-					AccessControlGroups: accessControlGroups,
-=======
 					ID:          existingRouteID,
 					NetID:       netID,
 					Peer:        peerID,
@@ -141,7 +124,7 @@
 					Enabled:     enabled,
 					Groups:      groups,
 					KeepRoute:   keepRoute,
->>>>>>> c347a4c2
+					AccessControlGroups: accessControlGroups,
 				}, nil
 			},
 			SaveRouteFunc: func(_, _ string, r *route.Route) error {
@@ -252,26 +235,6 @@
 			},
 		},
 		{
-<<<<<<< HEAD
-			name:        "POST OK With Access Control Groups",
-			requestType: http.MethodPost,
-			requestPath: "/api/routes",
-			requestBody: bytes.NewBuffer(
-				[]byte(fmt.Sprintf("{\"Description\":\"Post\",\"Network\":\"192.168.0.0/16\",\"network_id\":\"awesomeNet\",\"Peer\":\"%s\",\"groups\":[\"%s\"],\"access_control_groups\":[\"%s\"]}", existingPeerID, existingGroupID, existingGroupID))),
-			expectedStatus: http.StatusOK,
-			expectedBody:   true,
-			expectedRoute: &api.Route{
-				Id:                  existingRouteID,
-				Description:         "Post",
-				NetworkId:           "awesomeNet",
-				Network:             "192.168.0.0/16",
-				Peer:                &existingPeerID,
-				NetworkType:         route.IPv4NetworkString,
-				Masquerade:          false,
-				Enabled:             false,
-				Groups:              []string{existingGroupID},
-				AccessControlGroups: &[]string{existingGroupID},
-=======
 			name:        "Domains POST OK",
 			requestType: http.MethodPost,
 			requestPath: "/api/routes",
@@ -291,110 +254,14 @@
 				Masquerade:  false,
 				Enabled:     false,
 				Groups:      []string{existingGroupID},
->>>>>>> c347a4c2
-			},
-		},
-		{
-			name:           "POST Non Linux Peer",
-			requestType:    http.MethodPost,
-			requestPath:    "/api/routes",
-			requestBody:    bytes.NewBufferString(fmt.Sprintf("{\"Description\":\"Post\",\"Network\":\"192.168.0.0/16\",\"network_id\":\"awesomeNet\",\"Peer\":\"%s\",\"groups\":[\"%s\"]}", nonLinuxExistingPeerID, existingGroupID)),
-			expectedStatus: http.StatusUnprocessableEntity,
-			expectedBody:   false,
-		},
-		{
-			name:           "POST Not Found Peer",
-			requestType:    http.MethodPost,
-			requestPath:    "/api/routes",
-			requestBody:    bytes.NewBufferString(fmt.Sprintf("{\"Description\":\"Post\",\"Network\":\"192.168.0.0/16\",\"network_id\":\"awesomeNet\",\"Peer\":\"%s\",\"groups\":[\"%s\"]}", notFoundPeerID, existingGroupID)),
-			expectedStatus: http.StatusUnprocessableEntity,
-			expectedBody:   false,
-		},
-		{
-			name:           "POST Invalid Network Identifier",
-			requestType:    http.MethodPost,
-			requestPath:    "/api/routes",
-			requestBody:    bytes.NewBufferString(fmt.Sprintf("{\"Description\":\"Post\",\"Network\":\"192.168.0.0/16\",\"network_id\":\"12345678901234567890qwertyuiopqwertyuiop1\",\"Peer\":\"%s\",\"groups\":[\"%s\"]}", existingPeerID, existingGroupID)),
-			expectedStatus: http.StatusUnprocessableEntity,
-			expectedBody:   false,
-		},
-		{
-			name:           "POST Invalid Network",
-			requestType:    http.MethodPost,
-			requestPath:    "/api/routes",
-			requestBody:    bytes.NewBufferString(fmt.Sprintf("{\"Description\":\"Post\",\"Network\":\"192.168.0.0/34\",\"network_id\":\"awesomeNet\",\"Peer\":\"%s\",\"groups\":[\"%s\"]}", existingPeerID, existingGroupID)),
-			expectedStatus: http.StatusUnprocessableEntity,
-			expectedBody:   false,
-		},
-		{
-			name:           "POST Invalid Domains",
-			requestType:    http.MethodPost,
-			requestPath:    "/api/routes",
-			requestBody:    bytes.NewBufferString(fmt.Sprintf(`{"Description":"Post","domains":["-example.com"],"network_id":"awesomeNet","Peer":"%s","groups":["%s"]}`, existingPeerID, existingGroupID)),
-			expectedStatus: http.StatusUnprocessableEntity,
-			expectedBody:   false,
-		},
-		{
-			name:        "POST UnprocessableEntity when both network and domains are provided",
+			},
+		},
+		{
+			name:        "POST OK With Access Control Groups",
 			requestType: http.MethodPost,
 			requestPath: "/api/routes",
 			requestBody: bytes.NewBuffer(
-				[]byte(fmt.Sprintf(`{"Description":"Post","Network":"192.168.0.0/16","domains":["example.com"],"network_id":"awesomeNet","peer":"%s","peer_groups":["%s"],"groups":["%s"]}`, existingPeerID, existingGroupID, existingGroupID))),
-			expectedStatus: http.StatusUnprocessableEntity,
-			expectedBody:   false,
-		},
-		{
-			name:        "POST UnprocessableEntity when no network and domains are provided",
-			requestType: http.MethodPost,
-			requestPath: "/api/routes",
-			requestBody: bytes.NewBuffer(
-				[]byte(fmt.Sprintf(`{"Description":"Post","network_id":"awesomeNet","groups":["%s"]}`, existingPeerID))),
-			expectedStatus: http.StatusUnprocessableEntity,
-			expectedBody:   false,
-		},
-		{
-			name:        "POST UnprocessableEntity when both peer and peer_groups are provided",
-			requestType: http.MethodPost,
-			requestPath: "/api/routes",
-			requestBody: bytes.NewBuffer(
-				[]byte(fmt.Sprintf("{\"Description\":\"Post\",\"Network\":\"192.168.0.0/16\",\"network_id\":\"awesomeNet\",\"peer\":\"%s\",\"peer_groups\":[\"%s\"],\"groups\":[\"%s\"]}", existingPeerID, existingGroupID, existingGroupID))),
-			expectedStatus: http.StatusUnprocessableEntity,
-			expectedBody:   false,
-		},
-		{
-			name:        "POST UnprocessableEntity when no peer and peer_groups are provided",
-			requestType: http.MethodPost,
-			requestPath: "/api/routes",
-			requestBody: bytes.NewBuffer(
-				[]byte(fmt.Sprintf("{\"Description\":\"Post\",\"Network\":\"192.168.0.0/16\",\"network_id\":\"awesomeNet\",\"groups\":[\"%s\"]}", existingPeerID))),
-			expectedStatus: http.StatusUnprocessableEntity,
-			expectedBody:   false,
-		},
-		{
-			name:           "Network PUT OK",
-			requestType:    http.MethodPut,
-			requestPath:    "/api/routes/" + existingRouteID,
-			requestBody:    bytes.NewBufferString(fmt.Sprintf("{\"Description\":\"Post\",\"Network\":\"192.168.0.0/16\",\"network_id\":\"awesomeNet\",\"Peer\":\"%s\",\"groups\":[\"%s\"]}", existingPeerID, existingGroupID)),
-			expectedStatus: http.StatusOK,
-			expectedBody:   true,
-			expectedRoute: &api.Route{
-				Id:          existingRouteID,
-				Description: "Post",
-				NetworkId:   "awesomeNet",
-				Network:     toPtr("192.168.0.0/16"),
-				Peer:        &existingPeerID,
-				NetworkType: route.IPv4NetworkString,
-				Masquerade:  false,
-				Enabled:     false,
-				Groups:      []string{existingGroupID},
-			},
-		},
-		{
-<<<<<<< HEAD
-			name:           "PUT OK With Access Control Groups",
-			requestType:    http.MethodPut,
-			requestPath:    "/api/routes/" + existingRouteID,
-			requestBody:    bytes.NewBufferString(fmt.Sprintf("{\"Description\":\"Post\",\"Network\":\"192.168.0.0/16\",\"network_id\":\"awesomeNet\",\"Peer\":\"%s\",\"groups\":[\"%s\"],\"access_control_groups\":[\"%s\"]}}", existingPeerID, existingGroupID, existingGroupID)),
+				[]byte(fmt.Sprintf("{\"Description\":\"Post\",\"Network\":\"192.168.0.0/16\",\"network_id\":\"awesomeNet\",\"Peer\":\"%s\",\"groups\":[\"%s\"],\"access_control_groups\":[\"%s\"]}", existingPeerID, existingGroupID, existingGroupID))),
 			expectedStatus: http.StatusOK,
 			expectedBody:   true,
 			expectedRoute: &api.Route{
@@ -408,7 +275,104 @@
 				Enabled:             false,
 				Groups:              []string{existingGroupID},
 				AccessControlGroups: &[]string{existingGroupID},
-=======
+			},
+		},
+		{
+			name:           "POST Non Linux Peer",
+			requestType:    http.MethodPost,
+			requestPath:    "/api/routes",
+			requestBody:    bytes.NewBufferString(fmt.Sprintf("{\"Description\":\"Post\",\"Network\":\"192.168.0.0/16\",\"network_id\":\"awesomeNet\",\"Peer\":\"%s\",\"groups\":[\"%s\"]}", nonLinuxExistingPeerID, existingGroupID)),
+			expectedStatus: http.StatusUnprocessableEntity,
+			expectedBody:   false,
+		},
+		{
+			name:           "POST Not Found Peer",
+			requestType:    http.MethodPost,
+			requestPath:    "/api/routes",
+			requestBody:    bytes.NewBufferString(fmt.Sprintf("{\"Description\":\"Post\",\"Network\":\"192.168.0.0/16\",\"network_id\":\"awesomeNet\",\"Peer\":\"%s\",\"groups\":[\"%s\"]}", notFoundPeerID, existingGroupID)),
+			expectedStatus: http.StatusUnprocessableEntity,
+			expectedBody:   false,
+		},
+		{
+			name:           "POST Invalid Network Identifier",
+			requestType:    http.MethodPost,
+			requestPath:    "/api/routes",
+			requestBody:    bytes.NewBufferString(fmt.Sprintf("{\"Description\":\"Post\",\"Network\":\"192.168.0.0/16\",\"network_id\":\"12345678901234567890qwertyuiopqwertyuiop1\",\"Peer\":\"%s\",\"groups\":[\"%s\"]}", existingPeerID, existingGroupID)),
+			expectedStatus: http.StatusUnprocessableEntity,
+			expectedBody:   false,
+		},
+		{
+			name:           "POST Invalid Network",
+			requestType:    http.MethodPost,
+			requestPath:    "/api/routes",
+			requestBody:    bytes.NewBufferString(fmt.Sprintf("{\"Description\":\"Post\",\"Network\":\"192.168.0.0/34\",\"network_id\":\"awesomeNet\",\"Peer\":\"%s\",\"groups\":[\"%s\"]}", existingPeerID, existingGroupID)),
+			expectedStatus: http.StatusUnprocessableEntity,
+			expectedBody:   false,
+		},
+		{
+			name:           "POST Invalid Domains",
+			requestType:    http.MethodPost,
+			requestPath:    "/api/routes",
+			requestBody:    bytes.NewBufferString(fmt.Sprintf(`{"Description":"Post","domains":["-example.com"],"network_id":"awesomeNet","Peer":"%s","groups":["%s"]}`, existingPeerID, existingGroupID)),
+			expectedStatus: http.StatusUnprocessableEntity,
+			expectedBody:   false,
+		},
+		{
+			name:        "POST UnprocessableEntity when both network and domains are provided",
+			requestType: http.MethodPost,
+			requestPath: "/api/routes",
+			requestBody: bytes.NewBuffer(
+				[]byte(fmt.Sprintf(`{"Description":"Post","Network":"192.168.0.0/16","domains":["example.com"],"network_id":"awesomeNet","peer":"%s","peer_groups":["%s"],"groups":["%s"]}`, existingPeerID, existingGroupID, existingGroupID))),
+			expectedStatus: http.StatusUnprocessableEntity,
+			expectedBody:   false,
+		},
+		{
+			name:        "POST UnprocessableEntity when no network and domains are provided",
+			requestType: http.MethodPost,
+			requestPath: "/api/routes",
+			requestBody: bytes.NewBuffer(
+				[]byte(fmt.Sprintf(`{"Description":"Post","network_id":"awesomeNet","groups":["%s"]}`, existingPeerID))),
+			expectedStatus: http.StatusUnprocessableEntity,
+			expectedBody:   false,
+		},
+		{
+			name:        "POST UnprocessableEntity when both peer and peer_groups are provided",
+			requestType: http.MethodPost,
+			requestPath: "/api/routes",
+			requestBody: bytes.NewBuffer(
+				[]byte(fmt.Sprintf("{\"Description\":\"Post\",\"Network\":\"192.168.0.0/16\",\"network_id\":\"awesomeNet\",\"peer\":\"%s\",\"peer_groups\":[\"%s\"],\"groups\":[\"%s\"]}", existingPeerID, existingGroupID, existingGroupID))),
+			expectedStatus: http.StatusUnprocessableEntity,
+			expectedBody:   false,
+		},
+		{
+			name:        "POST UnprocessableEntity when no peer and peer_groups are provided",
+			requestType: http.MethodPost,
+			requestPath: "/api/routes",
+			requestBody: bytes.NewBuffer(
+				[]byte(fmt.Sprintf("{\"Description\":\"Post\",\"Network\":\"192.168.0.0/16\",\"network_id\":\"awesomeNet\",\"groups\":[\"%s\"]}", existingPeerID))),
+			expectedStatus: http.StatusUnprocessableEntity,
+			expectedBody:   false,
+		},
+		{
+			name:           "Network PUT OK",
+			requestType:    http.MethodPut,
+			requestPath:    "/api/routes/" + existingRouteID,
+			requestBody:    bytes.NewBufferString(fmt.Sprintf("{\"Description\":\"Post\",\"Network\":\"192.168.0.0/16\",\"network_id\":\"awesomeNet\",\"Peer\":\"%s\",\"groups\":[\"%s\"]}", existingPeerID, existingGroupID)),
+			expectedStatus: http.StatusOK,
+			expectedBody:   true,
+			expectedRoute: &api.Route{
+				Id:          existingRouteID,
+				Description: "Post",
+				NetworkId:   "awesomeNet",
+				Network:     toPtr("192.168.0.0/16"),
+				Peer:        &existingPeerID,
+				NetworkType: route.IPv4NetworkString,
+				Masquerade:  false,
+				Enabled:     false,
+				Groups:      []string{existingGroupID},
+			},
+		},
+		{
 			name:           "Domains PUT OK",
 			requestType:    http.MethodPut,
 			requestPath:    "/api/routes/" + existingRouteID,
@@ -427,7 +391,6 @@
 				Enabled:     false,
 				Groups:      []string{existingGroupID},
 				KeepRoute:   true,
->>>>>>> c347a4c2
 			},
 		},
 		{
