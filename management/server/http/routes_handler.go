package http

import (
	"encoding/json"
	"fmt"
	"net/http"
	"net/netip"
	"regexp"
	"strings"
	"unicode/utf8"

	"github.com/gorilla/mux"

	"github.com/netbirdio/netbird/management/domain"
	"github.com/netbirdio/netbird/management/server"
	"github.com/netbirdio/netbird/management/server/http/api"
	"github.com/netbirdio/netbird/management/server/http/util"
	"github.com/netbirdio/netbird/management/server/jwtclaims"
	"github.com/netbirdio/netbird/management/server/status"
	"github.com/netbirdio/netbird/route"
)

const maxDomains = 32
const failedToConvertRoute = "failed to convert route to response: %v"

// RoutesHandler is the routes handler of the account
type RoutesHandler struct {
	accountManager  server.AccountManager
	claimsExtractor *jwtclaims.ClaimsExtractor
}

// NewRoutesHandler returns a new instance of RoutesHandler handler
func NewRoutesHandler(accountManager server.AccountManager, authCfg AuthCfg) *RoutesHandler {
	return &RoutesHandler{
		accountManager: accountManager,
		claimsExtractor: jwtclaims.NewClaimsExtractor(
			jwtclaims.WithAudience(authCfg.Audience),
			jwtclaims.WithUserIDClaim(authCfg.UserIDClaim),
		),
	}
}

// GetAllRoutes returns the list of routes for the account
func (h *RoutesHandler) GetAllRoutes(w http.ResponseWriter, r *http.Request) {
	claims := h.claimsExtractor.FromRequestContext(r)
	accountID, userID, err := h.accountManager.GetAccountIDFromToken(r.Context(), claims)
	if err != nil {
		util.WriteError(r.Context(), err, w)
		return
	}

	routes, err := h.accountManager.ListRoutes(r.Context(), accountID, userID)
	if err != nil {
		util.WriteError(r.Context(), err, w)
		return
	}
	apiRoutes := make([]*api.Route, 0)
	for _, route := range routes {
		route, err := toRouteResponse(route)
		if err != nil {
			util.WriteError(r.Context(), status.Errorf(status.Internal, failedToConvertRoute, err), w)
			return
		}
		apiRoutes = append(apiRoutes, route)
	}

	util.WriteJSONObject(r.Context(), w, apiRoutes)
}

// CreateRoute handles route creation request
func (h *RoutesHandler) CreateRoute(w http.ResponseWriter, r *http.Request) {
	claims := h.claimsExtractor.FromRequestContext(r)
	accountID, userID, err := h.accountManager.GetAccountIDFromToken(r.Context(), claims)
	if err != nil {
		util.WriteError(r.Context(), err, w)
		return
	}

	var req api.PostApiRoutesJSONRequestBody
	err = json.NewDecoder(r.Body).Decode(&req)
	if err != nil {
		util.WriteErrorResponse("couldn't parse JSON request", http.StatusBadRequest, w)
		return
	}

	if err := h.validateRoute(req); err != nil {
		util.WriteError(r.Context(), err, w)
		return
	}

	var domains domain.List
	var networkType route.NetworkType
	var newPrefix netip.Prefix
	if req.Domains != nil {
		d, err := validateDomains(*req.Domains)
		if err != nil {
			util.WriteError(r.Context(), status.Errorf(status.InvalidArgument, "invalid domains: %v", err), w)
			return
		}
		domains = d
		networkType = route.DomainNetwork
	} else if req.Network != nil {
		networkType, newPrefix, err = route.ParseNetwork(*req.Network)
		if err != nil {
			util.WriteError(r.Context(), err, w)
			return
		}
	}

	peerId := ""
	if req.Peer != nil {
		peerId = *req.Peer
	}

	var peerGroupIds []string
	if req.PeerGroups != nil {
		peerGroupIds = *req.PeerGroups
	}

<<<<<<< HEAD
	var accessControlGroupIds []string
	if req.AccessControlGroups != nil {
		accessControlGroupIds = *req.AccessControlGroups
	}

	// Do not allow non-Linux peers
	if peer := account.GetPeer(peerId); peer != nil {
		if peer.Meta.GoOS != "linux" {
			util.WriteError(r.Context(), status.Errorf(status.InvalidArgument, "non-linux peers are not supported as network routes"), w)
			return
		}
	}

	newRoute, err := h.accountManager.CreateRoute(r.Context(), account.Id, newPrefix, networkType, domains, peerId, peerGroupIds, req.Description, route.NetID(req.NetworkId), req.Masquerade, req.Metric, req.Groups, accessControlGroupIds,req.Enabled, user.Id, req.KeepRoute)
=======
	newRoute, err := h.accountManager.CreateRoute(r.Context(), accountID, newPrefix, networkType, domains, peerId, peerGroupIds,
		req.Description, route.NetID(req.NetworkId), req.Masquerade, req.Metric, req.Groups, req.Enabled, userID, req.KeepRoute,
	)
>>>>>>> acb73bd6
	if err != nil {
		util.WriteError(r.Context(), err, w)
		return
	}

	routes, err := toRouteResponse(newRoute)
	if err != nil {
		util.WriteError(r.Context(), status.Errorf(status.Internal, failedToConvertRoute, err), w)
		return
	}

	util.WriteJSONObject(r.Context(), w, routes)
}

func (h *RoutesHandler) validateRoute(req api.PostApiRoutesJSONRequestBody) error {
	if req.Network != nil && req.Domains != nil {
		return status.Errorf(status.InvalidArgument, "only one of 'network' or 'domains' should be provided")
	}

	if req.Network == nil && req.Domains == nil {
		return status.Errorf(status.InvalidArgument, "either 'network' or 'domains' should be provided")
	}

	if req.Peer == nil && req.PeerGroups == nil {
		return status.Errorf(status.InvalidArgument, "either 'peer' or 'peers_group' should be provided")
	}

	if req.Peer != nil && req.PeerGroups != nil {
		return status.Errorf(status.InvalidArgument, "only one of 'peer' or 'peer_groups' should be provided")
	}

	if utf8.RuneCountInString(req.NetworkId) > route.MaxNetIDChar || req.NetworkId == "" {
		return status.Errorf(status.InvalidArgument, "identifier should be between 1 and %d characters",
			route.MaxNetIDChar)
	}

	return nil
}

// UpdateRoute handles update to a route identified by a given ID
func (h *RoutesHandler) UpdateRoute(w http.ResponseWriter, r *http.Request) {
	claims := h.claimsExtractor.FromRequestContext(r)
	accountID, userID, err := h.accountManager.GetAccountIDFromToken(r.Context(), claims)
	if err != nil {
		util.WriteError(r.Context(), err, w)
		return
	}

	vars := mux.Vars(r)
	routeID := vars["routeId"]
	if len(routeID) == 0 {
		util.WriteError(r.Context(), status.Errorf(status.InvalidArgument, "invalid route ID"), w)
		return
	}

	_, err = h.accountManager.GetRoute(r.Context(), accountID, route.ID(routeID), userID)
	if err != nil {
		util.WriteError(r.Context(), err, w)
		return
	}

	var req api.PutApiRoutesRouteIdJSONRequestBody
	err = json.NewDecoder(r.Body).Decode(&req)
	if err != nil {
		util.WriteErrorResponse("couldn't parse JSON request", http.StatusBadRequest, w)
		return
	}

	if err := h.validateRoute(req); err != nil {
		util.WriteError(r.Context(), err, w)
		return
	}

	peerID := ""
	if req.Peer != nil {
		peerID = *req.Peer
	}

	newRoute := &route.Route{
		ID:          route.ID(routeID),
		NetID:       route.NetID(req.NetworkId),
		Masquerade:  req.Masquerade,
		Metric:      req.Metric,
		Description: req.Description,
		Enabled:     req.Enabled,
		Groups:      req.Groups,
		KeepRoute:   req.KeepRoute,
	}

	if req.Domains != nil {
		d, err := validateDomains(*req.Domains)
		if err != nil {
			util.WriteError(r.Context(), status.Errorf(status.InvalidArgument, "invalid domains: %v", err), w)
			return
		}
		newRoute.Domains = d
		newRoute.NetworkType = route.DomainNetwork
	} else if req.Network != nil {
		newRoute.NetworkType, newRoute.Network, err = route.ParseNetwork(*req.Network)
		if err != nil {
			util.WriteError(r.Context(), err, w)
			return
		}
	}

	if req.Peer != nil {
		newRoute.Peer = peerID
	}

	if req.PeerGroups != nil {
		newRoute.PeerGroups = *req.PeerGroups
	}

<<<<<<< HEAD
	if req.AccessControlGroups != nil {
		newRoute.AccessControlGroups = *req.AccessControlGroups
	}

	err = h.accountManager.SaveRoute(r.Context(), account.Id, user.Id, newRoute)
=======
	err = h.accountManager.SaveRoute(r.Context(), accountID, userID, newRoute)
>>>>>>> acb73bd6
	if err != nil {
		util.WriteError(r.Context(), err, w)
		return
	}

	routes, err := toRouteResponse(newRoute)
	if err != nil {
		util.WriteError(r.Context(), status.Errorf(status.Internal, failedToConvertRoute, err), w)
		return
	}

	util.WriteJSONObject(r.Context(), w, routes)
}

// DeleteRoute handles route deletion request
func (h *RoutesHandler) DeleteRoute(w http.ResponseWriter, r *http.Request) {
	claims := h.claimsExtractor.FromRequestContext(r)
	accountID, userID, err := h.accountManager.GetAccountIDFromToken(r.Context(), claims)
	if err != nil {
		util.WriteError(r.Context(), err, w)
		return
	}

	routeID := mux.Vars(r)["routeId"]
	if len(routeID) == 0 {
		util.WriteError(r.Context(), status.Errorf(status.InvalidArgument, "invalid route ID"), w)
		return
	}

	err = h.accountManager.DeleteRoute(r.Context(), accountID, route.ID(routeID), userID)
	if err != nil {
		util.WriteError(r.Context(), err, w)
		return
	}

	util.WriteJSONObject(r.Context(), w, emptyObject{})
}

// GetRoute handles a route Get request identified by ID
func (h *RoutesHandler) GetRoute(w http.ResponseWriter, r *http.Request) {
	claims := h.claimsExtractor.FromRequestContext(r)
	accountID, userID, err := h.accountManager.GetAccountIDFromToken(r.Context(), claims)
	if err != nil {
		util.WriteError(r.Context(), err, w)
		return
	}

	routeID := mux.Vars(r)["routeId"]
	if len(routeID) == 0 {
		util.WriteError(r.Context(), status.Errorf(status.InvalidArgument, "invalid route ID"), w)
		return
	}

	foundRoute, err := h.accountManager.GetRoute(r.Context(), accountID, route.ID(routeID), userID)
	if err != nil {
		util.WriteError(r.Context(), status.Errorf(status.NotFound, "route not found"), w)
		return
	}

	routes, err := toRouteResponse(foundRoute)
	if err != nil {
		util.WriteError(r.Context(), status.Errorf(status.Internal, failedToConvertRoute, err), w)
		return
	}

	util.WriteJSONObject(r.Context(), w, routes)
}

func toRouteResponse(serverRoute *route.Route) (*api.Route, error) {
	domains, err := serverRoute.Domains.ToStringList()
	if err != nil {
		return nil, err
	}
	network := serverRoute.Network.String()
	route := &api.Route{
		Id:          string(serverRoute.ID),
		Description: serverRoute.Description,
		NetworkId:   string(serverRoute.NetID),
		Enabled:     serverRoute.Enabled,
		Peer:        &serverRoute.Peer,
		Network:     &network,
		Domains:     &domains,
		NetworkType: serverRoute.NetworkType.String(),
		Masquerade:  serverRoute.Masquerade,
		Metric:      serverRoute.Metric,
		Groups:      serverRoute.Groups,
		KeepRoute:   serverRoute.KeepRoute,
	}

	if len(serverRoute.PeerGroups) > 0 {
		route.PeerGroups = &serverRoute.PeerGroups
	}
	if len(serverRoute.AccessControlGroups) > 0 {
		route.AccessControlGroups = &serverRoute.AccessControlGroups
	}
	return route, nil
}

// validateDomains checks if each domain in the list is valid and returns a punycode-encoded DomainList.
func validateDomains(domains []string) (domain.List, error) {
	if len(domains) == 0 {
		return nil, fmt.Errorf("domains list is empty")
	}
	if len(domains) > maxDomains {
		return nil, fmt.Errorf("domains list exceeds maximum allowed domains: %d", maxDomains)
	}

	domainRegex := regexp.MustCompile(`^(?:(?:xn--)?[a-zA-Z0-9_](?:[a-zA-Z0-9-_]{0,61}[a-zA-Z0-9])?\.)*(?:xn--)?[a-zA-Z0-9](?:[a-zA-Z0-9-_]{0,61}[a-zA-Z0-9])?$`)

	var domainList domain.List

	for _, d := range domains {
		d := strings.ToLower(d)

		// handles length and idna conversion
		punycode, err := domain.FromString(d)
		if err != nil {
			return domainList, fmt.Errorf("failed to convert domain to punycode: %s: %v", d, err)
		}

		if !domainRegex.MatchString(string(punycode)) {
			return domainList, fmt.Errorf("invalid domain format: %s", d)
		}

		domainList = append(domainList, punycode)
	}
	return domainList, nil
}<|MERGE_RESOLUTION|>--- conflicted
+++ resolved
@@ -117,7 +117,6 @@
 		peerGroupIds = *req.PeerGroups
 	}
 
-<<<<<<< HEAD
 	var accessControlGroupIds []string
 	if req.AccessControlGroups != nil {
 		accessControlGroupIds = *req.AccessControlGroups
@@ -131,12 +130,9 @@
 		}
 	}
 
-	newRoute, err := h.accountManager.CreateRoute(r.Context(), account.Id, newPrefix, networkType, domains, peerId, peerGroupIds, req.Description, route.NetID(req.NetworkId), req.Masquerade, req.Metric, req.Groups, accessControlGroupIds,req.Enabled, user.Id, req.KeepRoute)
-=======
-	newRoute, err := h.accountManager.CreateRoute(r.Context(), accountID, newPrefix, networkType, domains, peerId, peerGroupIds,
-		req.Description, route.NetID(req.NetworkId), req.Masquerade, req.Metric, req.Groups, req.Enabled, userID, req.KeepRoute,
-	)
->>>>>>> acb73bd6
+	newRoute, err := h.accountManager.CreateRoute(r.Context(), account.Id, newPrefix, networkType, domains, peerId, peerGroupIds,
+    req.Description, route.NetID(req.NetworkId), req.Masquerade, req.Metric, req.Groups, accessControlGroupIds,req.Enabled, user.Id, req.KeepRoute)
+
 	if err != nil {
 		util.WriteError(r.Context(), err, w)
 		return
@@ -250,15 +246,11 @@
 		newRoute.PeerGroups = *req.PeerGroups
 	}
 
-<<<<<<< HEAD
 	if req.AccessControlGroups != nil {
 		newRoute.AccessControlGroups = *req.AccessControlGroups
 	}
 
-	err = h.accountManager.SaveRoute(r.Context(), account.Id, user.Id, newRoute)
-=======
 	err = h.accountManager.SaveRoute(r.Context(), accountID, userID, newRoute)
->>>>>>> acb73bd6
 	if err != nil {
 		util.WriteError(r.Context(), err, w)
 		return
