--- conflicted
+++ resolved
@@ -125,11 +125,12 @@
 	panic("implement me")
 }
 
-<<<<<<< HEAD
 func (am *MockAccountManager) GetSettingsManager() settings.Manager {
-=======
+	// TODO implement me
+	panic("implement me")
+}
+
 func (am *MockAccountManager) GetGroupsManager() groups.Manager {
->>>>>>> e436c39a
 	// TODO implement me
 	panic("implement me")
 }
