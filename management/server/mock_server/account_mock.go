package mock_server

import (
	"net"
	"net/netip"
	"time"

	"google.golang.org/grpc/codes"
	"google.golang.org/grpc/status"

	nbdns "github.com/netbirdio/netbird/dns"
	"github.com/netbirdio/netbird/management/domain"
	"github.com/netbirdio/netbird/management/server"
	"github.com/netbirdio/netbird/management/server/activity"
	"github.com/netbirdio/netbird/management/server/group"
	"github.com/netbirdio/netbird/management/server/idp"
	"github.com/netbirdio/netbird/management/server/jwtclaims"
	nbpeer "github.com/netbirdio/netbird/management/server/peer"
	"github.com/netbirdio/netbird/management/server/posture"
	"github.com/netbirdio/netbird/route"
)

type MockAccountManager struct {
	GetOrCreateAccountByUserFunc func(userId, domain string) (*server.Account, error)
	CreateSetupKeyFunc           func(accountId string, keyName string, keyType server.SetupKeyType,
		expiresIn time.Duration, autoGroups []string, usageLimit int, userID string, ephemeral bool) (*server.SetupKey, error)
	GetSetupKeyFunc                     func(accountID, userID, keyID string) (*server.SetupKey, error)
	GetAccountByUserOrAccountIdFunc     func(userId, accountId, domain string) (*server.Account, error)
	GetUserFunc                         func(claims jwtclaims.AuthorizationClaims) (*server.User, error)
	ListUsersFunc                       func(accountID string) ([]*server.User, error)
	GetPeersFunc                        func(accountID, userID string) ([]*nbpeer.Peer, error)
	MarkPeerConnectedFunc               func(peerKey string, connected bool, realIP net.IP) error
	SyncAndMarkPeerFunc                 func(peerPubKey string, meta nbpeer.PeerSystemMeta, realIP net.IP) (*nbpeer.Peer, *server.NetworkMap, error)
	DeletePeerFunc                      func(accountID, peerKey, userID string) error
	GetNetworkMapFunc                   func(peerKey string) (*server.NetworkMap, error)
	GetPeerNetworkFunc                  func(peerKey string) (*server.Network, error)
	AddPeerFunc                         func(setupKey string, userId string, peer *nbpeer.Peer) (*nbpeer.Peer, *server.NetworkMap, error)
	GetGroupFunc                        func(accountID, groupID, userID string) (*group.Group, error)
	GetAllGroupsFunc                    func(accountID, userID string) ([]*group.Group, error)
	GetGroupByNameFunc                  func(accountID, groupName string) (*group.Group, error)
	SaveGroupFunc                       func(accountID, userID string, group *group.Group) error
	DeleteGroupFunc                     func(accountID, userId, groupID string) error
	ListGroupsFunc                      func(accountID string) ([]*group.Group, error)
	GroupAddPeerFunc                    func(accountID, groupID, peerID string) error
	GroupDeletePeerFunc                 func(accountID, groupID, peerID string) error
	DeleteRuleFunc                      func(accountID, ruleID, userID string) error
	GetPolicyFunc                       func(accountID, policyID, userID string) (*server.Policy, error)
	SavePolicyFunc                      func(accountID, userID string, policy *server.Policy) error
	DeletePolicyFunc                    func(accountID, policyID, userID string) error
	ListPoliciesFunc                    func(accountID, userID string) ([]*server.Policy, error)
	GetUsersFromAccountFunc             func(accountID, userID string) ([]*server.UserInfo, error)
	GetAccountFromPATFunc               func(pat string) (*server.Account, *server.User, *server.PersonalAccessToken, error)
	MarkPATUsedFunc                     func(pat string) error
	UpdatePeerMetaFunc                  func(peerID string, meta nbpeer.PeerSystemMeta) error
	UpdatePeerSSHKeyFunc                func(peerID string, sshKey string) error
	UpdatePeerFunc                      func(accountID, userID string, peer *nbpeer.Peer) (*nbpeer.Peer, error)
<<<<<<< HEAD
	CreateRouteFunc                     func(accountID, prefix, peer string, peerGroups []string, description string, netID route.NetID, masquerade bool, metric int, groups []string, accessControlGroups []string, enabled bool, userID string) (*route.Route, error)
=======
	CreateRouteFunc                     func(accountID string, prefix netip.Prefix, networkType route.NetworkType, domains domain.List, peer string, peerGroups []string, description string, netID route.NetID, masquerade bool, metric int, groups []string, enabled bool, userID string, keepRoute bool) (*route.Route, error)
>>>>>>> c347a4c2
	GetRouteFunc                        func(accountID string, routeID route.ID, userID string) (*route.Route, error)
	SaveRouteFunc                       func(accountID string, userID string, route *route.Route) error
	DeleteRouteFunc                     func(accountID string, routeID route.ID, userID string) error
	ListRoutesFunc                      func(accountID, userID string) ([]*route.Route, error)
	SaveSetupKeyFunc                    func(accountID string, key *server.SetupKey, userID string) (*server.SetupKey, error)
	ListSetupKeysFunc                   func(accountID, userID string) ([]*server.SetupKey, error)
	SaveUserFunc                        func(accountID, userID string, user *server.User) (*server.UserInfo, error)
	SaveOrAddUserFunc                   func(accountID, userID string, user *server.User, addIfNotExists bool) (*server.UserInfo, error)
	DeleteUserFunc                      func(accountID string, initiatorUserID string, targetUserID string) error
	CreatePATFunc                       func(accountID string, initiatorUserID string, targetUserId string, tokenName string, expiresIn int) (*server.PersonalAccessTokenGenerated, error)
	DeletePATFunc                       func(accountID string, initiatorUserID string, targetUserId string, tokenID string) error
	GetPATFunc                          func(accountID string, initiatorUserID string, targetUserId string, tokenID string) (*server.PersonalAccessToken, error)
	GetAllPATsFunc                      func(accountID string, initiatorUserID string, targetUserId string) ([]*server.PersonalAccessToken, error)
	GetNameServerGroupFunc              func(accountID, userID, nsGroupID string) (*nbdns.NameServerGroup, error)
	CreateNameServerGroupFunc           func(accountID string, name, description string, nameServerList []nbdns.NameServer, groups []string, primary bool, domains []string, enabled bool, userID string, searchDomainsEnabled bool) (*nbdns.NameServerGroup, error)
	SaveNameServerGroupFunc             func(accountID, userID string, nsGroupToSave *nbdns.NameServerGroup) error
	DeleteNameServerGroupFunc           func(accountID, nsGroupID, userID string) error
	ListNameServerGroupsFunc            func(accountID string, userID string) ([]*nbdns.NameServerGroup, error)
	CreateUserFunc                      func(accountID, userID string, key *server.UserInfo) (*server.UserInfo, error)
	GetAccountFromTokenFunc             func(claims jwtclaims.AuthorizationClaims) (*server.Account, *server.User, error)
	CheckUserAccessByJWTGroupsFunc      func(claims jwtclaims.AuthorizationClaims) error
	DeleteAccountFunc                   func(accountID, userID string) error
	GetDNSDomainFunc                    func() string
	StoreEventFunc                      func(initiatorID, targetID, accountID string, activityID activity.ActivityDescriber, meta map[string]any)
	GetEventsFunc                       func(accountID, userID string) ([]*activity.Event, error)
	GetDNSSettingsFunc                  func(accountID, userID string) (*server.DNSSettings, error)
	SaveDNSSettingsFunc                 func(accountID, userID string, dnsSettingsToSave *server.DNSSettings) error
	GetPeerFunc                         func(accountID, peerID, userID string) (*nbpeer.Peer, error)
	GetPeerAppliedPostureChecksFunc     func(peerKey string) ([]posture.Checks, error)
	UpdateAccountSettingsFunc           func(accountID, userID string, newSettings *server.Settings) (*server.Account, error)
	LoginPeerFunc                       func(login server.PeerLogin) (*nbpeer.Peer, *server.NetworkMap, error)
	SyncPeerFunc                        func(sync server.PeerSync, account *server.Account) (*nbpeer.Peer, *server.NetworkMap, error)
	InviteUserFunc                      func(accountID string, initiatorUserID string, targetUserEmail string) error
	GetAllConnectedPeersFunc            func() (map[string]struct{}, error)
	HasConnectedChannelFunc             func(peerID string) bool
	GetExternalCacheManagerFunc         func() server.ExternalCacheManager
	GetPostureChecksFunc                func(accountID, postureChecksID, userID string) (*posture.Checks, error)
	SavePostureChecksFunc               func(accountID, userID string, postureChecks *posture.Checks) error
	DeletePostureChecksFunc             func(accountID, postureChecksID, userID string) error
	ListPostureChecksFunc               func(accountID, userID string) ([]*posture.Checks, error)
	GetIdpManagerFunc                   func() idp.Manager
	UpdateIntegratedValidatorGroupsFunc func(accountID string, userID string, groups []string) error
	GroupValidationFunc                 func(accountId string, groups []string) (bool, error)
	SyncPeerMetaFunc                    func(peerPubKey string, meta nbpeer.PeerSystemMeta) error
	FindExistingPostureCheckFunc        func(accountID string, checks *posture.ChecksDefinition) (*posture.Checks, error)
}

func (am *MockAccountManager) SyncAndMarkPeer(peerPubKey string, meta nbpeer.PeerSystemMeta, realIP net.IP) (*nbpeer.Peer, *server.NetworkMap, error) {
	if am.SyncAndMarkPeerFunc != nil {
		return am.SyncAndMarkPeerFunc(peerPubKey, meta, realIP)
	}
	return nil, nil, status.Errorf(codes.Unimplemented, "method MarkPeerConnected is not implemented")
}

func (am *MockAccountManager) CancelPeerRoutines(peer *nbpeer.Peer) error {
	// TODO implement me
	panic("implement me")
}

func (am *MockAccountManager) GetValidatedPeers(account *server.Account) (map[string]struct{}, error) {
	approvedPeers := make(map[string]struct{})
	for id := range account.Peers {
		approvedPeers[id] = struct{}{}
	}
	return approvedPeers, nil
}

// GetGroup mock implementation of GetGroup from server.AccountManager interface
func (am *MockAccountManager) GetGroup(accountId, groupID, userID string) (*group.Group, error) {
	if am.GetGroupFunc != nil {
		return am.GetGroupFunc(accountId, groupID, userID)
	}
	return nil, status.Errorf(codes.Unimplemented, "method GetGroup is not implemented")
}

// GetAllGroups mock implementation of GetAllGroups from server.AccountManager interface
func (am *MockAccountManager) GetAllGroups(accountID, userID string) ([]*group.Group, error) {
	if am.GetAllGroupsFunc != nil {
		return am.GetAllGroupsFunc(accountID, userID)
	}
	return nil, status.Errorf(codes.Unimplemented, "method GetAllGroups is not implemented")
}

// GetUsersFromAccount mock implementation of GetUsersFromAccount from server.AccountManager interface
func (am *MockAccountManager) GetUsersFromAccount(accountID string, userID string) ([]*server.UserInfo, error) {
	if am.GetUsersFromAccountFunc != nil {
		return am.GetUsersFromAccountFunc(accountID, userID)
	}
	return nil, status.Errorf(codes.Unimplemented, "method GetUsersFromAccount is not implemented")
}

// DeletePeer mock implementation of DeletePeer from server.AccountManager interface
func (am *MockAccountManager) DeletePeer(accountID, peerID, userID string) error {
	if am.DeletePeerFunc != nil {
		return am.DeletePeerFunc(accountID, peerID, userID)
	}
	return status.Errorf(codes.Unimplemented, "method DeletePeer is not implemented")
}

// GetOrCreateAccountByUser mock implementation of GetOrCreateAccountByUser from server.AccountManager interface
func (am *MockAccountManager) GetOrCreateAccountByUser(
	userId, domain string,
) (*server.Account, error) {
	if am.GetOrCreateAccountByUserFunc != nil {
		return am.GetOrCreateAccountByUserFunc(userId, domain)
	}
	return nil, status.Errorf(
		codes.Unimplemented,
		"method GetOrCreateAccountByUser is not implemented",
	)
}

// CreateSetupKey mock implementation of CreateSetupKey from server.AccountManager interface
func (am *MockAccountManager) CreateSetupKey(
	accountID string,
	keyName string,
	keyType server.SetupKeyType,
	expiresIn time.Duration,
	autoGroups []string,
	usageLimit int,
	userID string,
	ephemeral bool,
) (*server.SetupKey, error) {
	if am.CreateSetupKeyFunc != nil {
		return am.CreateSetupKeyFunc(accountID, keyName, keyType, expiresIn, autoGroups, usageLimit, userID, ephemeral)
	}
	return nil, status.Errorf(codes.Unimplemented, "method CreateSetupKey is not implemented")
}

// GetAccountByUserOrAccountID mock implementation of GetAccountByUserOrAccountID from server.AccountManager interface
func (am *MockAccountManager) GetAccountByUserOrAccountID(
	userId, accountId, domain string,
) (*server.Account, error) {
	if am.GetAccountByUserOrAccountIdFunc != nil {
		return am.GetAccountByUserOrAccountIdFunc(userId, accountId, domain)
	}
	return nil, status.Errorf(
		codes.Unimplemented,
		"method GetAccountByUserOrAccountID is not implemented",
	)
}

// MarkPeerConnected mock implementation of MarkPeerConnected from server.AccountManager interface
func (am *MockAccountManager) MarkPeerConnected(peerKey string, connected bool, realIP net.IP, account *server.Account) error {
	if am.MarkPeerConnectedFunc != nil {
		return am.MarkPeerConnectedFunc(peerKey, connected, realIP)
	}
	return status.Errorf(codes.Unimplemented, "method MarkPeerConnected is not implemented")
}

// GetAccountFromPAT mock implementation of GetAccountFromPAT from server.AccountManager interface
func (am *MockAccountManager) GetAccountFromPAT(pat string) (*server.Account, *server.User, *server.PersonalAccessToken, error) {
	if am.GetAccountFromPATFunc != nil {
		return am.GetAccountFromPATFunc(pat)
	}
	return nil, nil, nil, status.Errorf(codes.Unimplemented, "method GetAccountFromPAT is not implemented")
}

// DeleteAccount mock implementation of DeleteAccount from server.AccountManager interface
func (am *MockAccountManager) DeleteAccount(accountID, userID string) error {
	if am.DeleteAccountFunc != nil {
		return am.DeleteAccountFunc(accountID, userID)
	}
	return status.Errorf(codes.Unimplemented, "method DeleteAccount is not implemented")
}

// MarkPATUsed mock implementation of MarkPATUsed from server.AccountManager interface
func (am *MockAccountManager) MarkPATUsed(pat string) error {
	if am.MarkPATUsedFunc != nil {
		return am.MarkPATUsedFunc(pat)
	}
	return status.Errorf(codes.Unimplemented, "method MarkPATUsed is not implemented")
}

// CreatePAT mock implementation of GetPAT from server.AccountManager interface
func (am *MockAccountManager) CreatePAT(accountID string, initiatorUserID string, targetUserID string, name string, expiresIn int) (*server.PersonalAccessTokenGenerated, error) {
	if am.CreatePATFunc != nil {
		return am.CreatePATFunc(accountID, initiatorUserID, targetUserID, name, expiresIn)
	}
	return nil, status.Errorf(codes.Unimplemented, "method CreatePAT is not implemented")
}

// DeletePAT mock implementation of DeletePAT from server.AccountManager interface
func (am *MockAccountManager) DeletePAT(accountID string, initiatorUserID string, targetUserID string, tokenID string) error {
	if am.DeletePATFunc != nil {
		return am.DeletePATFunc(accountID, initiatorUserID, targetUserID, tokenID)
	}
	return status.Errorf(codes.Unimplemented, "method DeletePAT is not implemented")
}

// GetPAT mock implementation of GetPAT from server.AccountManager interface
func (am *MockAccountManager) GetPAT(accountID string, initiatorUserID string, targetUserID string, tokenID string) (*server.PersonalAccessToken, error) {
	if am.GetPATFunc != nil {
		return am.GetPATFunc(accountID, initiatorUserID, targetUserID, tokenID)
	}
	return nil, status.Errorf(codes.Unimplemented, "method GetPAT is not implemented")
}

// GetAllPATs mock implementation of GetAllPATs from server.AccountManager interface
func (am *MockAccountManager) GetAllPATs(accountID string, initiatorUserID string, targetUserID string) ([]*server.PersonalAccessToken, error) {
	if am.GetAllPATsFunc != nil {
		return am.GetAllPATsFunc(accountID, initiatorUserID, targetUserID)
	}
	return nil, status.Errorf(codes.Unimplemented, "method GetAllPATs is not implemented")
}

// GetNetworkMap mock implementation of GetNetworkMap from server.AccountManager interface
func (am *MockAccountManager) GetNetworkMap(peerKey string) (*server.NetworkMap, error) {
	if am.GetNetworkMapFunc != nil {
		return am.GetNetworkMapFunc(peerKey)
	}
	return nil, status.Errorf(codes.Unimplemented, "method GetNetworkMap is not implemented")
}

// GetPeerNetwork mock implementation of GetPeerNetwork from server.AccountManager interface
func (am *MockAccountManager) GetPeerNetwork(peerKey string) (*server.Network, error) {
	if am.GetPeerNetworkFunc != nil {
		return am.GetPeerNetworkFunc(peerKey)
	}
	return nil, status.Errorf(codes.Unimplemented, "method GetPeerNetwork is not implemented")
}

// AddPeer mock implementation of AddPeer from server.AccountManager interface
func (am *MockAccountManager) AddPeer(
	setupKey string,
	userId string,
	peer *nbpeer.Peer,
) (*nbpeer.Peer, *server.NetworkMap, error) {
	if am.AddPeerFunc != nil {
		return am.AddPeerFunc(setupKey, userId, peer)
	}
	return nil, nil, status.Errorf(codes.Unimplemented, "method AddPeer is not implemented")
}

// GetGroupByName mock implementation of GetGroupByName from server.AccountManager interface
func (am *MockAccountManager) GetGroupByName(accountID, groupName string) (*group.Group, error) {
	if am.GetGroupFunc != nil {
		return am.GetGroupByNameFunc(accountID, groupName)
	}
	return nil, status.Errorf(codes.Unimplemented, "method GetGroupByName is not implemented")
}

// SaveGroup mock implementation of SaveGroup from server.AccountManager interface
func (am *MockAccountManager) SaveGroup(accountID, userID string, group *group.Group) error {
	if am.SaveGroupFunc != nil {
		return am.SaveGroupFunc(accountID, userID, group)
	}
	return status.Errorf(codes.Unimplemented, "method SaveGroup is not implemented")
}

// DeleteGroup mock implementation of DeleteGroup from server.AccountManager interface
func (am *MockAccountManager) DeleteGroup(accountId, userId, groupID string) error {
	if am.DeleteGroupFunc != nil {
		return am.DeleteGroupFunc(accountId, userId, groupID)
	}
	return status.Errorf(codes.Unimplemented, "method DeleteGroup is not implemented")
}

// ListGroups mock implementation of ListGroups from server.AccountManager interface
func (am *MockAccountManager) ListGroups(accountID string) ([]*group.Group, error) {
	if am.ListGroupsFunc != nil {
		return am.ListGroupsFunc(accountID)
	}
	return nil, status.Errorf(codes.Unimplemented, "method ListGroups is not implemented")
}

// GroupAddPeer mock implementation of GroupAddPeer from server.AccountManager interface
func (am *MockAccountManager) GroupAddPeer(accountID, groupID, peerID string) error {
	if am.GroupAddPeerFunc != nil {
		return am.GroupAddPeerFunc(accountID, groupID, peerID)
	}
	return status.Errorf(codes.Unimplemented, "method GroupAddPeer is not implemented")
}

// GroupDeletePeer mock implementation of GroupDeletePeer from server.AccountManager interface
func (am *MockAccountManager) GroupDeletePeer(accountID, groupID, peerID string) error {
	if am.GroupDeletePeerFunc != nil {
		return am.GroupDeletePeerFunc(accountID, groupID, peerID)
	}
	return status.Errorf(codes.Unimplemented, "method GroupDeletePeer is not implemented")
}

// DeleteRule mock implementation of DeleteRule from server.AccountManager interface
func (am *MockAccountManager) DeleteRule(accountID, ruleID, userID string) error {
	if am.DeleteRuleFunc != nil {
		return am.DeleteRuleFunc(accountID, ruleID, userID)
	}
	return status.Errorf(codes.Unimplemented, "method DeleteRule is not implemented")
}

// GetPolicy mock implementation of GetPolicy from server.AccountManager interface
func (am *MockAccountManager) GetPolicy(accountID, policyID, userID string) (*server.Policy, error) {
	if am.GetPolicyFunc != nil {
		return am.GetPolicyFunc(accountID, policyID, userID)
	}
	return nil, status.Errorf(codes.Unimplemented, "method GetPolicy is not implemented")
}

// SavePolicy mock implementation of SavePolicy from server.AccountManager interface
func (am *MockAccountManager) SavePolicy(accountID, userID string, policy *server.Policy) error {
	if am.SavePolicyFunc != nil {
		return am.SavePolicyFunc(accountID, userID, policy)
	}
	return status.Errorf(codes.Unimplemented, "method SavePolicy is not implemented")
}

// DeletePolicy mock implementation of DeletePolicy from server.AccountManager interface
func (am *MockAccountManager) DeletePolicy(accountID, policyID, userID string) error {
	if am.DeletePolicyFunc != nil {
		return am.DeletePolicyFunc(accountID, policyID, userID)
	}
	return status.Errorf(codes.Unimplemented, "method DeletePolicy is not implemented")
}

// ListPolicies mock implementation of ListPolicies from server.AccountManager interface
func (am *MockAccountManager) ListPolicies(accountID, userID string) ([]*server.Policy, error) {
	if am.ListPoliciesFunc != nil {
		return am.ListPoliciesFunc(accountID, userID)
	}
	return nil, status.Errorf(codes.Unimplemented, "method ListPolicies is not implemented")
}

// UpdatePeerMeta mock implementation of UpdatePeerMeta from server.AccountManager interface
func (am *MockAccountManager) UpdatePeerMeta(peerID string, meta nbpeer.PeerSystemMeta) error {
	if am.UpdatePeerMetaFunc != nil {
		return am.UpdatePeerMetaFunc(peerID, meta)
	}
	return status.Errorf(codes.Unimplemented, "method UpdatePeerMeta is not implemented")
}

// GetUser mock implementation of GetUser from server.AccountManager interface
func (am *MockAccountManager) GetUser(claims jwtclaims.AuthorizationClaims) (*server.User, error) {
	if am.GetUserFunc != nil {
		return am.GetUserFunc(claims)
	}
	return nil, status.Errorf(codes.Unimplemented, "method GetUser is not implemented")
}

func (am *MockAccountManager) ListUsers(accountID string) ([]*server.User, error) {
	if am.ListUsersFunc != nil {
		return am.ListUsersFunc(accountID)
	}
	return nil, status.Errorf(codes.Unimplemented, "method ListUsers is not implemented")
}

// UpdatePeerSSHKey mocks UpdatePeerSSHKey function of the account manager
func (am *MockAccountManager) UpdatePeerSSHKey(peerID string, sshKey string) error {
	if am.UpdatePeerSSHKeyFunc != nil {
		return am.UpdatePeerSSHKeyFunc(peerID, sshKey)
	}
	return status.Errorf(codes.Unimplemented, "method UpdatePeerSSHKey is not implemented")
}

// UpdatePeer mocks UpdatePeerFunc function of the account manager
func (am *MockAccountManager) UpdatePeer(accountID, userID string, peer *nbpeer.Peer) (*nbpeer.Peer, error) {
	if am.UpdatePeerFunc != nil {
		return am.UpdatePeerFunc(accountID, userID, peer)
	}
	return nil, status.Errorf(codes.Unimplemented, "method UpdatePeer is not implemented")
}

// CreateRoute mock implementation of CreateRoute from server.AccountManager interface
<<<<<<< HEAD
func (am *MockAccountManager) CreateRoute(accountID, prefix, peerID string, peerGroupIDs []string, description string, netID route.NetID, masquerade bool, metric int, groups []string, accessControlGroups []string, enabled bool, userID string) (*route.Route, error) {
	if am.CreateRouteFunc != nil {
		return am.CreateRouteFunc(accountID, prefix, peerID, peerGroupIDs, description, netID, masquerade, metric, groups, accessControlGroups, enabled, userID)
=======
func (am *MockAccountManager) CreateRoute(accountID string, prefix netip.Prefix, networkType route.NetworkType, domains domain.List, peerID string, peerGroupIDs []string, description string, netID route.NetID, masquerade bool, metric int, groups []string, enabled bool, userID string, keepRoute bool) (*route.Route, error) {
	if am.CreateRouteFunc != nil {
		return am.CreateRouteFunc(accountID, prefix, networkType, domains, peerID, peerGroupIDs, description, netID, masquerade, metric, groups, enabled, userID, keepRoute)
>>>>>>> c347a4c2
	}
	return nil, status.Errorf(codes.Unimplemented, "method CreateRoute is not implemented")
}

// GetRoute mock implementation of GetRoute from server.AccountManager interface
func (am *MockAccountManager) GetRoute(accountID string, routeID route.ID, userID string) (*route.Route, error) {
	if am.GetRouteFunc != nil {
		return am.GetRouteFunc(accountID, routeID, userID)
	}
	return nil, status.Errorf(codes.Unimplemented, "method GetRoute is not implemented")
}

// SaveRoute mock implementation of SaveRoute from server.AccountManager interface
func (am *MockAccountManager) SaveRoute(accountID string, userID string, route *route.Route) error {
	if am.SaveRouteFunc != nil {
		return am.SaveRouteFunc(accountID, userID, route)
	}
	return status.Errorf(codes.Unimplemented, "method SaveRoute is not implemented")
}

// DeleteRoute mock implementation of DeleteRoute from server.AccountManager interface
func (am *MockAccountManager) DeleteRoute(accountID string, routeID route.ID, userID string) error {
	if am.DeleteRouteFunc != nil {
		return am.DeleteRouteFunc(accountID, routeID, userID)
	}
	return status.Errorf(codes.Unimplemented, "method DeleteRoute is not implemented")
}

// ListRoutes mock implementation of ListRoutes from server.AccountManager interface
func (am *MockAccountManager) ListRoutes(accountID, userID string) ([]*route.Route, error) {
	if am.ListRoutesFunc != nil {
		return am.ListRoutesFunc(accountID, userID)
	}
	return nil, status.Errorf(codes.Unimplemented, "method ListRoutes is not implemented")
}

// SaveSetupKey mocks SaveSetupKey of the AccountManager interface
func (am *MockAccountManager) SaveSetupKey(accountID string, key *server.SetupKey, userID string) (*server.SetupKey, error) {
	if am.SaveSetupKeyFunc != nil {
		return am.SaveSetupKeyFunc(accountID, key, userID)
	}

	return nil, status.Errorf(codes.Unimplemented, "method SaveSetupKey is not implemented")
}

// GetSetupKey mocks GetSetupKey of the AccountManager interface
func (am *MockAccountManager) GetSetupKey(accountID, userID, keyID string) (*server.SetupKey, error) {
	if am.GetSetupKeyFunc != nil {
		return am.GetSetupKeyFunc(accountID, userID, keyID)
	}

	return nil, status.Errorf(codes.Unimplemented, "method GetSetupKey is not implemented")
}

// ListSetupKeys mocks ListSetupKeys of the AccountManager interface
func (am *MockAccountManager) ListSetupKeys(accountID, userID string) ([]*server.SetupKey, error) {
	if am.ListSetupKeysFunc != nil {
		return am.ListSetupKeysFunc(accountID, userID)
	}

	return nil, status.Errorf(codes.Unimplemented, "method ListSetupKeys is not implemented")
}

// SaveUser mocks SaveUser of the AccountManager interface
func (am *MockAccountManager) SaveUser(accountID, userID string, user *server.User) (*server.UserInfo, error) {
	if am.SaveUserFunc != nil {
		return am.SaveUserFunc(accountID, userID, user)
	}
	return nil, status.Errorf(codes.Unimplemented, "method SaveUser is not implemented")
}

// SaveOrAddUser mocks SaveOrAddUser of the AccountManager interface
func (am *MockAccountManager) SaveOrAddUser(accountID, userID string, user *server.User, addIfNotExists bool) (*server.UserInfo, error) {
	if am.SaveOrAddUserFunc != nil {
		return am.SaveOrAddUserFunc(accountID, userID, user, addIfNotExists)
	}
	return nil, status.Errorf(codes.Unimplemented, "method SaveOrAddUser is not implemented")
}

// DeleteUser mocks DeleteUser of the AccountManager interface
func (am *MockAccountManager) DeleteUser(accountID string, initiatorUserID string, targetUserID string) error {
	if am.DeleteUserFunc != nil {
		return am.DeleteUserFunc(accountID, initiatorUserID, targetUserID)
	}
	return status.Errorf(codes.Unimplemented, "method DeleteUser is not implemented")
}

func (am *MockAccountManager) InviteUser(accountID string, initiatorUserID string, targetUserID string) error {
	if am.InviteUserFunc != nil {
		return am.InviteUserFunc(accountID, initiatorUserID, targetUserID)
	}
	return status.Errorf(codes.Unimplemented, "method InviteUser is not implemented")
}

// GetNameServerGroup mocks GetNameServerGroup of the AccountManager interface
func (am *MockAccountManager) GetNameServerGroup(accountID, userID, nsGroupID string) (*nbdns.NameServerGroup, error) {
	if am.GetNameServerGroupFunc != nil {
		return am.GetNameServerGroupFunc(accountID, userID, nsGroupID)
	}
	return nil, nil
}

// CreateNameServerGroup mocks CreateNameServerGroup of the AccountManager interface
func (am *MockAccountManager) CreateNameServerGroup(accountID string, name, description string, nameServerList []nbdns.NameServer, groups []string, primary bool, domains []string, enabled bool, userID string, searchDomainsEnabled bool) (*nbdns.NameServerGroup, error) {
	if am.CreateNameServerGroupFunc != nil {
		return am.CreateNameServerGroupFunc(accountID, name, description, nameServerList, groups, primary, domains, enabled, userID, searchDomainsEnabled)
	}
	return nil, nil
}

// SaveNameServerGroup mocks SaveNameServerGroup of the AccountManager interface
func (am *MockAccountManager) SaveNameServerGroup(accountID, userID string, nsGroupToSave *nbdns.NameServerGroup) error {
	if am.SaveNameServerGroupFunc != nil {
		return am.SaveNameServerGroupFunc(accountID, userID, nsGroupToSave)
	}
	return nil
}

// DeleteNameServerGroup mocks DeleteNameServerGroup of the AccountManager interface
func (am *MockAccountManager) DeleteNameServerGroup(accountID, nsGroupID, userID string) error {
	if am.DeleteNameServerGroupFunc != nil {
		return am.DeleteNameServerGroupFunc(accountID, nsGroupID, userID)
	}
	return nil
}

// ListNameServerGroups mocks ListNameServerGroups of the AccountManager interface
func (am *MockAccountManager) ListNameServerGroups(accountID string, userID string) ([]*nbdns.NameServerGroup, error) {
	if am.ListNameServerGroupsFunc != nil {
		return am.ListNameServerGroupsFunc(accountID, userID)
	}
	return nil, nil
}

// CreateUser mocks CreateUser of the AccountManager interface
func (am *MockAccountManager) CreateUser(accountID, userID string, invite *server.UserInfo) (*server.UserInfo, error) {
	if am.CreateUserFunc != nil {
		return am.CreateUserFunc(accountID, userID, invite)
	}
	return nil, status.Errorf(codes.Unimplemented, "method CreateUser is not implemented")
}

// GetAccountFromToken mocks GetAccountFromToken of the AccountManager interface
func (am *MockAccountManager) GetAccountFromToken(claims jwtclaims.AuthorizationClaims) (*server.Account, *server.User,
	error,
) {
	if am.GetAccountFromTokenFunc != nil {
		return am.GetAccountFromTokenFunc(claims)
	}
	return nil, nil, status.Errorf(codes.Unimplemented, "method GetAccountFromToken is not implemented")
}

func (am *MockAccountManager) CheckUserAccessByJWTGroups(claims jwtclaims.AuthorizationClaims) error {
	if am.CheckUserAccessByJWTGroupsFunc != nil {
		return am.CheckUserAccessByJWTGroupsFunc(claims)
	}
	return status.Errorf(codes.Unimplemented, "method CheckUserAccessByJWTGroups is not implemented")
}

// GetPeers mocks GetPeers of the AccountManager interface
func (am *MockAccountManager) GetPeers(accountID, userID string) ([]*nbpeer.Peer, error) {
	if am.GetPeersFunc != nil {
		return am.GetPeersFunc(accountID, userID)
	}
	return nil, status.Errorf(codes.Unimplemented, "method GetPeers is not implemented")
}

// GetDNSDomain mocks GetDNSDomain of the AccountManager interface
func (am *MockAccountManager) GetDNSDomain() string {
	if am.GetDNSDomainFunc != nil {
		return am.GetDNSDomainFunc()
	}
	return ""
}

// GetEvents mocks GetEvents of the AccountManager interface
func (am *MockAccountManager) GetEvents(accountID, userID string) ([]*activity.Event, error) {
	if am.GetEventsFunc != nil {
		return am.GetEventsFunc(accountID, userID)
	}
	return nil, status.Errorf(codes.Unimplemented, "method GetEvents is not implemented")
}

// GetDNSSettings mocks GetDNSSettings of the AccountManager interface
func (am *MockAccountManager) GetDNSSettings(accountID string, userID string) (*server.DNSSettings, error) {
	if am.GetDNSSettingsFunc != nil {
		return am.GetDNSSettingsFunc(accountID, userID)
	}
	return nil, status.Errorf(codes.Unimplemented, "method GetDNSSettings is not implemented")
}

// SaveDNSSettings mocks SaveDNSSettings of the AccountManager interface
func (am *MockAccountManager) SaveDNSSettings(accountID string, userID string, dnsSettingsToSave *server.DNSSettings) error {
	if am.SaveDNSSettingsFunc != nil {
		return am.SaveDNSSettingsFunc(accountID, userID, dnsSettingsToSave)
	}
	return status.Errorf(codes.Unimplemented, "method SaveDNSSettings is not implemented")
}

// GetPeer mocks GetPeer of the AccountManager interface
func (am *MockAccountManager) GetPeer(accountID, peerID, userID string) (*nbpeer.Peer, error) {
	if am.GetPeerFunc != nil {
		return am.GetPeerFunc(accountID, peerID, userID)
	}
	return nil, status.Errorf(codes.Unimplemented, "method GetPeer is not implemented")
}

// GetPeerAppliedPostureChecks mocks GetPeerAppliedPostureChecks of the AccountManager interface
func (am *MockAccountManager) GetPeerAppliedPostureChecks(peerKey string) ([]posture.Checks, error) {
	if am.GetPeerAppliedPostureChecksFunc != nil {
		return am.GetPeerAppliedPostureChecksFunc(peerKey)
	}
	return nil, status.Errorf(codes.Unimplemented, "method GetPeerAppliedPostureChecks is not implemented")
}

// UpdateAccountSettings mocks UpdateAccountSettings of the AccountManager interface
func (am *MockAccountManager) UpdateAccountSettings(accountID, userID string, newSettings *server.Settings) (*server.Account, error) {
	if am.UpdateAccountSettingsFunc != nil {
		return am.UpdateAccountSettingsFunc(accountID, userID, newSettings)
	}
	return nil, status.Errorf(codes.Unimplemented, "method UpdateAccountSettings is not implemented")
}

// LoginPeer mocks LoginPeer of the AccountManager interface
func (am *MockAccountManager) LoginPeer(login server.PeerLogin) (*nbpeer.Peer, *server.NetworkMap, error) {
	if am.LoginPeerFunc != nil {
		return am.LoginPeerFunc(login)
	}
	return nil, nil, status.Errorf(codes.Unimplemented, "method LoginPeer is not implemented")
}

// SyncPeer mocks SyncPeer of the AccountManager interface
func (am *MockAccountManager) SyncPeer(sync server.PeerSync, account *server.Account) (*nbpeer.Peer, *server.NetworkMap, error) {
	if am.SyncPeerFunc != nil {
		return am.SyncPeerFunc(sync, account)
	}
	return nil, nil, status.Errorf(codes.Unimplemented, "method SyncPeer is not implemented")
}

// GetAllConnectedPeers mocks GetAllConnectedPeers of the AccountManager interface
func (am *MockAccountManager) GetAllConnectedPeers() (map[string]struct{}, error) {
	if am.GetAllConnectedPeersFunc != nil {
		return am.GetAllConnectedPeersFunc()
	}
	return nil, status.Errorf(codes.Unimplemented, "method GetAllConnectedPeers is not implemented")
}

// HasConnectedChannel mocks HasConnectedChannel of the AccountManager interface
func (am *MockAccountManager) HasConnectedChannel(peerID string) bool {
	if am.HasConnectedChannelFunc != nil {
		return am.HasConnectedChannelFunc(peerID)
	}
	return false
}

// StoreEvent mocks StoreEvent of the AccountManager interface
func (am *MockAccountManager) StoreEvent(initiatorID, targetID, accountID string, activityID activity.ActivityDescriber, meta map[string]any) {
	if am.StoreEventFunc != nil {
		am.StoreEventFunc(initiatorID, targetID, accountID, activityID, meta)
	}
}

// GetExternalCacheManager mocks GetExternalCacheManager of the AccountManager interface
func (am *MockAccountManager) GetExternalCacheManager() server.ExternalCacheManager {
	if am.GetExternalCacheManagerFunc() != nil {
		return am.GetExternalCacheManagerFunc()
	}
	return nil
}

// GetPostureChecks mocks GetPostureChecks of the AccountManager interface
func (am *MockAccountManager) GetPostureChecks(accountID, postureChecksID, userID string) (*posture.Checks, error) {
	if am.GetPostureChecksFunc != nil {
		return am.GetPostureChecksFunc(accountID, postureChecksID, userID)
	}
	return nil, status.Errorf(codes.Unimplemented, "method GetPostureChecks is not implemented")

}

// SavePostureChecks mocks SavePostureChecks of the AccountManager interface
func (am *MockAccountManager) SavePostureChecks(accountID, userID string, postureChecks *posture.Checks) error {
	if am.SavePostureChecksFunc != nil {
		return am.SavePostureChecksFunc(accountID, userID, postureChecks)
	}
	return status.Errorf(codes.Unimplemented, "method SavePostureChecks is not implemented")
}

// DeletePostureChecks mocks DeletePostureChecks of the AccountManager interface
func (am *MockAccountManager) DeletePostureChecks(accountID, postureChecksID, userID string) error {
	if am.DeletePostureChecksFunc != nil {
		return am.DeletePostureChecksFunc(accountID, postureChecksID, userID)
	}
	return status.Errorf(codes.Unimplemented, "method DeletePostureChecks is not implemented")

}

// ListPostureChecks mocks ListPostureChecks of the AccountManager interface
func (am *MockAccountManager) ListPostureChecks(accountID, userID string) ([]*posture.Checks, error) {
	if am.ListPostureChecksFunc != nil {
		return am.ListPostureChecksFunc(accountID, userID)
	}
	return nil, status.Errorf(codes.Unimplemented, "method ListPostureChecks is not implemented")
}

// GetIdpManager mocks GetIdpManager of the AccountManager interface
func (am *MockAccountManager) GetIdpManager() idp.Manager {
	if am.GetIdpManagerFunc != nil {
		return am.GetIdpManagerFunc()
	}
	return nil
}

// UpdateIntegratedValidatorGroups mocks UpdateIntegratedApprovalGroups of the AccountManager interface
func (am *MockAccountManager) UpdateIntegratedValidatorGroups(accountID string, userID string, groups []string) error {
	if am.UpdateIntegratedValidatorGroupsFunc != nil {
		return am.UpdateIntegratedValidatorGroupsFunc(accountID, userID, groups)
	}
	return status.Errorf(codes.Unimplemented, "method UpdateIntegratedValidatorGroups is not implemented")
}

// GroupValidation mocks GroupValidation of the AccountManager interface
func (am *MockAccountManager) GroupValidation(accountId string, groups []string) (bool, error) {
	if am.GroupValidationFunc != nil {
		return am.GroupValidationFunc(accountId, groups)
	}
	return false, status.Errorf(codes.Unimplemented, "method GroupValidation is not implemented")
}

// SyncPeerMeta mocks SyncPeerMeta of the AccountManager interface
func (am *MockAccountManager) SyncPeerMeta(peerPubKey string, meta nbpeer.PeerSystemMeta) error {
	if am.SyncPeerMetaFunc != nil {
		return am.SyncPeerMetaFunc(peerPubKey, meta)
	}
	return status.Errorf(codes.Unimplemented, "method SyncPeerMeta is not implemented")
}

// FindExistingPostureCheck mocks FindExistingPostureCheck of the AccountManager interface
func (am *MockAccountManager) FindExistingPostureCheck(accountID string, checks *posture.ChecksDefinition) (*posture.Checks, error) {
	if am.FindExistingPostureCheckFunc != nil {
		return am.FindExistingPostureCheckFunc(accountID, checks)
	}
	return nil, status.Errorf(codes.Unimplemented, "method FindExistingPostureCheck is not implemented")
}<|MERGE_RESOLUTION|>--- conflicted
+++ resolved
@@ -54,11 +54,7 @@
 	UpdatePeerMetaFunc                  func(peerID string, meta nbpeer.PeerSystemMeta) error
 	UpdatePeerSSHKeyFunc                func(peerID string, sshKey string) error
 	UpdatePeerFunc                      func(accountID, userID string, peer *nbpeer.Peer) (*nbpeer.Peer, error)
-<<<<<<< HEAD
-	CreateRouteFunc                     func(accountID, prefix, peer string, peerGroups []string, description string, netID route.NetID, masquerade bool, metric int, groups []string, accessControlGroups []string, enabled bool, userID string) (*route.Route, error)
-=======
-	CreateRouteFunc                     func(accountID string, prefix netip.Prefix, networkType route.NetworkType, domains domain.List, peer string, peerGroups []string, description string, netID route.NetID, masquerade bool, metric int, groups []string, enabled bool, userID string, keepRoute bool) (*route.Route, error)
->>>>>>> c347a4c2
+	CreateRouteFunc                     func(accountID string, prefix netip.Prefix, networkType route.NetworkType, domains domain.List, peer string, peerGroups []string, description string, netID route.NetID, masquerade bool, metric int, groups []string, accessControlGroups []string, enabled bool, userID string, keepRoute bool) (*route.Route, error)
 	GetRouteFunc                        func(accountID string, routeID route.ID, userID string) (*route.Route, error)
 	SaveRouteFunc                       func(accountID string, userID string, route *route.Route) error
 	DeleteRouteFunc                     func(accountID string, routeID route.ID, userID string) error
@@ -421,15 +417,9 @@
 }
 
 // CreateRoute mock implementation of CreateRoute from server.AccountManager interface
-<<<<<<< HEAD
-func (am *MockAccountManager) CreateRoute(accountID, prefix, peerID string, peerGroupIDs []string, description string, netID route.NetID, masquerade bool, metric int, groups []string, accessControlGroups []string, enabled bool, userID string) (*route.Route, error) {
+func (am *MockAccountManager) CreateRoute(accountID string, prefix netip.Prefix, networkType route.NetworkType, domains domain.List, peerID string, peerGroupIDs []string, description string, netID route.NetID, masquerade bool, metric int, groups []string, accessControlGroups []string,enabled bool, userID string, keepRoute bool) (*route.Route, error) {
 	if am.CreateRouteFunc != nil {
-		return am.CreateRouteFunc(accountID, prefix, peerID, peerGroupIDs, description, netID, masquerade, metric, groups, accessControlGroups, enabled, userID)
-=======
-func (am *MockAccountManager) CreateRoute(accountID string, prefix netip.Prefix, networkType route.NetworkType, domains domain.List, peerID string, peerGroupIDs []string, description string, netID route.NetID, masquerade bool, metric int, groups []string, enabled bool, userID string, keepRoute bool) (*route.Route, error) {
-	if am.CreateRouteFunc != nil {
-		return am.CreateRouteFunc(accountID, prefix, networkType, domains, peerID, peerGroupIDs, description, netID, masquerade, metric, groups, enabled, userID, keepRoute)
->>>>>>> c347a4c2
+		return am.CreateRouteFunc(accountID, prefix, networkType, domains, peerID, peerGroupIDs, description, netID, masquerade, metric, groups, accessControlGroups, enabled, userID, keepRoute)
 	}
 	return nil, status.Errorf(codes.Unimplemented, "method CreateRoute is not implemented")
 }
