--- conflicted
+++ resolved
@@ -161,13 +161,8 @@
 }
 
 // CreateRoute creates and saves a new route
-<<<<<<< HEAD
 func (am *DefaultAccountManager) CreateRoute(ctx context.Context, accountID string, prefix netip.Prefix, networkType route.NetworkType, domains domain.List, peerID string, peerGroupIDs []string, description string, netID route.NetID, masquerade bool, metric int, groups, accessControlGroupIDs []string, enabled bool, userID string, keepRoute bool) (*route.Route, error) {
-	unlock := am.Store.AcquireAccountWriteLock(ctx, accountID)
-=======
-func (am *DefaultAccountManager) CreateRoute(ctx context.Context, accountID string, prefix netip.Prefix, networkType route.NetworkType, domains domain.List, peerID string, peerGroupIDs []string, description string, netID route.NetID, masquerade bool, metric int, groups []string, enabled bool, userID string, keepRoute bool) (*route.Route, error) {
 	unlock := am.Store.AcquireWriteLockByUID(ctx, accountID)
->>>>>>> 049b5fb7
 	defer unlock()
 
 	account, err := am.Store.GetAccount(ctx, accountID)
