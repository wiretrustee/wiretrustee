--- conflicted
+++ resolved
@@ -1,10 +1,7 @@
 package server
 
 import (
-<<<<<<< HEAD
-=======
 	"context"
->>>>>>> 765aba2c
 	"fmt"
 	"net/netip"
 	"slices"
@@ -162,13 +159,8 @@
 }
 
 // CreateRoute creates and saves a new route
-<<<<<<< HEAD
-func (am *DefaultAccountManager) CreateRoute(accountID string, prefix netip.Prefix, networkType route.NetworkType, domains domain.List, peerID string, peerGroupIDs []string, description string, netID route.NetID, masquerade bool, metric int, groups []string, accessControlGroupIDs []string, enabled bool, userID string, keepRoute bool) (*route.Route, error) {
-	unlock := am.Store.AcquireAccountWriteLock(accountID)
-=======
-func (am *DefaultAccountManager) CreateRoute(ctx context.Context, accountID string, prefix netip.Prefix, networkType route.NetworkType, domains domain.List, peerID string, peerGroupIDs []string, description string, netID route.NetID, masquerade bool, metric int, groups []string, enabled bool, userID string, keepRoute bool) (*route.Route, error) {
+func (am *DefaultAccountManager) CreateRoute(ctx context.Context, accountID string, prefix netip.Prefix, networkType route.NetworkType, domains domain.List, peerID string, peerGroupIDs []string, description string, netID route.NetID, masquerade bool, metric int, groups, accessControlGroupIDs []string, enabled bool, userID string, keepRoute bool) (*route.Route, error) {
 	unlock := am.Store.AcquireAccountWriteLock(ctx, accountID)
->>>>>>> 765aba2c
 	defer unlock()
 
 	account, err := am.Store.GetAccount(ctx, accountID)
