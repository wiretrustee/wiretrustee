package server

import (
	"context"
	"crypto/sha256"
	b64 "encoding/base64"
	"errors"
	"fmt"
	"hash/crc32"
	"math/rand"
	"net"
	"net/netip"
	"reflect"
	"regexp"
	"slices"
	"strings"
	"sync"
	"time"

	"github.com/eko/gocache/v3/cache"
	cacheStore "github.com/eko/gocache/v3/store"
	"github.com/hashicorp/go-multierror"
	"github.com/miekg/dns"
	gocache "github.com/patrickmn/go-cache"
	"github.com/rs/xid"
	log "github.com/sirupsen/logrus"
	"golang.org/x/exp/maps"

	"github.com/netbirdio/netbird/base62"
	nbdns "github.com/netbirdio/netbird/dns"
	"github.com/netbirdio/netbird/management/domain"
	"github.com/netbirdio/netbird/management/server/account"
	"github.com/netbirdio/netbird/management/server/activity"
	"github.com/netbirdio/netbird/management/server/geolocation"
	nbgroup "github.com/netbirdio/netbird/management/server/group"
	"github.com/netbirdio/netbird/management/server/idp"
	"github.com/netbirdio/netbird/management/server/integrated_validator"
	"github.com/netbirdio/netbird/management/server/integration_reference"
	"github.com/netbirdio/netbird/management/server/jwtclaims"
	nbpeer "github.com/netbirdio/netbird/management/server/peer"
	"github.com/netbirdio/netbird/management/server/posture"
	"github.com/netbirdio/netbird/management/server/status"
	"github.com/netbirdio/netbird/management/server/telemetry"
	"github.com/netbirdio/netbird/route"
)

const (
	PublicCategory             = "public"
	PrivateCategory            = "private"
	UnknownCategory            = "unknown"
	CacheExpirationMax         = 7 * 24 * 3600 * time.Second // 7 days
	CacheExpirationMin         = 3 * 24 * 3600 * time.Second // 3 days
	DefaultPeerLoginExpiration = 24 * time.Hour
	DefaultPeerInactivityExpiration = 10 * time.Minute
	emptyUserID                = "empty user ID in claims"
	errorGettingDomainAccIDFmt = "error getting account ID by private domain: %v"
)

type userLoggedInOnce bool

type ExternalCacheManager cache.CacheInterface[*idp.UserData]

func cacheEntryExpiration() time.Duration {
	r := rand.Intn(int(CacheExpirationMax.Milliseconds()-CacheExpirationMin.Milliseconds())) + int(CacheExpirationMin.Milliseconds())
	return time.Duration(r) * time.Millisecond
}

type AccountManager interface {
	GetOrCreateAccountByUser(ctx context.Context, userId, domain string) (*Account, error)
	GetAccount(ctx context.Context, accountID string) (*Account, error)
	CreateSetupKey(ctx context.Context, accountID string, keyName string, keyType SetupKeyType, expiresIn time.Duration,
		autoGroups []string, usageLimit int, userID string, ephemeral bool) (*SetupKey, error)
	SaveSetupKey(ctx context.Context, accountID string, key *SetupKey, userID string) (*SetupKey, error)
	CreateUser(ctx context.Context, accountID, initiatorUserID string, key *UserInfo) (*UserInfo, error)
	DeleteUser(ctx context.Context, accountID, initiatorUserID string, targetUserID string) error
	DeleteRegularUsers(ctx context.Context, accountID, initiatorUserID string, targetUserIDs []string) error
	InviteUser(ctx context.Context, accountID string, initiatorUserID string, targetUserID string) error
	ListSetupKeys(ctx context.Context, accountID, userID string) ([]*SetupKey, error)
	SaveUser(ctx context.Context, accountID, initiatorUserID string, update *User) (*UserInfo, error)
	SaveOrAddUser(ctx context.Context, accountID, initiatorUserID string, update *User, addIfNotExists bool) (*UserInfo, error)
	SaveOrAddUsers(ctx context.Context, accountID, initiatorUserID string, updates []*User, addIfNotExists bool) ([]*UserInfo, error)
	GetSetupKey(ctx context.Context, accountID, userID, keyID string) (*SetupKey, error)
	GetAccountByID(ctx context.Context, accountID string, userID string) (*Account, error)
	AccountExists(ctx context.Context, accountID string) (bool, error)
	GetAccountIDByUserID(ctx context.Context, userID, domain string) (string, error)
	GetAccountIDFromToken(ctx context.Context, claims jwtclaims.AuthorizationClaims) (string, string, error)
	CheckUserAccessByJWTGroups(ctx context.Context, claims jwtclaims.AuthorizationClaims) error
	GetAccountFromPAT(ctx context.Context, pat string) (*Account, *User, *PersonalAccessToken, error)
	DeleteAccount(ctx context.Context, accountID, userID string) error
	MarkPATUsed(ctx context.Context, tokenID string) error
	GetUserByID(ctx context.Context, id string) (*User, error)
	GetUser(ctx context.Context, claims jwtclaims.AuthorizationClaims) (*User, error)
	ListUsers(ctx context.Context, accountID string) ([]*User, error)
	GetPeers(ctx context.Context, accountID, userID string) ([]*nbpeer.Peer, error)
	MarkPeerConnected(ctx context.Context, peerKey string, connected bool, realIP net.IP, account *Account) error
	DeletePeer(ctx context.Context, accountID, peerID, userID string) error
	UpdatePeer(ctx context.Context, accountID, userID string, peer *nbpeer.Peer) (*nbpeer.Peer, error)
	GetNetworkMap(ctx context.Context, peerID string) (*NetworkMap, error)
	GetPeerNetwork(ctx context.Context, peerID string) (*Network, error)
	AddPeer(ctx context.Context, setupKey, userID string, peer *nbpeer.Peer) (*nbpeer.Peer, *NetworkMap, []*posture.Checks, error)
	CreatePAT(ctx context.Context, accountID string, initiatorUserID string, targetUserID string, tokenName string, expiresIn int) (*PersonalAccessTokenGenerated, error)
	DeletePAT(ctx context.Context, accountID string, initiatorUserID string, targetUserID string, tokenID string) error
	GetPAT(ctx context.Context, accountID string, initiatorUserID string, targetUserID string, tokenID string) (*PersonalAccessToken, error)
	GetAllPATs(ctx context.Context, accountID string, initiatorUserID string, targetUserID string) ([]*PersonalAccessToken, error)
	UpdatePeerSSHKey(ctx context.Context, peerID string, sshKey string) error
	GetUsersFromAccount(ctx context.Context, accountID, userID string) ([]*UserInfo, error)
	GetGroup(ctx context.Context, accountId, groupID, userID string) (*nbgroup.Group, error)
	GetAllGroups(ctx context.Context, accountID, userID string) ([]*nbgroup.Group, error)
	GetGroupByName(ctx context.Context, groupName, accountID string) (*nbgroup.Group, error)
	SaveGroup(ctx context.Context, accountID, userID string, group *nbgroup.Group) error
	SaveGroups(ctx context.Context, accountID, userID string, newGroups []*nbgroup.Group) error
	DeleteGroup(ctx context.Context, accountId, userId, groupID string) error
	DeleteGroups(ctx context.Context, accountId, userId string, groupIDs []string) error
	ListGroups(ctx context.Context, accountId string) ([]*nbgroup.Group, error)
	GroupAddPeer(ctx context.Context, accountId, groupID, peerID string) error
	GroupDeletePeer(ctx context.Context, accountId, groupID, peerID string) error
	GetPolicy(ctx context.Context, accountID, policyID, userID string) (*Policy, error)
	SavePolicy(ctx context.Context, accountID, userID string, policy *Policy, isUpdate bool) error
	DeletePolicy(ctx context.Context, accountID, policyID, userID string) error
	ListPolicies(ctx context.Context, accountID, userID string) ([]*Policy, error)
	GetRoute(ctx context.Context, accountID string, routeID route.ID, userID string) (*route.Route, error)
	CreateRoute(ctx context.Context, accountID string, prefix netip.Prefix, networkType route.NetworkType, domains domain.List, peerID string, peerGroupIDs []string, description string, netID route.NetID, masquerade bool, metric int, groups, accessControlGroupIDs []string, enabled bool, userID string, keepRoute bool) (*route.Route, error)
	SaveRoute(ctx context.Context, accountID, userID string, route *route.Route) error
	DeleteRoute(ctx context.Context, accountID string, routeID route.ID, userID string) error
	ListRoutes(ctx context.Context, accountID, userID string) ([]*route.Route, error)
	GetNameServerGroup(ctx context.Context, accountID, userID, nsGroupID string) (*nbdns.NameServerGroup, error)
	CreateNameServerGroup(ctx context.Context, accountID string, name, description string, nameServerList []nbdns.NameServer, groups []string, primary bool, domains []string, enabled bool, userID string, searchDomainsEnabled bool) (*nbdns.NameServerGroup, error)
	SaveNameServerGroup(ctx context.Context, accountID, userID string, nsGroupToSave *nbdns.NameServerGroup) error
	DeleteNameServerGroup(ctx context.Context, accountID, nsGroupID, userID string) error
	ListNameServerGroups(ctx context.Context, accountID string, userID string) ([]*nbdns.NameServerGroup, error)
	GetDNSDomain() string
	StoreEvent(ctx context.Context, initiatorID, targetID, accountID string, activityID activity.ActivityDescriber, meta map[string]any)
	GetEvents(ctx context.Context, accountID, userID string) ([]*activity.Event, error)
	GetDNSSettings(ctx context.Context, accountID string, userID string) (*DNSSettings, error)
	SaveDNSSettings(ctx context.Context, accountID string, userID string, dnsSettingsToSave *DNSSettings) error
	GetPeer(ctx context.Context, accountID, peerID, userID string) (*nbpeer.Peer, error)
	UpdateAccountSettings(ctx context.Context, accountID, userID string, newSettings *Settings) (*Settings, error)
	LoginPeer(ctx context.Context, login PeerLogin) (*nbpeer.Peer, *NetworkMap, []*posture.Checks, error)                // used by peer gRPC API
	SyncPeer(ctx context.Context, sync PeerSync, account *Account) (*nbpeer.Peer, *NetworkMap, []*posture.Checks, error) // used by peer gRPC API
	GetAllConnectedPeers() (map[string]struct{}, error)
	HasConnectedChannel(peerID string) bool
	GetExternalCacheManager() ExternalCacheManager
	GetPostureChecks(ctx context.Context, accountID, postureChecksID, userID string) (*posture.Checks, error)
	SavePostureChecks(ctx context.Context, accountID, userID string, postureChecks *posture.Checks, isUpdate bool) error
	DeletePostureChecks(ctx context.Context, accountID, postureChecksID, userID string) error
	ListPostureChecks(ctx context.Context, accountID, userID string) ([]*posture.Checks, error)
	GetIdpManager() idp.Manager
	UpdateIntegratedValidatorGroups(ctx context.Context, accountID string, userID string, groups []string) error
	GroupValidation(ctx context.Context, accountId string, groups []string) (bool, error)
	GetValidatedPeers(account *Account) (map[string]struct{}, error)
	SyncAndMarkPeer(ctx context.Context, accountID string, peerPubKey string, meta nbpeer.PeerSystemMeta, realIP net.IP) (*nbpeer.Peer, *NetworkMap, []*posture.Checks, error)
	OnPeerDisconnected(ctx context.Context, accountID string, peerPubKey string) error
	SyncPeerMeta(ctx context.Context, peerPubKey string, meta nbpeer.PeerSystemMeta) error
	FindExistingPostureCheck(accountID string, checks *posture.ChecksDefinition) (*posture.Checks, error)
	GetAccountIDForPeerKey(ctx context.Context, peerKey string) (string, error)
	GetAccountSettings(ctx context.Context, accountID string, userID string) (*Settings, error)
}

type DefaultAccountManager struct {
	Store Store
	// cacheMux and cacheLoading helps to make sure that only a single cache reload runs at a time per accountID
	cacheMux sync.Mutex
	// cacheLoading keeps the accountIDs that are currently reloading. The accountID has to be removed once cache has been reloaded
	cacheLoading         map[string]chan struct{}
	peersUpdateManager   *PeersUpdateManager
	idpManager           idp.Manager
	cacheManager         cache.CacheInterface[[]*idp.UserData]
	externalCacheManager ExternalCacheManager
	ctx                  context.Context
	eventStore           activity.Store
	geo                  *geolocation.Geolocation

	requestBuffer *AccountRequestBuffer

	// singleAccountMode indicates whether the instance has a single account.
	// If true, then every new user will end up under the same account.
	// This value will be set to false if management service has more than one account.
	singleAccountMode bool
	// singleAccountModeDomain is a domain to use in singleAccountMode setup
	singleAccountModeDomain string
	// dnsDomain is used for peer resolution. This is appended to the peer's name
	dnsDomain       string
	peerLoginExpiry Scheduler

	peerInactivityExpiry Scheduler

	// userDeleteFromIDPEnabled allows to delete user from IDP when user is deleted from account
	userDeleteFromIDPEnabled bool

	integratedPeerValidator integrated_validator.IntegratedValidator

	metrics telemetry.AppMetrics
}

// Settings represents Account settings structure that can be modified via API and Dashboard
type Settings struct {
	// PeerLoginExpirationEnabled globally enables or disables peer login expiration
	PeerLoginExpirationEnabled bool

	// PeerLoginExpiration is a setting that indicates when peer login expires.
	// Applies to all peers that have Peer.LoginExpirationEnabled set to true.
	PeerLoginExpiration time.Duration

	// PeerInactivityExpirationEnabled globally enables or disables peer inactivity expiration
	PeerInactivityExpirationEnabled bool

	// PeerInactivityExpiration is a setting that indicates when peer inactivity expires.
	// Applies to all peers that have Peer.PeerInactivityExpirationEnabled set to true.
	PeerInactivityExpiration time.Duration

	// RegularUsersViewBlocked allows to block regular users from viewing even their own peers and some UI elements
	RegularUsersViewBlocked bool

	// GroupsPropagationEnabled allows to propagate auto groups from the user to the peer
	GroupsPropagationEnabled bool

	// JWTGroupsEnabled allows extract groups from JWT claim, which name defined in the JWTGroupsClaimName
	// and add it to account groups.
	JWTGroupsEnabled bool

	// JWTGroupsClaimName from which we extract groups name to add it to account groups
	JWTGroupsClaimName string

	// JWTAllowGroups list of groups to which users are allowed access
	JWTAllowGroups []string `gorm:"serializer:json"`

	// Extra is a dictionary of Account settings
	Extra *account.ExtraSettings `gorm:"embedded;embeddedPrefix:extra_"`
}

// Copy copies the Settings struct
func (s *Settings) Copy() *Settings {
	settings := &Settings{
		PeerLoginExpirationEnabled: s.PeerLoginExpirationEnabled,
		PeerLoginExpiration:        s.PeerLoginExpiration,
		JWTGroupsEnabled:           s.JWTGroupsEnabled,
		JWTGroupsClaimName:         s.JWTGroupsClaimName,
		GroupsPropagationEnabled:   s.GroupsPropagationEnabled,
		JWTAllowGroups:             s.JWTAllowGroups,
		RegularUsersViewBlocked:    s.RegularUsersViewBlocked,

		PeerInactivityExpirationEnabled: s.PeerInactivityExpirationEnabled,
		PeerInactivityExpiration:        s.PeerInactivityExpiration,
	}
	if s.Extra != nil {
		settings.Extra = s.Extra.Copy()
	}
	return settings
}

// Account represents a unique account of the system
type Account struct {
	// we have to name column to aid as it collides with Network.Id when work with associations
	Id string `gorm:"primaryKey"`

	// User.Id it was created by
	CreatedBy              string
	CreatedAt              time.Time
	Domain                 string `gorm:"index"`
	DomainCategory         string
	IsDomainPrimaryAccount bool
	SetupKeys              map[string]*SetupKey              `gorm:"-"`
	SetupKeysG             []SetupKey                        `json:"-" gorm:"foreignKey:AccountID;references:id"`
	Network                *Network                          `gorm:"embedded;embeddedPrefix:network_"`
	Peers                  map[string]*nbpeer.Peer           `gorm:"-"`
	PeersG                 []nbpeer.Peer                     `json:"-" gorm:"foreignKey:AccountID;references:id"`
	Users                  map[string]*User                  `gorm:"-"`
	UsersG                 []User                            `json:"-" gorm:"foreignKey:AccountID;references:id"`
	Groups                 map[string]*nbgroup.Group         `gorm:"-"`
	GroupsG                []nbgroup.Group                   `json:"-" gorm:"foreignKey:AccountID;references:id"`
	Policies               []*Policy                         `gorm:"foreignKey:AccountID;references:id"`
	Routes                 map[route.ID]*route.Route         `gorm:"-"`
	RoutesG                []route.Route                     `json:"-" gorm:"foreignKey:AccountID;references:id"`
	NameServerGroups       map[string]*nbdns.NameServerGroup `gorm:"-"`
	NameServerGroupsG      []nbdns.NameServerGroup           `json:"-" gorm:"foreignKey:AccountID;references:id"`
	DNSSettings            DNSSettings                       `gorm:"embedded;embeddedPrefix:dns_settings_"`
	PostureChecks          []*posture.Checks                 `gorm:"foreignKey:AccountID;references:id"`
	// Settings is a dictionary of Account settings
	Settings *Settings `gorm:"embedded;embeddedPrefix:settings_"`
}

// Subclass used in gorm to only load settings and not whole account
type AccountSettings struct {
	Settings *Settings `gorm:"embedded;embeddedPrefix:settings_"`
}

// Subclass used in gorm to only load network and not whole account
type AccountNetwork struct {
	Network *Network `gorm:"embedded;embeddedPrefix:network_"`
}

// AccountDNSSettings used in gorm to only load dns settings and not whole account
type AccountDNSSettings struct {
	DNSSettings DNSSettings `gorm:"embedded;embeddedPrefix:dns_settings_"`
}

type UserPermissions struct {
	DashboardView string `json:"dashboard_view"`
}

type UserInfo struct {
	ID                   string                                     `json:"id"`
	Email                string                                     `json:"email"`
	Name                 string                                     `json:"name"`
	Role                 string                                     `json:"role"`
	AutoGroups           []string                                   `json:"auto_groups"`
	Status               string                                     `json:"-"`
	IsServiceUser        bool                                       `json:"is_service_user"`
	IsBlocked            bool                                       `json:"is_blocked"`
	NonDeletable         bool                                       `json:"non_deletable"`
	LastLogin            time.Time                                  `json:"last_login"`
	Issued               string                                     `json:"issued"`
	IntegrationReference integration_reference.IntegrationReference `json:"-"`
	Permissions          UserPermissions                            `json:"permissions"`
}

// getRoutesToSync returns the enabled routes for the peer ID and the routes
// from the ACL peers that have distribution groups associated with the peer ID.
// Please mind, that the returned route.Route objects will contain Peer.Key instead of Peer.ID.
func (a *Account) getRoutesToSync(ctx context.Context, peerID string, aclPeers []*nbpeer.Peer) []*route.Route {
	routes, peerDisabledRoutes := a.getRoutingPeerRoutes(ctx, peerID)
	peerRoutesMembership := make(lookupMap)
	for _, r := range append(routes, peerDisabledRoutes...) {
		peerRoutesMembership[string(r.GetHAUniqueID())] = struct{}{}
	}

	groupListMap := a.getPeerGroups(peerID)
	for _, peer := range aclPeers {
		activeRoutes, _ := a.getRoutingPeerRoutes(ctx, peer.ID)
		groupFilteredRoutes := a.filterRoutesByGroups(activeRoutes, groupListMap)
		filteredRoutes := a.filterRoutesFromPeersOfSameHAGroup(groupFilteredRoutes, peerRoutesMembership)
		routes = append(routes, filteredRoutes...)
	}

	return routes
}

// filterRoutesFromPeersOfSameHAGroup filters and returns a list of routes that don't share the same HA route membership
func (a *Account) filterRoutesFromPeersOfSameHAGroup(routes []*route.Route, peerMemberships lookupMap) []*route.Route {
	var filteredRoutes []*route.Route
	for _, r := range routes {
		_, found := peerMemberships[string(r.GetHAUniqueID())]
		if !found {
			filteredRoutes = append(filteredRoutes, r)
		}
	}
	return filteredRoutes
}

// filterRoutesByGroups returns a list with routes that have distribution groups in the group's map
func (a *Account) filterRoutesByGroups(routes []*route.Route, groupListMap lookupMap) []*route.Route {
	var filteredRoutes []*route.Route
	for _, r := range routes {
		for _, groupID := range r.Groups {
			_, found := groupListMap[groupID]
			if found {
				filteredRoutes = append(filteredRoutes, r)
				break
			}
		}
	}
	return filteredRoutes
}

// getRoutingPeerRoutes returns the enabled and disabled lists of routes that the given routing peer serves
// Please mind, that the returned route.Route objects will contain Peer.Key instead of Peer.ID.
// If the given is not a routing peer, then the lists are empty.
func (a *Account) getRoutingPeerRoutes(ctx context.Context, peerID string) (enabledRoutes []*route.Route, disabledRoutes []*route.Route) {

	peer := a.GetPeer(peerID)
	if peer == nil {
		log.WithContext(ctx).Errorf("peer %s that doesn't exist under account %s", peerID, a.Id)
		return enabledRoutes, disabledRoutes
	}

	// currently we support only linux routing peers
	if peer.Meta.GoOS != "linux" {
		return enabledRoutes, disabledRoutes
	}

	seenRoute := make(map[route.ID]struct{})

	takeRoute := func(r *route.Route, id string) {
		if _, ok := seenRoute[r.ID]; ok {
			return
		}
		seenRoute[r.ID] = struct{}{}

		if r.Enabled {
			r.Peer = peer.Key
			enabledRoutes = append(enabledRoutes, r)
			return
		}
		disabledRoutes = append(disabledRoutes, r)
	}

	for _, r := range a.Routes {
		for _, groupID := range r.PeerGroups {
			group := a.GetGroup(groupID)
			if group == nil {
				log.WithContext(ctx).Errorf("route %s has peers group %s that doesn't exist under account %s", r.ID, groupID, a.Id)
				continue
			}
			for _, id := range group.Peers {
				if id != peerID {
					continue
				}

				newPeerRoute := r.Copy()
				newPeerRoute.Peer = id
				newPeerRoute.PeerGroups = nil
				newPeerRoute.ID = route.ID(string(r.ID) + ":" + id) // we have to provide unique route id when distribute network map
				takeRoute(newPeerRoute, id)
				break
			}
		}
		if r.Peer == peerID {
			takeRoute(r.Copy(), peerID)
		}
	}

	return enabledRoutes, disabledRoutes
}

// GetRoutesByPrefixOrDomains return list of routes by account and route prefix
func (a *Account) GetRoutesByPrefixOrDomains(prefix netip.Prefix, domains domain.List) []*route.Route {
	var routes []*route.Route
	for _, r := range a.Routes {
		dynamic := r.IsDynamic()
		if dynamic && r.Domains.PunycodeString() == domains.PunycodeString() ||
			!dynamic && r.Network.String() == prefix.String() {
			routes = append(routes, r)
		}
	}

	return routes
}

// GetGroup returns a group by ID if exists, nil otherwise
func (a *Account) GetGroup(groupID string) *nbgroup.Group {
	return a.Groups[groupID]
}

// GetPeerNetworkMap returns the networkmap for the given peer ID.
func (a *Account) GetPeerNetworkMap(
	ctx context.Context,
	peerID string,
	peersCustomZone nbdns.CustomZone,
	validatedPeersMap map[string]struct{},
	metrics *telemetry.AccountManagerMetrics,
) *NetworkMap {
	start := time.Now()

	peer := a.Peers[peerID]
	if peer == nil {
		return &NetworkMap{
			Network: a.Network.Copy(),
		}
	}

	if _, ok := validatedPeersMap[peerID]; !ok {
		return &NetworkMap{
			Network: a.Network.Copy(),
		}
	}

	aclPeers, firewallRules := a.getPeerConnectionResources(ctx, peerID, validatedPeersMap)
	// exclude expired peers
	var peersToConnect []*nbpeer.Peer
	var expiredPeers []*nbpeer.Peer
	for _, p := range aclPeers {
		expired, _ := p.LoginExpired(a.Settings.PeerLoginExpiration)
		if a.Settings.PeerLoginExpirationEnabled && expired {
			expiredPeers = append(expiredPeers, p)
			continue
		}
		peersToConnect = append(peersToConnect, p)
	}

	routesUpdate := a.getRoutesToSync(ctx, peerID, peersToConnect)
	routesFirewallRules := a.getPeerRoutesFirewallRules(ctx, peerID, validatedPeersMap)

	dnsManagementStatus := a.getPeerDNSManagementStatus(peerID)
	dnsUpdate := nbdns.Config{
		ServiceEnable: dnsManagementStatus,
	}

	if dnsManagementStatus {
		var zones []nbdns.CustomZone

		if peersCustomZone.Domain != "" {
			zones = append(zones, peersCustomZone)
		}
		dnsUpdate.CustomZones = zones
		dnsUpdate.NameServerGroups = getPeerNSGroups(a, peerID)
	}

	nm := &NetworkMap{
		Peers:               peersToConnect,
		Network:             a.Network.Copy(),
		Routes:              routesUpdate,
		DNSConfig:           dnsUpdate,
		OfflinePeers:        expiredPeers,
		FirewallRules:       firewallRules,
		RoutesFirewallRules: routesFirewallRules,
	}

	if metrics != nil {
		objectCount := int64(len(peersToConnect) + len(expiredPeers) + len(routesUpdate) + len(firewallRules))
		metrics.CountNetworkMapObjects(objectCount)
		metrics.CountGetPeerNetworkMapDuration(time.Since(start))

		if objectCount > 5000 {
			log.WithContext(ctx).Tracef("account: %s has a total resource count of %d objects, "+
				"peers to connect: %d, expired peers: %d, routes: %d, firewall rules: %d",
				a.Id, objectCount, len(peersToConnect), len(expiredPeers), len(routesUpdate), len(firewallRules))
		}
	}

	return nm
}

func (a *Account) GetPeersCustomZone(ctx context.Context, dnsDomain string) nbdns.CustomZone {
	var merr *multierror.Error

	if dnsDomain == "" {
		log.WithContext(ctx).Error("no dns domain is set, returning empty zone")
		return nbdns.CustomZone{}
	}

	customZone := nbdns.CustomZone{
		Domain:  dns.Fqdn(dnsDomain),
		Records: make([]nbdns.SimpleRecord, 0, len(a.Peers)),
	}

	domainSuffix := "." + dnsDomain

	var sb strings.Builder
	for _, peer := range a.Peers {
		if peer.DNSLabel == "" {
			merr = multierror.Append(merr, fmt.Errorf("peer %s has an empty DNS label", peer.Name))
			continue
		}

		sb.Grow(len(peer.DNSLabel) + len(domainSuffix))
		sb.WriteString(peer.DNSLabel)
		sb.WriteString(domainSuffix)

		customZone.Records = append(customZone.Records, nbdns.SimpleRecord{
			Name:  sb.String(),
			Type:  int(dns.TypeA),
			Class: nbdns.DefaultClass,
			TTL:   defaultTTL,
			RData: peer.IP.String(),
		})

		sb.Reset()
	}

	go func() {
		if merr != nil {
			log.WithContext(ctx).Errorf("error generating custom zone for account %s: %v", a.Id, merr)
		}
	}()

	return customZone
}

// GetExpiredPeers returns peers that have been expired
func (a *Account) GetExpiredPeers() []*nbpeer.Peer {
	var peers []*nbpeer.Peer
	for _, peer := range a.GetPeersWithExpiration() {
		expired, _ := peer.LoginExpired(a.Settings.PeerLoginExpiration)
		if expired {
			peers = append(peers, peer)
		}
	}

	return peers
}

// GetNextPeerExpiration returns the minimum duration in which the next peer of the account will expire if it was found.
// If there is no peer that expires this function returns false and a duration of 0.
// This function only considers peers that haven't been expired yet and that are connected.
func (a *Account) GetNextPeerExpiration() (time.Duration, bool) {
	peersWithExpiry := a.GetPeersWithExpiration()
	if len(peersWithExpiry) == 0 {
		return 0, false
	}
	var nextExpiry *time.Duration
	for _, peer := range peersWithExpiry {
		// consider only connected peers because others will require login on connecting to the management server
		if peer.Status.LoginExpired || !peer.Status.Connected {
			continue
		}
		_, duration := peer.LoginExpired(a.Settings.PeerLoginExpiration)
		if nextExpiry == nil || duration < *nextExpiry {
			// if expiration is below 1s return 1s duration
			// this avoids issues with ticker that can't be set to < 0
			if duration < time.Second {
				return time.Second, true
			}
			nextExpiry = &duration
		}
	}

	if nextExpiry == nil {
		return 0, false
	}

	return *nextExpiry, true
}

// GetPeersWithExpiration returns a list of peers that have Peer.LoginExpirationEnabled set to true and that were added by a user
func (a *Account) GetPeersWithExpiration() []*nbpeer.Peer {
	peers := make([]*nbpeer.Peer, 0)
	for _, peer := range a.Peers {
		if peer.LoginExpirationEnabled && peer.AddedWithSSOLogin() {
			peers = append(peers, peer)
		}
	}
	return peers
}

// GetInactivePeers returns peers that have been expired by inactivity
func (a *Account) GetInactivePeers() []*nbpeer.Peer {
	var peers []*nbpeer.Peer
	for _, inactivePeer := range a.GetPeersWithInactivity() {
		inactive, _ := inactivePeer.SessionExpired(a.Settings.PeerInactivityExpiration)
		if inactive {
			peers = append(peers, inactivePeer)
		}
	}
	return peers
}

// GetNextInactivePeerExpiration returns the minimum duration in which the next peer of the account will expire if it was found.
// If there is no peer that expires this function returns false and a duration of 0.
// This function only considers peers that haven't been expired yet and that are not connected.
func (a *Account) GetNextInactivePeerExpiration() (time.Duration, bool) {
	peersWithExpiry := a.GetPeersWithInactivity()
	if len(peersWithExpiry) == 0 {
		return 0, false
	}
	var nextExpiry *time.Duration
	for _, peer := range peersWithExpiry {
		if peer.Status.LoginExpired || peer.Status.Connected {
			continue
		}
		_, duration := peer.SessionExpired(a.Settings.PeerInactivityExpiration)
		if nextExpiry == nil || duration < *nextExpiry {
			// if expiration is below 1s return 1s duration
			// this avoids issues with ticker that can't be set to < 0
			if duration < time.Second {
				return time.Second, true
			}
			nextExpiry = &duration
		}
	}

	if nextExpiry == nil {
		return 0, false
	}

	return *nextExpiry, true
}

// GetPeersWithInactivity eturns a list of peers that have Peer.InactivityExpirationEnabled set to true and that were added by a user
func (a *Account) GetPeersWithInactivity() []*nbpeer.Peer {
	peers := make([]*nbpeer.Peer, 0)
	for _, peer := range a.Peers {
		if peer.InactivityExpirationEnabled && peer.AddedWithSSOLogin() {
			peers = append(peers, peer)
		}
	}
	return peers
}

// GetPeers returns a list of all Account peers
func (a *Account) GetPeers() []*nbpeer.Peer {
	var peers []*nbpeer.Peer
	for _, peer := range a.Peers {
		peers = append(peers, peer)
	}
	return peers
}

// UpdateSettings saves new account settings
func (a *Account) UpdateSettings(update *Settings) *Account {
	a.Settings = update.Copy()
	return a
}

// UpdatePeer saves new or replaces existing peer
func (a *Account) UpdatePeer(update *nbpeer.Peer) {
	a.Peers[update.ID] = update
}

// DeletePeer deletes peer from the account cleaning up all the references
func (a *Account) DeletePeer(peerID string) {
	// delete peer from groups
	for _, g := range a.Groups {
		for i, pk := range g.Peers {
			if pk == peerID {
				g.Peers = append(g.Peers[:i], g.Peers[i+1:]...)
				break
			}
		}
	}

	for _, r := range a.Routes {
		if r.Peer == peerID {
			r.Enabled = false
			r.Peer = ""
		}
	}

	delete(a.Peers, peerID)
	a.Network.IncSerial()
}

// FindPeerByPubKey looks for a Peer by provided WireGuard public key in the Account or returns error if it wasn't found.
// It will return an object copy of the peer.
func (a *Account) FindPeerByPubKey(peerPubKey string) (*nbpeer.Peer, error) {
	for _, peer := range a.Peers {
		if peer.Key == peerPubKey {
			return peer.Copy(), nil
		}
	}

	return nil, status.Errorf(status.NotFound, "peer with the public key %s not found", peerPubKey)
}

// FindUserPeers returns a list of peers that user owns (created)
func (a *Account) FindUserPeers(userID string) ([]*nbpeer.Peer, error) {
	peers := make([]*nbpeer.Peer, 0)
	for _, peer := range a.Peers {
		if peer.UserID == userID {
			peers = append(peers, peer)
		}
	}

	return peers, nil
}

// FindUser looks for a given user in the Account or returns error if user wasn't found.
func (a *Account) FindUser(userID string) (*User, error) {
	user := a.Users[userID]
	if user == nil {
		return nil, status.Errorf(status.NotFound, "user %s not found", userID)
	}

	return user, nil
}

// FindGroupByName looks for a given group in the Account by name or returns error if the group wasn't found.
func (a *Account) FindGroupByName(groupName string) (*nbgroup.Group, error) {
	for _, group := range a.Groups {
		if group.Name == groupName {
			return group, nil
		}
	}
	return nil, status.Errorf(status.NotFound, "group %s not found", groupName)
}

// FindSetupKey looks for a given SetupKey in the Account or returns error if it wasn't found.
func (a *Account) FindSetupKey(setupKey string) (*SetupKey, error) {
	key := a.SetupKeys[setupKey]
	if key == nil {
		return nil, status.Errorf(status.NotFound, "setup key not found")
	}

	return key, nil
}

// GetPeerGroupsList return with the list of groups ID.
func (a *Account) GetPeerGroupsList(peerID string) []string {
	var grps []string
	for groupID, group := range a.Groups {
		for _, id := range group.Peers {
			if id == peerID {
				grps = append(grps, groupID)
				break
			}
		}
	}
	return grps
}

func (a *Account) getPeerDNSManagementStatus(peerID string) bool {
	peerGroups := a.getPeerGroups(peerID)
	enabled := true
	for _, groupID := range a.DNSSettings.DisabledManagementGroups {
		_, found := peerGroups[groupID]
		if found {
			enabled = false
			break
		}
	}
	return enabled
}

func (a *Account) getPeerGroups(peerID string) lookupMap {
	groupList := make(lookupMap)
	for groupID, group := range a.Groups {
		for _, id := range group.Peers {
			if id == peerID {
				groupList[groupID] = struct{}{}
				break
			}
		}
	}
	return groupList
}

func (a *Account) getTakenIPs() []net.IP {
	var takenIps []net.IP
	for _, existingPeer := range a.Peers {
		takenIps = append(takenIps, existingPeer.IP)
	}

	return takenIps
}

func (a *Account) getPeerDNSLabels() lookupMap {
	existingLabels := make(lookupMap)
	for _, peer := range a.Peers {
		if peer.DNSLabel != "" {
			existingLabels[peer.DNSLabel] = struct{}{}
		}
	}
	return existingLabels
}

func (a *Account) Copy() *Account {
	peers := map[string]*nbpeer.Peer{}
	for id, peer := range a.Peers {
		peers[id] = peer.Copy()
	}

	users := map[string]*User{}
	for id, user := range a.Users {
		users[id] = user.Copy()
	}

	setupKeys := map[string]*SetupKey{}
	for id, key := range a.SetupKeys {
		setupKeys[id] = key.Copy()
	}

	groups := map[string]*nbgroup.Group{}
	for id, group := range a.Groups {
		groups[id] = group.Copy()
	}

	policies := []*Policy{}
	for _, policy := range a.Policies {
		policies = append(policies, policy.Copy())
	}

	routes := map[route.ID]*route.Route{}
	for id, r := range a.Routes {
		routes[id] = r.Copy()
	}

	nsGroups := map[string]*nbdns.NameServerGroup{}
	for id, nsGroup := range a.NameServerGroups {
		nsGroups[id] = nsGroup.Copy()
	}

	dnsSettings := a.DNSSettings.Copy()

	var settings *Settings
	if a.Settings != nil {
		settings = a.Settings.Copy()
	}

	postureChecks := []*posture.Checks{}
	for _, postureCheck := range a.PostureChecks {
		postureChecks = append(postureChecks, postureCheck.Copy())
	}

	return &Account{
		Id:                     a.Id,
		CreatedBy:              a.CreatedBy,
		CreatedAt:              a.CreatedAt,
		Domain:                 a.Domain,
		DomainCategory:         a.DomainCategory,
		IsDomainPrimaryAccount: a.IsDomainPrimaryAccount,
		SetupKeys:              setupKeys,
		Network:                a.Network.Copy(),
		Peers:                  peers,
		Users:                  users,
		Groups:                 groups,
		Policies:               policies,
		Routes:                 routes,
		NameServerGroups:       nsGroups,
		DNSSettings:            dnsSettings,
		PostureChecks:          postureChecks,
		Settings:               settings,
	}
}

func (a *Account) GetGroupAll() (*nbgroup.Group, error) {
	for _, g := range a.Groups {
		if g.Name == "All" {
			return g, nil
		}
	}
	return nil, fmt.Errorf("no group ALL found")
}

// GetPeer looks up a Peer by ID
func (a *Account) GetPeer(peerID string) *nbpeer.Peer {
	return a.Peers[peerID]
}

// getJWTGroupsChanges calculates the changes needed to sync a user's JWT groups.
// Returns a bool indicating if there are changes in the JWT group membership, the updated user AutoGroups,
// newly groups to create and an error if any occurred.
func (am *DefaultAccountManager) getJWTGroupsChanges(user *User, groups []*nbgroup.Group, groupNames []string) (bool, []string, []*nbgroup.Group, error) {
	existedGroupsByName := make(map[string]*nbgroup.Group)
	for _, group := range groups {
		existedGroupsByName[group.Name] = group
	}

	newUserAutoGroups, jwtGroupsMap := separateGroups(user.AutoGroups, groups)

	groupsToAdd := difference(groupNames, maps.Keys(jwtGroupsMap))
	groupsToRemove := difference(maps.Keys(jwtGroupsMap), groupNames)

	// If no groups are added or removed, we should not sync account
	if len(groupsToAdd) == 0 && len(groupsToRemove) == 0 {
		return false, nil, nil, nil
	}

	newGroupsToCreate := make([]*nbgroup.Group, 0)

	var modified bool
	for _, name := range groupsToAdd {
		group, exists := existedGroupsByName[name]
		if !exists {
			group = &nbgroup.Group{
				ID:        xid.New().String(),
				AccountID: user.AccountID,
				Name:      name,
				Issued:    nbgroup.GroupIssuedJWT,
			}
			newGroupsToCreate = append(newGroupsToCreate, group)
		}
		if group.Issued == nbgroup.GroupIssuedJWT {
			newUserAutoGroups = append(newUserAutoGroups, group.ID)
			modified = true
		}
	}

	for name, id := range jwtGroupsMap {
		if !slices.Contains(groupsToRemove, name) {
			newUserAutoGroups = append(newUserAutoGroups, id)
			continue
		}
		modified = true
	}

	return modified, newUserAutoGroups, newGroupsToCreate, nil
}

// UserGroupsAddToPeers adds groups to all peers of user
func (a *Account) UserGroupsAddToPeers(userID string, groups ...string) {
	userPeers := make(map[string]struct{})
	for pid, peer := range a.Peers {
		if peer.UserID == userID {
			userPeers[pid] = struct{}{}
		}
	}

	for _, gid := range groups {
		group, ok := a.Groups[gid]
		if !ok {
			continue
		}

		groupPeers := make(map[string]struct{})
		for _, pid := range group.Peers {
			groupPeers[pid] = struct{}{}
		}

		for pid := range userPeers {
			groupPeers[pid] = struct{}{}
		}

		group.Peers = group.Peers[:0]
		for pid := range groupPeers {
			group.Peers = append(group.Peers, pid)
		}
	}
}

// UserGroupsRemoveFromPeers removes groups from all peers of user
func (a *Account) UserGroupsRemoveFromPeers(userID string, groups ...string) {
	for _, gid := range groups {
		group, ok := a.Groups[gid]
		if !ok || group.Name == "All" {
			continue
		}
		update := make([]string, 0, len(group.Peers))
		for _, pid := range group.Peers {
			peer, ok := a.Peers[pid]
			if !ok {
				continue
			}
			if peer.UserID != userID {
				update = append(update, pid)
			}
		}
		group.Peers = update
	}
}

// BuildManager creates a new DefaultAccountManager with a provided Store
func BuildManager(
	ctx context.Context,
	store Store,
	peersUpdateManager *PeersUpdateManager,
	idpManager idp.Manager,
	singleAccountModeDomain string,
	dnsDomain string,
	eventStore activity.Store,
	geo *geolocation.Geolocation,
	userDeleteFromIDPEnabled bool,
	integratedPeerValidator integrated_validator.IntegratedValidator,
	metrics telemetry.AppMetrics,
) (*DefaultAccountManager, error) {
	am := &DefaultAccountManager{
		Store:                    store,
		geo:                      geo,
		peersUpdateManager:       peersUpdateManager,
		idpManager:               idpManager,
		ctx:                      context.Background(),
		cacheMux:                 sync.Mutex{},
		cacheLoading:             map[string]chan struct{}{},
		dnsDomain:                dnsDomain,
		eventStore:               eventStore,
		peerLoginExpiry:          NewDefaultScheduler(),
		peerInactivityExpiry:     NewDefaultScheduler(),
		userDeleteFromIDPEnabled: userDeleteFromIDPEnabled,
		integratedPeerValidator:  integratedPeerValidator,
		metrics:                  metrics,
		requestBuffer:            NewAccountRequestBuffer(ctx, store),
	}
	allAccounts := store.GetAllAccounts(ctx)
	// enable single account mode only if configured by user and number of existing accounts is not grater than 1
	am.singleAccountMode = singleAccountModeDomain != "" && len(allAccounts) <= 1
	if am.singleAccountMode {
		if !isDomainValid(singleAccountModeDomain) {
			return nil, status.Errorf(status.InvalidArgument, "invalid domain \"%s\" provided for a single account mode. Please review your input for --single-account-mode-domain", singleAccountModeDomain)
		}
		am.singleAccountModeDomain = singleAccountModeDomain
		log.WithContext(ctx).Infof("single account mode enabled, accounts number %d", len(allAccounts))
	} else {
		log.WithContext(ctx).Infof("single account mode disabled, accounts number %d", len(allAccounts))
	}

	// if account doesn't have a default group
	// we create 'all' group and add all peers into it
	// also we create default rule with source as destination
	for _, account := range allAccounts {
		shouldSave := false

		_, err := account.GetGroupAll()
		if err != nil {
			if err := addAllGroup(account); err != nil {
				return nil, err
			}
			shouldSave = true
		}

		if shouldSave {
			err = store.SaveAccount(ctx, account)
			if err != nil {
				return nil, err
			}
		}
	}

	goCacheClient := gocache.New(CacheExpirationMax, 30*time.Minute)
	goCacheStore := cacheStore.NewGoCache(goCacheClient)
	am.cacheManager = cache.NewLoadable[[]*idp.UserData](am.loadAccount, cache.New[[]*idp.UserData](goCacheStore))

	// TODO: what is max expiration time? Should be quite long
	am.externalCacheManager = cache.New[*idp.UserData](
		cacheStore.NewGoCache(goCacheClient),
	)

	if !isNil(am.idpManager) {
		go func() {
			err := am.warmupIDPCache(ctx)
			if err != nil {
				log.WithContext(ctx).Warnf("failed warming up cache due to error: %v", err)
				// todo retry?
				return
			}
		}()
	}

	am.integratedPeerValidator.SetPeerInvalidationListener(func(accountID string) {
		am.onPeersInvalidated(ctx, accountID)
	})

	return am, nil
}

func (am *DefaultAccountManager) GetExternalCacheManager() ExternalCacheManager {
	return am.externalCacheManager
}

func (am *DefaultAccountManager) GetIdpManager() idp.Manager {
	return am.idpManager
}

// UpdateAccountSettings updates Account settings.
// Only users with role UserRoleAdmin can update the account.
// User that performs the update has to belong to the account.
// Returns an updated Account
func (am *DefaultAccountManager) UpdateAccountSettings(ctx context.Context, accountID, userID string, newSettings *Settings) (*Settings, error) {
	user, err := am.Store.GetUserByUserID(ctx, LockingStrengthShare, userID)
	if err != nil {
		return nil, err
	}

	if !user.HasAdminPower() || user.AccountID != accountID {
		return nil, status.Errorf(status.PermissionDenied, "user is not allowed to update account")
	}

	halfYearLimit := 180 * 24 * time.Hour
	if newSettings.PeerLoginExpiration > halfYearLimit {
		return nil, status.Errorf(status.InvalidArgument, "peer login expiration can't be larger than 180 days")
	}

	if newSettings.PeerLoginExpiration < time.Hour {
		return nil, status.Errorf(status.InvalidArgument, "peer login expiration can't be smaller than one hour")
	}

	oldSettings, err := am.Store.GetAccountSettings(ctx, LockingStrengthShare, accountID)
	if err != nil {
		return nil, err
	}

	if err = am.validateExtraSettings(ctx, newSettings, oldSettings, userID, accountID); err != nil {
		return nil, err
	}

	if err = am.Store.SaveAccountSettings(ctx, LockingStrengthUpdate, accountID, newSettings); err != nil {
		return nil, fmt.Errorf("failed updating account settings: %w", err)
	}

	if oldSettings.PeerLoginExpirationEnabled != newSettings.PeerLoginExpirationEnabled {
		event := activity.AccountPeerLoginExpirationEnabled
		if !newSettings.PeerLoginExpirationEnabled {
			event = activity.AccountPeerLoginExpirationDisabled
			am.peerLoginExpiry.Cancel(ctx, []string{accountID})
		} else {
			am.checkAndSchedulePeerLoginExpiration(ctx, accountID)
		}
		am.StoreEvent(ctx, userID, accountID, accountID, event, nil)
	}

	if oldSettings.PeerLoginExpiration != newSettings.PeerLoginExpiration {
		am.StoreEvent(ctx, userID, accountID, accountID, activity.AccountPeerLoginExpirationDurationUpdated, nil)
		am.checkAndSchedulePeerLoginExpiration(ctx, accountID)
	}

	account, err := am.requestBuffer.GetAccountWithBackpressure(ctx, accountID)
	if err != nil {
		return nil, fmt.Errorf("error getting account: %w", err)
	}
	am.updateAccountPeers(ctx, account)

<<<<<<< HEAD
	return newSettings, nil
}
=======
	err = am.handleInactivityExpirationSettings(ctx, account, oldSettings, newSettings, userID, accountID)
	if err != nil {
		return nil, err
	}

	updatedAccount := account.UpdateSettings(newSettings)
>>>>>>> 49e65109

// validateExtraSettings validates the extra settings of the account.
func (am *DefaultAccountManager) validateExtraSettings(ctx context.Context, newSettings, oldSettings *Settings, userID, accountID string) error {
	peers, err := am.Store.GetAccountPeers(ctx, LockingStrengthShare, accountID)
	if err != nil {
		return err
	}

	peerMap := make(map[string]*nbpeer.Peer, len(peers))
	for _, peer := range peers {
		peerMap[peer.ID] = peer
	}

	return am.integratedPeerValidator.ValidateExtraSettings(ctx, newSettings.Extra, oldSettings.Extra, peerMap, userID, accountID)
}

func (am *DefaultAccountManager) handleInactivityExpirationSettings(ctx context.Context, account *Account, oldSettings, newSettings *Settings, userID, accountID string) error {
	if oldSettings.PeerInactivityExpirationEnabled != newSettings.PeerInactivityExpirationEnabled {
		event := activity.AccountPeerInactivityExpirationEnabled
		if !newSettings.PeerInactivityExpirationEnabled {
			event = activity.AccountPeerInactivityExpirationDisabled
			am.peerInactivityExpiry.Cancel(ctx, []string{accountID})
		} else {
			am.checkAndSchedulePeerInactivityExpiration(ctx, account)
		}
		am.StoreEvent(ctx, userID, accountID, accountID, event, nil)
	}

	if oldSettings.PeerInactivityExpiration != newSettings.PeerInactivityExpiration {
		am.StoreEvent(ctx, userID, accountID, accountID, activity.AccountPeerInactivityExpirationDurationUpdated, nil)
		am.checkAndSchedulePeerInactivityExpiration(ctx, account)
	}

	return nil
}

func (am *DefaultAccountManager) peerLoginExpirationJob(ctx context.Context, accountID string) func() (time.Duration, bool) {
	return func() (time.Duration, bool) {
		unlock := am.Store.AcquireWriteLockByUID(ctx, accountID)
		defer unlock()

		// TODO: call direct on the store to get expired peers
		account, err := am.Store.GetAccount(ctx, accountID)
		if err != nil {
			log.WithContext(ctx).Errorf("failed getting account %s expiring peers", accountID)
			return account.GetNextPeerExpiration()
		}

		expiredPeers := account.GetExpiredPeers()
		var peerIDs []string
		for _, peer := range expiredPeers {
			peerIDs = append(peerIDs, peer.ID)
		}

		log.WithContext(ctx).Debugf("discovered %d peers to expire for account %s", len(peerIDs), account.Id)

		if err := am.expireAndUpdatePeers(ctx, accountID, expiredPeers); err != nil {
			log.WithContext(ctx).Errorf("failed updating account peers while expiring peers for account %s", account.Id)
			return account.GetNextPeerExpiration()
		}

		return account.GetNextPeerExpiration()
	}
}

func (am *DefaultAccountManager) checkAndSchedulePeerLoginExpiration(ctx context.Context, accountID string) {
	am.peerLoginExpiry.Cancel(ctx, []string{accountID})
	if nextRun, ok := am.getNextPeerExpiration(ctx, accountID); ok {
		go am.peerLoginExpiry.Schedule(ctx, nextRun, accountID, am.peerLoginExpirationJob(ctx, accountID))
	}
}

// peerInactivityExpirationJob marks login expired for all inactive peers and returns the minimum duration in which the next peer of the account will expire by inactivity if found
func (am *DefaultAccountManager) peerInactivityExpirationJob(ctx context.Context, accountID string) func() (time.Duration, bool) {
	return func() (time.Duration, bool) {
		unlock := am.Store.AcquireWriteLockByUID(ctx, accountID)
		defer unlock()

		account, err := am.Store.GetAccount(ctx, accountID)
		if err != nil {
			log.Errorf("failed getting account %s expiring peers", account.Id)
			return account.GetNextInactivePeerExpiration()
		}

		expiredPeers := account.GetInactivePeers()
		var peerIDs []string
		for _, peer := range expiredPeers {
			peerIDs = append(peerIDs, peer.ID)
		}

		log.Debugf("discovered %d peers to expire for account %s", len(peerIDs), account.Id)

		if err := am.expireAndUpdatePeers(ctx, account, expiredPeers); err != nil {
			log.Errorf("failed updating account peers while expiring peers for account %s", account.Id)
			return account.GetNextInactivePeerExpiration()
		}

		return account.GetNextInactivePeerExpiration()
	}
}

// checkAndSchedulePeerInactivityExpiration periodically checks for inactive peers to end their sessions
func (am *DefaultAccountManager) checkAndSchedulePeerInactivityExpiration(ctx context.Context, account *Account) {
	am.peerInactivityExpiry.Cancel(ctx, []string{account.Id})
	if nextRun, ok := account.GetNextInactivePeerExpiration(); ok {
		go am.peerInactivityExpiry.Schedule(ctx, nextRun, account.Id, am.peerInactivityExpirationJob(ctx, account.Id))
	}
}

// newAccount creates a new Account with a generated ID and generated default setup keys.
// If ID is already in use (due to collision) we try one more time before returning error
func (am *DefaultAccountManager) newAccount(ctx context.Context, userID, domain string) (*Account, error) {
	for i := 0; i < 2; i++ {
		accountId := xid.New().String()

		_, err := am.Store.GetAccount(ctx, accountId)
		statusErr, _ := status.FromError(err)
		switch {
		case err == nil:
			log.WithContext(ctx).Warnf("an account with ID already exists, retrying...")
			continue
		case statusErr.Type() == status.NotFound:
			newAccount := newAccountWithId(ctx, accountId, userID, domain)
			am.StoreEvent(ctx, userID, newAccount.Id, accountId, activity.AccountCreated, nil)
			return newAccount, nil
		default:
			return nil, err
		}
	}

	return nil, status.Errorf(status.Internal, "error while creating new account")
}

func (am *DefaultAccountManager) warmupIDPCache(ctx context.Context) error {
	userData, err := am.idpManager.GetAllAccounts(ctx)
	if err != nil {
		return err
	}
	log.WithContext(ctx).Infof("%d entries received from IdP management", len(userData))

	// If the Identity Provider does not support writing AppMetadata,
	// in cases like this, we expect it to return all users in an "unset" field.
	// We iterate over the users in the "unset" field, look up their AccountID in our store, and
	// update their AppMetadata with the AccountID.
	if unsetData, ok := userData[idp.UnsetAccountID]; ok {
		for _, user := range unsetData {
			accountID, err := am.Store.GetAccountByUser(ctx, user.ID)
			if err == nil {
				data := userData[accountID.Id]
				if data == nil {
					data = make([]*idp.UserData, 0, 1)
				}

				user.AppMetadata.WTAccountID = accountID.Id

				userData[accountID.Id] = append(data, user)
			}
		}
	}
	delete(userData, idp.UnsetAccountID)

	rcvdUsers := 0
	for accountID, users := range userData {
		rcvdUsers += len(users)
		err = am.cacheManager.Set(am.ctx, accountID, users, cacheStore.WithExpiration(cacheEntryExpiration()))
		if err != nil {
			return err
		}
	}
	log.WithContext(ctx).Infof("warmed up IDP cache with %d entries for %d accounts", rcvdUsers, len(userData))
	return nil
}

// DeleteAccount deletes an account and all its users from local store and from the remote IDP if the requester is an admin and account owner
func (am *DefaultAccountManager) DeleteAccount(ctx context.Context, accountID, userID string) error {
	unlock := am.Store.AcquireWriteLockByUID(ctx, accountID)
	defer unlock()
	account, err := am.Store.GetAccount(ctx, accountID)
	if err != nil {
		return err
	}

	user, err := account.FindUser(userID)
	if err != nil {
		return err
	}

	if !user.HasAdminPower() {
		return status.Errorf(status.PermissionDenied, "user is not allowed to delete account")
	}

	if user.Role != UserRoleOwner {
		return status.Errorf(status.PermissionDenied, "user is not allowed to delete account. Only account owner can delete account")
	}
	for _, otherUser := range account.Users {
		if otherUser.IsServiceUser {
			continue
		}

		if otherUser.Id == userID {
			continue
		}

		deleteUserErr := am.deleteRegularUser(ctx, account, userID, otherUser.Id)
		if deleteUserErr != nil {
			return deleteUserErr
		}
	}

	err = am.deleteRegularUser(ctx, account, userID, userID)
	if err != nil {
		log.WithContext(ctx).Errorf("failed deleting user %s. error: %s", userID, err)
		return err
	}

	err = am.Store.DeleteAccount(ctx, account)
	if err != nil {
		log.WithContext(ctx).Errorf("failed deleting account %s. error: %s", accountID, err)
		return err
	}
	// cancel peer login expiry job
	am.peerLoginExpiry.Cancel(ctx, []string{account.Id})

	log.WithContext(ctx).Debugf("account %s deleted", accountID)
	return nil
}

// AccountExists checks if an account exists.
func (am *DefaultAccountManager) AccountExists(ctx context.Context, accountID string) (bool, error) {
	return am.Store.AccountExists(ctx, LockingStrengthShare, accountID)
}

// GetAccountIDByUserID retrieves the account ID based on the userID provided.
// If user does have an account, it returns the user's account ID.
// If the user doesn't have an account, it creates one using the provided domain.
// Returns the account ID or an error if none is found or created.
func (am *DefaultAccountManager) GetAccountIDByUserID(ctx context.Context, userID, domain string) (string, error) {
	if userID == "" {
		return "", status.Errorf(status.NotFound, "no valid userID provided")
	}

	accountID, err := am.Store.GetAccountIDByUserID(userID)
	if err != nil {
		if s, ok := status.FromError(err); ok && s.Type() == status.NotFound {
			account, err := am.GetOrCreateAccountByUser(ctx, userID, domain)
			if err != nil {
				return "", status.Errorf(status.NotFound, "account not found or created for user id: %s", userID)
			}

<<<<<<< HEAD
		if err = am.addAccountIDToIDPAppMeta(ctx, userID, account.Id); err != nil {
			return "", err
=======
			if err = am.addAccountIDToIDPAppMeta(ctx, userID, account.Id); err != nil {
				return "", err
			}
			return account.Id, nil
>>>>>>> 49e65109
		}
		return "", err
	}
	return accountID, nil
}

func isNil(i idp.Manager) bool {
	return i == nil || reflect.ValueOf(i).IsNil()
}

// addAccountIDToIDPAppMeta update user's  app metadata in idp manager
func (am *DefaultAccountManager) addAccountIDToIDPAppMeta(ctx context.Context, userID string, accountID string) error {
	if !isNil(am.idpManager) {
		accountUsers, err := am.Store.GetAccountUsers(ctx, accountID)
		if err != nil {
			return err
		}
		cachedAccount := &Account{
			Id: accountID,
			Users: make(map[string]*User),
		}
		for _, user := range accountUsers {
			cachedAccount.Users[user.Id] = user
		}

		// user can be nil if it wasn't found (e.g., just created)
<<<<<<< HEAD
		user, err := am.lookupUserInCache(ctx, userID, accountID)
=======
		user, err := am.lookupUserInCache(ctx, userID, cachedAccount)
>>>>>>> 49e65109
		if err != nil {
			return err
		}

		if user != nil && user.AppMetadata.WTAccountID == accountID {
			// it was already set, so we skip the unnecessary update
			log.WithContext(ctx).Debugf("skipping IDP App Meta update because accountID %s has been already set for user %s",
				accountID, userID)
			return nil
		}

		err = am.idpManager.UpdateUserAppMetadata(ctx, userID, idp.AppMetadata{WTAccountID: accountID})
		if err != nil {
			return status.Errorf(status.Internal, "updating user's app metadata failed with: %v", err)
		}
		// refresh cache to reflect the update
		_, err = am.refreshCache(ctx, accountID)
		if err != nil {
			return err
		}
	}
	return nil
}

func (am *DefaultAccountManager) loadAccount(ctx context.Context, accountID interface{}) ([]*idp.UserData, error) {
	log.WithContext(ctx).Debugf("account %s not found in cache, reloading", accountID)
	accountIDString := fmt.Sprintf("%v", accountID)

	account, err := am.Store.GetAccount(ctx, accountIDString)
	if err != nil {
		return nil, err
	}

	userData, err := am.idpManager.GetAccount(ctx, accountIDString)
	if err != nil {
		return nil, err
	}
	log.WithContext(ctx).Debugf("%d entries received from IdP management", len(userData))

	dataMap := make(map[string]*idp.UserData, len(userData))
	for _, datum := range userData {
		dataMap[datum.ID] = datum
	}

	matchedUserData := make([]*idp.UserData, 0)
	for _, user := range account.Users {
		if user.IsServiceUser {
			continue
		}
		datum, ok := dataMap[user.Id]
		if !ok {
			log.WithContext(ctx).Warnf("user %s not found in IDP", user.Id)
			continue
		}
		matchedUserData = append(matchedUserData, datum)
	}
	return matchedUserData, nil
}

func (am *DefaultAccountManager) lookupUserInCacheByEmail(ctx context.Context, email string, accountID string) (*idp.UserData, error) {
	data, err := am.getAccountFromCache(ctx, accountID, false)
	if err != nil {
		return nil, err
	}

	for _, datum := range data {
		if datum.Email == email {
			return datum, nil
		}
	}

	return nil, nil //nolint:nilnil
}

// lookupUserInCache looks up user in the IdP cache and returns it. If the user wasn't found, the function returns nil
func (am *DefaultAccountManager) lookupUserInCache(ctx context.Context, userID string, accountID string) (*idp.UserData, error) {
	accountUsers, err := am.Store.GetAccountUsers(ctx, LockingStrengthShare, accountID)
	if err != nil {
		return nil, err
	}

	users := make(map[string]userLoggedInOnce, len(accountUsers))
	// ignore service users and users provisioned by integrations than are never logged in
	for _, user := range accountUsers {
		if user.IsServiceUser {
			continue
		}
		if user.Issued == UserIssuedIntegration {
			continue
		}
		users[user.Id] = userLoggedInOnce(!user.LastLogin.IsZero())
	}

	log.WithContext(ctx).Debugf("looking up user %s of account %s in cache", userID, accountID)
	userData, err := am.lookupCache(ctx, users, accountID)
	if err != nil {
		return nil, err
	}

	for _, datum := range userData {
		if datum.ID == userID {
			return datum, nil
		}
	}

	// add extra check on external cache manager. We may get to this point when the user is not yet findable in IDP,
	// or it didn't have its metadata updated with am.addAccountIDToIDPAppMeta
	user, err := am.Store.GetUserByUserID(ctx, LockingStrengthShare, userID)
	if err != nil {
		log.WithContext(ctx).Errorf("failed finding user %s in account %s", userID, accountID)
		return nil, err
	}

	key := user.IntegrationReference.CacheKey(accountID, userID)
	ud, err := am.externalCacheManager.Get(am.ctx, key)
	if err != nil {
		log.WithContext(ctx).Debugf("failed to get externalCache for key: %s, error: %s", key, err)
	}

	return ud, nil
}

func (am *DefaultAccountManager) refreshCache(ctx context.Context, accountID string) ([]*idp.UserData, error) {
	return am.getAccountFromCache(ctx, accountID, true)
}

// getAccountFromCache returns user data for a given account ensuring that cache load happens only once
func (am *DefaultAccountManager) getAccountFromCache(ctx context.Context, accountID string, forceReload bool) ([]*idp.UserData, error) {
	am.cacheMux.Lock()
	loadingChan := am.cacheLoading[accountID]
	if loadingChan == nil {
		loadingChan = make(chan struct{})
		am.cacheLoading[accountID] = loadingChan
		am.cacheMux.Unlock()

		defer func() {
			am.cacheMux.Lock()
			delete(am.cacheLoading, accountID)
			close(loadingChan)
			am.cacheMux.Unlock()
		}()

		if forceReload {
			err := am.cacheManager.Delete(am.ctx, accountID)
			if err != nil {
				return nil, err
			}
		}

		return am.cacheManager.Get(am.ctx, accountID)
	}
	am.cacheMux.Unlock()

	log.WithContext(ctx).Debugf("one request to get account %s is already running", accountID)

	select {
	case <-loadingChan:
		// channel has been closed meaning cache was loaded => simply return from cache
		return am.cacheManager.Get(am.ctx, accountID)
	case <-time.After(5 * time.Second):
		return nil, fmt.Errorf("timeout while waiting for account %s cache to reload", accountID)
	}
}

func (am *DefaultAccountManager) lookupCache(ctx context.Context, accountUsers map[string]userLoggedInOnce, accountID string) ([]*idp.UserData, error) {
	var data []*idp.UserData
	var err error

	maxAttempts := 2

	data, err = am.getAccountFromCache(ctx, accountID, false)
	if err != nil {
		return nil, err
	}

	for attempt := 1; attempt <= maxAttempts; attempt++ {
		if am.isCacheFresh(ctx, accountUsers, data) {
			return data, nil
		}

		if attempt > 1 {
			time.Sleep(200 * time.Millisecond)
		}

		log.WithContext(ctx).Infof("refreshing cache for account %s", accountID)
		data, err = am.refreshCache(ctx, accountID)
		if err != nil {
			return nil, err
		}

		if attempt == maxAttempts {
			log.WithContext(ctx).Warnf("cache for account %s reached maximum refresh attempts (%d)", accountID, maxAttempts)
		}
	}

	return data, nil
}

// isCacheFresh checks if the cache is refreshed already by comparing the accountUsers with the cache data by user count and user invite status
func (am *DefaultAccountManager) isCacheFresh(ctx context.Context, accountUsers map[string]userLoggedInOnce, data []*idp.UserData) bool {
	userDataMap := make(map[string]*idp.UserData, len(data))
	for _, datum := range data {
		userDataMap[datum.ID] = datum
	}

	// the accountUsers ID list of non integration users from store, we check if cache has all of them
	// as result of for loop knownUsersCount will have number of users are not presented in the cashed
	knownUsersCount := len(accountUsers)
	for user, loggedInOnce := range accountUsers {
		if datum, ok := userDataMap[user]; ok {
			// check if the matching user data has a pending invite and if the user has logged in once, forcing the cache to be refreshed
			if datum.AppMetadata.WTPendingInvite != nil && *datum.AppMetadata.WTPendingInvite && loggedInOnce == true { //nolint:gosimple
				log.WithContext(ctx).Infof("user %s has a pending invite and has logged in once, cache invalid", user)
				return false
			}
			knownUsersCount--
			continue
		}
		log.WithContext(ctx).Debugf("cache doesn't know about %s user", user)
	}

	// if we know users that are not yet in cache more likely cache is outdated
	if knownUsersCount > 0 {
		log.WithContext(ctx).Infof("cache invalid. Users unknown to the cache: %d", knownUsersCount)
		return false
	}

	return true
}

func (am *DefaultAccountManager) removeUserFromCache(ctx context.Context, accountID, userID string) error {
	data, err := am.getAccountFromCache(ctx, accountID, false)
	if err != nil {
		return err
	}

	for i, datum := range data {
		if datum.ID == userID {
			data = append(data[:i], data[i+1:]...)
			break
		}
	}

	return am.cacheManager.Set(am.ctx, accountID, data, cacheStore.WithExpiration(cacheEntryExpiration()))
}

// updateAccountDomainAttributesIfNotUpToDate updates the account domain attributes if they are not up to date and then, saves the account changes
func (am *DefaultAccountManager) updateAccountDomainAttributesIfNotUpToDate(ctx context.Context, accountID string, claims jwtclaims.AuthorizationClaims,
	primaryDomain bool,
) error {
	if claims.Domain == "" {
		log.WithContext(ctx).Errorf("claims don't contain a valid domain, skipping domain attributes update. Received claims: %v", claims)
		return nil
	}

	unlockAccount := am.Store.AcquireWriteLockByUID(ctx, accountID)
	defer unlockAccount()

	accountDomain, domainCategory, err := am.Store.GetAccountDomainAndCategory(ctx, LockingStrengthShare, accountID)
	if err != nil {
		log.WithContext(ctx).Errorf("error getting account domain and category: %v", err)
		return err
	}

	if domainIsUpToDate(accountDomain, domainCategory, claims) {
		return nil
	}

	user, err := am.Store.GetUserByUserID(ctx, LockingStrengthShare, claims.UserId)
	if err != nil {
		log.WithContext(ctx).Errorf("error getting user: %v", err)
		return err
	}

	newDomain := accountDomain
	newCategoty := domainCategory

	lowerDomain := strings.ToLower(claims.Domain)
	if accountDomain != lowerDomain && user.HasAdminPower() {
		newDomain = lowerDomain
	}

	if accountDomain == lowerDomain {
		newCategoty = claims.DomainCategory
	}

	return am.Store.UpdateAccountDomainAttributes(ctx, accountID, newDomain, newCategoty, primaryDomain)
}

// handleExistingUserAccount handles existing User accounts and update its domain attributes.
// If there is no primary domain account yet, we set the account as primary for the domain. Otherwise,
// we compare the account's ID with the domain account ID, and if they don't match, we set the account as
// non-primary account for the domain. We don't merge accounts at this stage, because of cases when a domain
// was previously unclassified or classified as public so N users that logged int that time, has they own account
// and peers that shouldn't be lost.
func (am *DefaultAccountManager) handleExistingUserAccount(
	ctx context.Context,
	userAccountID string,
	domainAccountID string,
	claims jwtclaims.AuthorizationClaims,
) error {
<<<<<<< HEAD
	// TODO: remove account as parameter and pass accountID string
	err := am.updateAccountDomainAttributes(ctx, existingAcc, claims, primaryDomain)
=======
	primaryDomain := domainAccountID == "" || userAccountID == domainAccountID
	err := am.updateAccountDomainAttributesIfNotUpToDate(ctx, userAccountID, claims, primaryDomain)
>>>>>>> 49e65109
	if err != nil {
		return err
	}

	// we should register the account ID to this user's metadata in our IDP manager
<<<<<<< HEAD
	err = am.addAccountIDToIDPAppMeta(ctx, claims.UserId, existingAcc.Id)
=======
	err = am.addAccountIDToIDPAppMeta(ctx, claims.UserId, userAccountID)
>>>>>>> 49e65109
	if err != nil {
		return err
	}

	return nil
}

// addNewPrivateAccount validates if there is an existing primary account for the domain, if so it adds the new user to that account,
// otherwise it will create a new account and make it primary account for the domain.
func (am *DefaultAccountManager) addNewPrivateAccount(ctx context.Context, domainAccountID string, claims jwtclaims.AuthorizationClaims) (string, error) {
	if claims.UserId == "" {
		return "", fmt.Errorf("user ID is empty")
	}

	lowerDomain := strings.ToLower(claims.Domain)

	newAccount, err := am.newAccount(ctx, claims.UserId, lowerDomain)
	if err != nil {
		return "", err
	}

<<<<<<< HEAD
	err = am.addAccountIDToIDPAppMeta(ctx, claims.UserId, account.Id)
=======
	newAccount.Domain = lowerDomain
	newAccount.DomainCategory = claims.DomainCategory
	newAccount.IsDomainPrimaryAccount = true

	err = am.Store.SaveAccount(ctx, newAccount)
>>>>>>> 49e65109
	if err != nil {
		return "", err
	}

	err = am.addAccountIDToIDPAppMeta(ctx, claims.UserId, newAccount.Id)
	if err != nil {
		return "", err
	}

	am.StoreEvent(ctx, claims.UserId, claims.UserId, newAccount.Id, activity.UserJoined, nil)

	return newAccount.Id, nil
}

func (am *DefaultAccountManager) addNewUserToDomainAccount(ctx context.Context, domainAccountID string, claims jwtclaims.AuthorizationClaims) (string, error) {
	unlockAccount := am.Store.AcquireWriteLockByUID(ctx, domainAccountID)
	defer unlockAccount()

	usersMap := make(map[string]*User)
	usersMap[claims.UserId] = NewRegularUser(claims.UserId)
	err := am.Store.SaveUsers(domainAccountID, usersMap)
	if err != nil {
		return "", err
	}

	err = am.addAccountIDToIDPAppMeta(ctx, claims.UserId, domainAccountID)
	if err != nil {
		return "", err
	}

	am.StoreEvent(ctx, claims.UserId, claims.UserId, domainAccountID, activity.UserJoined, nil)

	return domainAccountID, nil
}

// redeemInvite checks whether user has been invited and redeems the invite
func (am *DefaultAccountManager) redeemInvite(ctx context.Context, accountID string, userID string) error {
	// only possible with the enabled IdP manager
	if am.idpManager == nil {
		log.WithContext(ctx).Warnf("invites only work with enabled IdP manager")
		return nil
	}

	_, err := am.Store.AccountExists(ctx, LockingStrengthShare, accountID)
	if err != nil {
		return err
	}

	user, err := am.lookupUserInCache(ctx, userID, accountID)
	if err != nil {
		return err
	}

	if user == nil {
		return status.Errorf(status.NotFound, "user %s not found in the IdP", userID)
	}

	if user.AppMetadata.WTPendingInvite != nil && *user.AppMetadata.WTPendingInvite {
		log.WithContext(ctx).Infof("redeeming invite for user %s account %s", userID, accountID)
		// User has already logged in, meaning that IdP should have set wt_pending_invite to false.
		// Our job is to just reload cache.
		go func() {
			_, err = am.refreshCache(ctx, accountID)
			if err != nil {
				log.WithContext(ctx).Warnf("failed reloading cache when redeeming user %s under account %s", userID, accountID)
				return
			}
			log.WithContext(ctx).Debugf("user %s of account %s redeemed invite", user.ID, accountID)
			am.StoreEvent(ctx, userID, userID, accountID, activity.UserJoined, nil)
		}()
	}

	return nil
}

// MarkPATUsed marks a personal access token as used
func (am *DefaultAccountManager) MarkPATUsed(ctx context.Context, tokenID string) error {
	user, err := am.Store.GetUserByTokenID(ctx, tokenID)
	if err != nil {
		return err
	}

	pat, err := am.Store.GetPATByID(ctx, LockingStrengthShare, tokenID, user.Id)
	if err != nil {
		return err
	}
	pat.LastUsed = time.Now().UTC()

	return am.Store.SavePAT(ctx, LockingStrengthUpdate, pat)
}

// GetAccount returns an account associated with this account ID.
func (am *DefaultAccountManager) GetAccount(ctx context.Context, accountID string) (*Account, error) {
	return am.Store.GetAccount(ctx, accountID)
}

// GetAccountFromPAT returns Account and User associated with a personal access token
func (am *DefaultAccountManager) GetAccountFromPAT(ctx context.Context, token string) (*Account, *User, *PersonalAccessToken, error) {
	if len(token) != PATLength {
		return nil, nil, nil, fmt.Errorf("token has wrong length")
	}

	prefix := token[:len(PATPrefix)]
	if prefix != PATPrefix {
		return nil, nil, nil, fmt.Errorf("token has wrong prefix")
	}
	secret := token[len(PATPrefix) : len(PATPrefix)+PATSecretLength]
	encodedChecksum := token[len(PATPrefix)+PATSecretLength : len(PATPrefix)+PATSecretLength+PATChecksumLength]

	verificationChecksum, err := base62.Decode(encodedChecksum)
	if err != nil {
		return nil, nil, nil, fmt.Errorf("token checksum decoding failed: %w", err)
	}

	secretChecksum := crc32.ChecksumIEEE([]byte(secret))
	if secretChecksum != verificationChecksum {
		return nil, nil, nil, fmt.Errorf("token checksum does not match")
	}

	hashedToken := sha256.Sum256([]byte(token))
	encodedHashedToken := b64.StdEncoding.EncodeToString(hashedToken[:])
	tokenID, err := am.Store.GetTokenIDByHashedToken(ctx, encodedHashedToken)
	if err != nil {
		return nil, nil, nil, err
	}

	user, err := am.Store.GetUserByTokenID(ctx, tokenID)
	if err != nil {
		return nil, nil, nil, err
	}

	account, err := am.Store.GetAccountByUser(ctx, user.Id)
	if err != nil {
		return nil, nil, nil, err
	}

	pat := user.PATs[tokenID]
	if pat == nil {
		return nil, nil, nil, fmt.Errorf("personal access token not found")
	}

	return account, user, pat, nil
}

// GetAccountByID returns an account associated with this account ID.
func (am *DefaultAccountManager) GetAccountByID(ctx context.Context, accountID string, userID string) (*Account, error) {
	user, err := am.Store.GetUserByUserID(ctx, LockingStrengthShare, userID)
	if err != nil {
		return nil, err
	}

	if user.AccountID != accountID {
		return nil, status.Errorf(status.PermissionDenied, "the user has no permission to access account data")
	}

	return am.Store.GetAccount(ctx, accountID)
}

// GetAccountIDFromToken returns an account ID associated with this token.
func (am *DefaultAccountManager) GetAccountIDFromToken(ctx context.Context, claims jwtclaims.AuthorizationClaims) (string, string, error) {
	if claims.UserId == "" {
		return "", "", errors.New(emptyUserID)
	}
	if am.singleAccountMode && am.singleAccountModeDomain != "" {
		// This section is mostly related to self-hosted installations.
		// We override incoming domain claims to group users under a single account.
		claims.Domain = am.singleAccountModeDomain
		claims.DomainCategory = PrivateCategory
		log.WithContext(ctx).Debugf("overriding JWT Domain and DomainCategory claims since single account mode is enabled")
	}

	accountID, err := am.getAccountIDWithAuthorizationClaims(ctx, claims)
	if err != nil {
		return "", "", err
	}

	user, err := am.Store.GetUserByUserID(ctx, LockingStrengthShare, claims.UserId)
	if err != nil {
		// this is not really possible because we got an account by user ID
		return "", "", status.Errorf(status.NotFound, "user %s not found", claims.UserId)
	}

	if user.AccountID != accountID {
		return "", "", status.Errorf(status.PermissionDenied, "user %s is not part of the account %s", claims.UserId, accountID)
	}

	if !user.IsServiceUser && claims.Invited {
		err = am.redeemInvite(ctx, accountID, user.Id)
		if err != nil {
			return "", "", err
		}
	}

	if err = am.syncJWTGroups(ctx, accountID, claims); err != nil {
		return "", "", err
	}

	return accountID, user.Id, nil
}

// syncJWTGroups processes the JWT groups for a user, updates the account based on the groups,
// and propagates changes to peers if group propagation is enabled.
func (am *DefaultAccountManager) syncJWTGroups(ctx context.Context, accountID string, claims jwtclaims.AuthorizationClaims) error {
	settings, err := am.Store.GetAccountSettings(ctx, LockingStrengthShare, accountID)
	if err != nil {
		return err
	}

	if settings == nil || !settings.JWTGroupsEnabled {
		return nil
	}

	if settings.JWTGroupsClaimName == "" {
		log.WithContext(ctx).Debugf("JWT groups are enabled but no claim name is set")
		return nil
	}

	jwtGroupsNames := extractJWTGroups(ctx, settings.JWTGroupsClaimName, claims)

	unlockPeer := am.Store.AcquireWriteLockByUID(ctx, accountID)
	defer func() {
		if unlockPeer != nil {
			unlockPeer()
		}
	}()

	var addNewGroups []string
	var removeOldGroups []string
	var hasChanges bool
	var user *User
	err = am.Store.ExecuteInTransaction(ctx, func(transaction Store) error {
		user, err = am.Store.GetUserByUserID(ctx, LockingStrengthShare, claims.UserId)
		if err != nil {
			return fmt.Errorf("error getting user: %w", err)
		}

		groups, err := am.Store.GetAccountGroups(ctx, accountID)
		if err != nil {
			return fmt.Errorf("error getting account groups: %w", err)
		}

		changed, updatedAutoGroups, newGroupsToCreate, err := am.getJWTGroupsChanges(user, groups, jwtGroupsNames)
		if err != nil {
			return fmt.Errorf("error getting JWT groups changes: %w", err)
		}

		hasChanges = changed
		// skip update if no changes
		if !changed {
			return nil
		}

		if err = transaction.SaveGroups(ctx, LockingStrengthUpdate, newGroupsToCreate); err != nil {
			return fmt.Errorf("error saving groups: %w", err)
		}

		addNewGroups = difference(updatedAutoGroups, user.AutoGroups)
		removeOldGroups = difference(user.AutoGroups, updatedAutoGroups)

		user.AutoGroups = updatedAutoGroups
		if err = transaction.SaveUser(ctx, LockingStrengthUpdate, user); err != nil {
			return fmt.Errorf("error saving user: %w", err)
		}

		// Propagate changes to peers if group propagation is enabled
		if settings.GroupsPropagationEnabled {
			groups, err = transaction.GetAccountGroups(ctx, accountID)
			if err != nil {
				return fmt.Errorf("error getting account groups: %w", err)
			}

			groupsMap := make(map[string]*nbgroup.Group, len(groups))
			for _, group := range groups {
				groupsMap[group.ID] = group
			}

			peers, err := transaction.GetUserPeers(ctx, LockingStrengthShare, accountID, claims.UserId)
			if err != nil {
				return fmt.Errorf("error getting user peers: %w", err)
			}

			updatedGroups, err := am.updateUserPeersInGroups(groupsMap, peers, addNewGroups, removeOldGroups)
			if err != nil {
				return fmt.Errorf("error modifying user peers in groups: %w", err)
			}

			if err = transaction.SaveGroups(ctx, LockingStrengthUpdate, updatedGroups); err != nil {
				return fmt.Errorf("error saving groups: %w", err)
			}

			if err = transaction.IncrementNetworkSerial(ctx, accountID); err != nil {
				return fmt.Errorf("error incrementing network serial: %w", err)
			}
		}
		unlockPeer()
		unlockPeer = nil

		return nil
	})
	if err != nil {
		return err
	}

	if !hasChanges {
		return nil
	}

	for _, g := range addNewGroups {
		group, err := am.Store.GetGroupByID(ctx, LockingStrengthShare, g, accountID)
		if err != nil {
			log.WithContext(ctx).Debugf("group %s not found while saving user activity event of account %s", g, accountID)
		} else {
			meta := map[string]any{
				"group": group.Name, "group_id": group.ID,
				"is_service_user": user.IsServiceUser, "user_name": user.ServiceUserName,
			}
			am.StoreEvent(ctx, user.Id, user.Id, accountID, activity.GroupAddedToUser, meta)
		}
	}

	for _, g := range removeOldGroups {
		group, err := am.Store.GetGroupByID(ctx, LockingStrengthShare, g, accountID)
		if err != nil {
			log.WithContext(ctx).Debugf("group %s not found while saving user activity event of account %s", g, accountID)
		} else {
			meta := map[string]any{
				"group": group.Name, "group_id": group.ID,
				"is_service_user": user.IsServiceUser, "user_name": user.ServiceUserName,
			}
			am.StoreEvent(ctx, user.Id, user.Id, accountID, activity.GroupRemovedFromUser, meta)
		}
	}

	if settings.GroupsPropagationEnabled {
		account, err := am.requestBuffer.GetAccountWithBackpressure(ctx, accountID)
		if err != nil {
			return fmt.Errorf("error getting account: %w", err)
		}

		log.WithContext(ctx).Tracef("user %s: JWT group membership changed, updating account peers", claims.UserId)
		am.updateAccountPeers(ctx, account)
	}

	return nil
}

// getAccountIDWithAuthorizationClaims retrieves an account ID using JWT Claims.
// if domain is not private or domain is invalid, it will return the account ID by user ID.
// if domain is of the PrivateCategory category, it will evaluate
// if account is new, existing or if there is another account with the same domain
//
// Use cases:
//
// New user + New account + New domain -> create account, user role = owner (if private domain, index domain)
//
// New user + New account + Existing Private Domain -> add user to the existing account, user role = user (not admin)
//
// New user + New account + Existing Public Domain -> create account, user role = owner
//
// Existing user + Existing account + Existing Domain -> Nothing changes (if private, index domain)
//
// Existing user + Existing account + Existing Indexed Domain -> Nothing changes
//
// Existing user + Existing account + Existing domain reclassified Domain as private -> Nothing changes (index domain)
func (am *DefaultAccountManager) getAccountIDWithAuthorizationClaims(ctx context.Context, claims jwtclaims.AuthorizationClaims) (string, error) {
	log.WithContext(ctx).Tracef("getting account with authorization claims. User ID: \"%s\", Account ID: \"%s\", Domain: \"%s\", Domain Category: \"%s\"",
		claims.UserId, claims.AccountId, claims.Domain, claims.DomainCategory)

	if claims.UserId == "" {
		return "", errors.New(emptyUserID)
	}

	if claims.DomainCategory != PrivateCategory || !isDomainValid(claims.Domain) {
		return am.GetAccountIDByUserID(ctx, claims.UserId, claims.Domain)
	}

	if claims.AccountId != "" {
		return am.handlePrivateAccountWithIDFromClaim(ctx, claims)
	}

	// We checked if the domain has a primary account already
	domainAccountID, cancel, err := am.getPrivateDomainWithGlobalLock(ctx, claims.Domain)
	if cancel != nil {
		defer cancel()
	}
	if err != nil {
		return "", err
	}

	userAccountID, err := am.Store.GetAccountIDByUserID(claims.UserId)
	if handleNotFound(err) != nil {
		log.WithContext(ctx).Errorf("error getting account ID by user ID: %v", err)
		return "", err
	}

	if userAccountID != "" {
		if err = am.handleExistingUserAccount(ctx, userAccountID, domainAccountID, claims); err != nil {
			return "", err
		}

		return userAccountID, nil
	}

	if domainAccountID != "" {
		return am.addNewUserToDomainAccount(ctx, domainAccountID, claims)
	}

	return am.addNewPrivateAccount(ctx, domainAccountID, claims)
}
func (am *DefaultAccountManager) getPrivateDomainWithGlobalLock(ctx context.Context, domain string) (string, context.CancelFunc, error) {
	domainAccountID, err := am.Store.GetAccountIDByPrivateDomain(ctx, LockingStrengthShare, domain)
	if handleNotFound(err) != nil {

		log.WithContext(ctx).Errorf(errorGettingDomainAccIDFmt, err)
		return "", nil, err
	}

	if domainAccountID != "" {
		return domainAccountID, nil, nil
	}

	log.WithContext(ctx).Debugf("no primary account found for domain %s, acquiring global lock", domain)
	cancel := am.Store.AcquireGlobalLock(ctx)

	// check again if the domain has a primary account because of simultaneous requests
	domainAccountID, err = am.Store.GetAccountIDByPrivateDomain(ctx, LockingStrengthShare, domain)
	if handleNotFound(err) != nil {
		log.WithContext(ctx).Errorf(errorGettingDomainAccIDFmt, err)
		return "", nil, err
	}

	return domainAccountID, cancel, nil
}

func (am *DefaultAccountManager) handlePrivateAccountWithIDFromClaim(ctx context.Context, claims jwtclaims.AuthorizationClaims) (string, error) {
	userAccountID, err := am.Store.GetAccountIDByUserID(claims.UserId)
	if err != nil {
		log.WithContext(ctx).Errorf("error getting account ID by user ID: %v", err)
		return "", err
	}

	if userAccountID != claims.AccountId {
		return "", fmt.Errorf("user %s is not part of the account id %s", claims.UserId, claims.AccountId)
	}

	accountDomain, domainCategory, err := am.Store.GetAccountDomainAndCategory(ctx, LockingStrengthShare, claims.AccountId)
	if handleNotFound(err) != nil {
		log.WithContext(ctx).Errorf("error getting account domain and category: %v", err)
		return "", err
	}

	if domainIsUpToDate(accountDomain, domainCategory, claims) {
		return claims.AccountId, nil
	}

	// We checked if the domain has a primary account already
	domainAccountID, err := am.Store.GetAccountIDByPrivateDomain(ctx, LockingStrengthShare, claims.Domain)
	if handleNotFound(err) != nil {
		log.WithContext(ctx).Errorf(errorGettingDomainAccIDFmt, err)
		return "", err
	}

	err = am.handleExistingUserAccount(ctx, claims.AccountId, domainAccountID, claims)
	if err != nil {
		return "", err
	}

	return claims.AccountId, nil
}

func handleNotFound(err error) error {
	if err == nil {
		return nil
	}

	e, ok := status.FromError(err)
	if !ok || e.Type() != status.NotFound {
		return err
	}
	return nil
}

func domainIsUpToDate(domain string, domainCategory string, claims jwtclaims.AuthorizationClaims) bool {
	return claims.Domain != "" && claims.Domain != domain && claims.DomainCategory == PrivateCategory && domainCategory != PrivateCategory
}

func (am *DefaultAccountManager) SyncAndMarkPeer(ctx context.Context, accountID string, peerPubKey string, meta nbpeer.PeerSystemMeta, realIP net.IP) (*nbpeer.Peer, *NetworkMap, []*posture.Checks, error) {
	accountUnlock := am.Store.AcquireReadLockByUID(ctx, accountID)
	defer accountUnlock()
	peerUnlock := am.Store.AcquireWriteLockByUID(ctx, peerPubKey)
	defer peerUnlock()

	account, err := am.Store.GetAccount(ctx, accountID)
	if err != nil {
		return nil, nil, nil, err
	}

	peer, netMap, postureChecks, err := am.SyncPeer(ctx, PeerSync{WireGuardPubKey: peerPubKey, Meta: meta}, account)
	if err != nil {
		return nil, nil, nil, err
	}

	err = am.MarkPeerConnected(ctx, peerPubKey, true, realIP, account)
	if err != nil {
		log.WithContext(ctx).Warnf("failed marking peer as connected %s %v", peerPubKey, err)
	}

	return peer, netMap, postureChecks, nil
}

func (am *DefaultAccountManager) OnPeerDisconnected(ctx context.Context, accountID string, peerPubKey string) error {
	accountUnlock := am.Store.AcquireReadLockByUID(ctx, accountID)
	defer accountUnlock()
	peerUnlock := am.Store.AcquireWriteLockByUID(ctx, peerPubKey)
	defer peerUnlock()

	account, err := am.Store.GetAccount(ctx, accountID)
	if err != nil {
		return err
	}

	err = am.MarkPeerConnected(ctx, peerPubKey, false, nil, account)
	if err != nil {
		log.WithContext(ctx).Warnf("failed marking peer as connected %s %v", peerPubKey, err)
	}

	return nil

}

func (am *DefaultAccountManager) SyncPeerMeta(ctx context.Context, peerPubKey string, meta nbpeer.PeerSystemMeta) error {
	accountID, err := am.Store.GetAccountIDByPeerPubKey(ctx, peerPubKey)
	if err != nil {
		return err
	}

	unlock := am.Store.AcquireReadLockByUID(ctx, accountID)
	defer unlock()

	account, err := am.Store.GetAccount(ctx, accountID)
	if err != nil {
		return err
	}

	_, _, _, err = am.SyncPeer(ctx, PeerSync{WireGuardPubKey: peerPubKey, Meta: meta, UpdateAccountPeers: true}, account)
	if err != nil {
		return mapError(ctx, err)
	}
	return nil
}

// GetAllConnectedPeers returns connected peers based on peersUpdateManager.GetAllConnectedPeers()
func (am *DefaultAccountManager) GetAllConnectedPeers() (map[string]struct{}, error) {
	return am.peersUpdateManager.GetAllConnectedPeers(), nil
}

// HasConnectedChannel returns true if peers has channel in update manager, otherwise false
func (am *DefaultAccountManager) HasConnectedChannel(peerID string) bool {
	return am.peersUpdateManager.HasChannel(peerID)
}

var invalidDomainRegexp = regexp.MustCompile(`^([a-z0-9]+(-[a-z0-9]+)*\.)+[a-z]{2,}$`)

func isDomainValid(domain string) bool {
	return invalidDomainRegexp.MatchString(domain)
}

// GetDNSDomain returns the configured dnsDomain
func (am *DefaultAccountManager) GetDNSDomain() string {
	return am.dnsDomain
}

// CheckUserAccessByJWTGroups checks if the user has access, particularly in cases where the admin enabled JWT
// group propagation and set the list of groups with access permissions.
func (am *DefaultAccountManager) CheckUserAccessByJWTGroups(ctx context.Context, claims jwtclaims.AuthorizationClaims) error {
	accountID, _, err := am.GetAccountIDFromToken(ctx, claims)
	if err != nil {
		return err
	}

	settings, err := am.Store.GetAccountSettings(ctx, LockingStrengthShare, accountID)
	if err != nil {
		return err
	}

	// Ensures JWT group synchronization to the management is enabled before,
	// filtering access based on the allowed groups.
	if settings != nil && settings.JWTGroupsEnabled {
		if allowedGroups := settings.JWTAllowGroups; len(allowedGroups) > 0 {
			userJWTGroups := extractJWTGroups(ctx, settings.JWTGroupsClaimName, claims)

			if !userHasAllowedGroup(allowedGroups, userJWTGroups) {
				return fmt.Errorf("user does not belong to any of the allowed JWT groups")
			}
		}
	}

	return nil
}

func (am *DefaultAccountManager) onPeersInvalidated(ctx context.Context, accountID string) {
	log.WithContext(ctx).Debugf("validated peers has been invalidated for account %s", accountID)
	updatedAccount, err := am.Store.GetAccount(ctx, accountID)
	if err != nil {
		log.WithContext(ctx).Errorf("failed to get account %s: %v", accountID, err)
		return
	}
	am.updateAccountPeers(ctx, updatedAccount)
}

func (am *DefaultAccountManager) FindExistingPostureCheck(accountID string, checks *posture.ChecksDefinition) (*posture.Checks, error) {
	return am.Store.GetPostureCheckByChecksDefinition(accountID, checks)
}

func (am *DefaultAccountManager) GetAccountIDForPeerKey(ctx context.Context, peerKey string) (string, error) {
	return am.Store.GetAccountIDByPeerPubKey(ctx, peerKey)
}

func (am *DefaultAccountManager) handleUserPeer(ctx context.Context, peer *nbpeer.Peer, settings *Settings) (bool, error) {
	user, err := am.Store.GetUserByUserID(ctx, LockingStrengthShare, peer.UserID)
	if err != nil {
		return false, err
	}

	err = checkIfPeerOwnerIsBlocked(peer, user)
	if err != nil {
		return false, err
	}

	if peerLoginExpired(ctx, peer, settings) {
		err = am.handleExpiredPeer(ctx, user, peer)
		if err != nil {
			return false, err
		}
		return true, nil
	}

	return false, nil
}

func (am *DefaultAccountManager) getFreeDNSLabel(ctx context.Context, store Store, accountID string, peerHostName string) (string, error) {
	existingLabels, err := store.GetPeerLabelsInAccount(ctx, LockingStrengthShare, accountID)
	if err != nil {
		return "", fmt.Errorf("failed to get peer dns labels: %w", err)
	}

	labelMap := ConvertSliceToMap(existingLabels)
	newLabel, err := getPeerHostLabel(peerHostName, labelMap)
	if err != nil {
		return "", fmt.Errorf("failed to get new host label: %w", err)
	}

	if newLabel == "" {
		return "", fmt.Errorf("failed to get new host label: %w", err)
	}

	return newLabel, nil
}

func (am *DefaultAccountManager) GetAccountSettings(ctx context.Context, accountID string, userID string) (*Settings, error) {
	user, err := am.Store.GetUserByUserID(ctx, LockingStrengthShare, userID)
	if err != nil {
		return nil, err
	}

	if user.AccountID != accountID || (!user.HasAdminPower() && !user.IsServiceUser) {
		return nil, status.Errorf(status.PermissionDenied, "the user has no permission to access account data")
	}

	return am.Store.GetAccountSettings(ctx, LockingStrengthShare, accountID)
}

// addAllGroup to account object if it doesn't exist
func addAllGroup(account *Account) error {
	if len(account.Groups) == 0 {
		allGroup := &nbgroup.Group{
			ID:     xid.New().String(),
			Name:   "All",
			Issued: nbgroup.GroupIssuedAPI,
		}
		for _, peer := range account.Peers {
			allGroup.Peers = append(allGroup.Peers, peer.ID)
		}
		account.Groups = map[string]*nbgroup.Group{allGroup.ID: allGroup}

		id := xid.New().String()

		defaultPolicy := &Policy{
			ID:          id,
			Name:        DefaultRuleName,
			Description: DefaultRuleDescription,
			Enabled:     true,
			Rules: []*PolicyRule{
				{
					ID:            id,
					Name:          DefaultRuleName,
					Description:   DefaultRuleDescription,
					Enabled:       true,
					Sources:       []string{allGroup.ID},
					Destinations:  []string{allGroup.ID},
					Bidirectional: true,
					Protocol:      PolicyRuleProtocolALL,
					Action:        PolicyTrafficActionAccept,
				},
			},
		}

		account.Policies = []*Policy{defaultPolicy}
	}
	return nil
}

// newAccountWithId creates a new Account with a default SetupKey (doesn't store in a Store) and provided id
func newAccountWithId(ctx context.Context, accountID, userID, domain string) *Account {
	log.WithContext(ctx).Debugf("creating new account")

	network := NewNetwork()
	peers := make(map[string]*nbpeer.Peer)
	users := make(map[string]*User)
	routes := make(map[route.ID]*route.Route)
	setupKeys := map[string]*SetupKey{}
	nameServersGroups := make(map[string]*nbdns.NameServerGroup)

	owner := NewOwnerUser(userID)
	owner.AccountID = accountID
	users[userID] = owner

	dnsSettings := DNSSettings{
		DisabledManagementGroups: make([]string, 0),
	}
	log.WithContext(ctx).Debugf("created new account %s", accountID)

	acc := &Account{
		Id:               accountID,
		CreatedAt:        time.Now().UTC(),
		SetupKeys:        setupKeys,
		Network:          network,
		Peers:            peers,
		Users:            users,
		CreatedBy:        userID,
		Domain:           domain,
		Routes:           routes,
		NameServerGroups: nameServersGroups,
		DNSSettings:      dnsSettings,
		Settings: &Settings{
			PeerLoginExpirationEnabled: true,
			PeerLoginExpiration:        DefaultPeerLoginExpiration,
			GroupsPropagationEnabled:   true,
			RegularUsersViewBlocked:    true,

			PeerInactivityExpirationEnabled: false,
			PeerInactivityExpiration:        DefaultPeerInactivityExpiration,
		},
	}

	if err := addAllGroup(acc); err != nil {
		log.WithContext(ctx).Errorf("error adding all group to account %s: %v", acc.Id, err)
	}
	return acc
}

// extractJWTGroups extracts the group names from a JWT token's claims.
func extractJWTGroups(ctx context.Context, claimName string, claims jwtclaims.AuthorizationClaims) []string {
	userJWTGroups := make([]string, 0)

	if claim, ok := claims.Raw[claimName]; ok {
		if claimGroups, ok := claim.([]interface{}); ok {
			for _, g := range claimGroups {
				if group, ok := g.(string); ok {
					userJWTGroups = append(userJWTGroups, group)
				} else {
					log.WithContext(ctx).Debugf("JWT claim %q contains a non-string group (type: %T): %v", claimName, g, g)
				}
			}
		}
	} else {
		log.WithContext(ctx).Debugf("JWT claim %q is not a string array", claimName)
	}

	return userJWTGroups
}

// userHasAllowedGroup checks if a user belongs to any of the allowed groups.
func userHasAllowedGroup(allowedGroups []string, userGroups []string) bool {
	for _, userGroup := range userGroups {
		for _, allowedGroup := range allowedGroups {
			if userGroup == allowedGroup {
				return true
			}
		}
	}
	return false
}

// separateGroups separates user's auto groups into non-JWT and JWT groups.
// Returns the list of standard auto groups and a map of JWT auto groups,
// where the keys are the group names and the values are the group IDs.
func separateGroups(autoGroups []string, allGroups []*nbgroup.Group) ([]string, map[string]string) {
	newAutoGroups := make([]string, 0)
	jwtAutoGroups := make(map[string]string) // map of group name to group ID

	allGroupsMap := make(map[string]*nbgroup.Group, len(allGroups))
	for _, group := range allGroups {
		allGroupsMap[group.ID] = group
	}

	for _, id := range autoGroups {
		if group, ok := allGroupsMap[id]; ok {
			if group.Issued == nbgroup.GroupIssuedJWT {
				jwtAutoGroups[group.Name] = id
			} else {
				newAutoGroups = append(newAutoGroups, id)
			}
		}
	}

	return newAutoGroups, jwtAutoGroups
}<|MERGE_RESOLUTION|>--- conflicted
+++ resolved
@@ -134,14 +134,14 @@
 	GetDNSSettings(ctx context.Context, accountID string, userID string) (*DNSSettings, error)
 	SaveDNSSettings(ctx context.Context, accountID string, userID string, dnsSettingsToSave *DNSSettings) error
 	GetPeer(ctx context.Context, accountID, peerID, userID string) (*nbpeer.Peer, error)
-	UpdateAccountSettings(ctx context.Context, accountID, userID string, newSettings *Settings) (*Settings, error)
+	UpdateAccountSettings(ctx context.Context, accountID, userID string, newSettings *Settings) (*Account, error)
 	LoginPeer(ctx context.Context, login PeerLogin) (*nbpeer.Peer, *NetworkMap, []*posture.Checks, error)                // used by peer gRPC API
 	SyncPeer(ctx context.Context, sync PeerSync, account *Account) (*nbpeer.Peer, *NetworkMap, []*posture.Checks, error) // used by peer gRPC API
 	GetAllConnectedPeers() (map[string]struct{}, error)
 	HasConnectedChannel(peerID string) bool
 	GetExternalCacheManager() ExternalCacheManager
 	GetPostureChecks(ctx context.Context, accountID, postureChecksID, userID string) (*posture.Checks, error)
-	SavePostureChecks(ctx context.Context, accountID, userID string, postureChecks *posture.Checks, isUpdate bool) error
+	SavePostureChecks(ctx context.Context, accountID, userID string, postureChecks *posture.Checks) error
 	DeletePostureChecks(ctx context.Context, accountID, postureChecksID, userID string) error
 	ListPostureChecks(ctx context.Context, accountID, userID string) ([]*posture.Checks, error)
 	GetIdpManager() idp.Manager
@@ -1122,16 +1122,7 @@
 // Only users with role UserRoleAdmin can update the account.
 // User that performs the update has to belong to the account.
 // Returns an updated Account
-func (am *DefaultAccountManager) UpdateAccountSettings(ctx context.Context, accountID, userID string, newSettings *Settings) (*Settings, error) {
-	user, err := am.Store.GetUserByUserID(ctx, LockingStrengthShare, userID)
-	if err != nil {
-		return nil, err
-	}
-
-	if !user.HasAdminPower() || user.AccountID != accountID {
-		return nil, status.Errorf(status.PermissionDenied, "user is not allowed to update account")
-	}
-
+func (am *DefaultAccountManager) UpdateAccountSettings(ctx context.Context, accountID, userID string, newSettings *Settings) (*Account, error) {
 	halfYearLimit := 180 * 24 * time.Hour
 	if newSettings.PeerLoginExpiration > halfYearLimit {
 		return nil, status.Errorf(status.InvalidArgument, "peer login expiration can't be larger than 180 days")
@@ -1141,66 +1132,58 @@
 		return nil, status.Errorf(status.InvalidArgument, "peer login expiration can't be smaller than one hour")
 	}
 
-	oldSettings, err := am.Store.GetAccountSettings(ctx, LockingStrengthShare, accountID)
+	unlock := am.Store.AcquireWriteLockByUID(ctx, accountID)
+	defer unlock()
+
+	account, err := am.Store.GetAccount(ctx, accountID)
 	if err != nil {
 		return nil, err
 	}
 
-	if err = am.validateExtraSettings(ctx, newSettings, oldSettings, userID, accountID); err != nil {
+	user, err := account.FindUser(userID)
+	if err != nil {
 		return nil, err
 	}
 
-	if err = am.Store.SaveAccountSettings(ctx, LockingStrengthUpdate, accountID, newSettings); err != nil {
-		return nil, fmt.Errorf("failed updating account settings: %w", err)
-	}
-
+	if !user.HasAdminPower() {
+		return nil, status.Errorf(status.PermissionDenied, "user is not allowed to update account")
+	}
+
+	err = am.integratedPeerValidator.ValidateExtraSettings(ctx, newSettings.Extra, account.Settings.Extra, account.Peers, userID, accountID)
+	if err != nil {
+		return nil, err
+	}
+
+	oldSettings := account.Settings
 	if oldSettings.PeerLoginExpirationEnabled != newSettings.PeerLoginExpirationEnabled {
 		event := activity.AccountPeerLoginExpirationEnabled
 		if !newSettings.PeerLoginExpirationEnabled {
 			event = activity.AccountPeerLoginExpirationDisabled
 			am.peerLoginExpiry.Cancel(ctx, []string{accountID})
 		} else {
-			am.checkAndSchedulePeerLoginExpiration(ctx, accountID)
+			am.checkAndSchedulePeerLoginExpiration(ctx, account)
 		}
 		am.StoreEvent(ctx, userID, accountID, accountID, event, nil)
 	}
 
 	if oldSettings.PeerLoginExpiration != newSettings.PeerLoginExpiration {
 		am.StoreEvent(ctx, userID, accountID, accountID, activity.AccountPeerLoginExpirationDurationUpdated, nil)
-		am.checkAndSchedulePeerLoginExpiration(ctx, accountID)
-	}
-
-	account, err := am.requestBuffer.GetAccountWithBackpressure(ctx, accountID)
-	if err != nil {
-		return nil, fmt.Errorf("error getting account: %w", err)
-	}
-	am.updateAccountPeers(ctx, account)
-
-<<<<<<< HEAD
-	return newSettings, nil
-}
-=======
+		am.checkAndSchedulePeerLoginExpiration(ctx, account)
+	}
+
 	err = am.handleInactivityExpirationSettings(ctx, account, oldSettings, newSettings, userID, accountID)
 	if err != nil {
 		return nil, err
 	}
 
 	updatedAccount := account.UpdateSettings(newSettings)
->>>>>>> 49e65109
-
-// validateExtraSettings validates the extra settings of the account.
-func (am *DefaultAccountManager) validateExtraSettings(ctx context.Context, newSettings, oldSettings *Settings, userID, accountID string) error {
-	peers, err := am.Store.GetAccountPeers(ctx, LockingStrengthShare, accountID)
-	if err != nil {
-		return err
-	}
-
-	peerMap := make(map[string]*nbpeer.Peer, len(peers))
-	for _, peer := range peers {
-		peerMap[peer.ID] = peer
-	}
-
-	return am.integratedPeerValidator.ValidateExtraSettings(ctx, newSettings.Extra, oldSettings.Extra, peerMap, userID, accountID)
+
+	err = am.Store.SaveAccount(ctx, account)
+	if err != nil {
+		return nil, err
+	}
+
+	return updatedAccount, nil
 }
 
 func (am *DefaultAccountManager) handleInactivityExpirationSettings(ctx context.Context, account *Account, oldSettings, newSettings *Settings, userID, accountID string) error {
@@ -1228,7 +1211,6 @@
 		unlock := am.Store.AcquireWriteLockByUID(ctx, accountID)
 		defer unlock()
 
-		// TODO: call direct on the store to get expired peers
 		account, err := am.Store.GetAccount(ctx, accountID)
 		if err != nil {
 			log.WithContext(ctx).Errorf("failed getting account %s expiring peers", accountID)
@@ -1243,7 +1225,7 @@
 
 		log.WithContext(ctx).Debugf("discovered %d peers to expire for account %s", len(peerIDs), account.Id)
 
-		if err := am.expireAndUpdatePeers(ctx, accountID, expiredPeers); err != nil {
+		if err := am.expireAndUpdatePeers(ctx, account, expiredPeers); err != nil {
 			log.WithContext(ctx).Errorf("failed updating account peers while expiring peers for account %s", account.Id)
 			return account.GetNextPeerExpiration()
 		}
@@ -1252,10 +1234,10 @@
 	}
 }
 
-func (am *DefaultAccountManager) checkAndSchedulePeerLoginExpiration(ctx context.Context, accountID string) {
-	am.peerLoginExpiry.Cancel(ctx, []string{accountID})
-	if nextRun, ok := am.getNextPeerExpiration(ctx, accountID); ok {
-		go am.peerLoginExpiry.Schedule(ctx, nextRun, accountID, am.peerLoginExpirationJob(ctx, accountID))
+func (am *DefaultAccountManager) checkAndSchedulePeerLoginExpiration(ctx context.Context, account *Account) {
+	am.peerLoginExpiry.Cancel(ctx, []string{account.Id})
+	if nextRun, ok := account.GetNextPeerExpiration(); ok {
+		go am.peerLoginExpiry.Schedule(ctx, nextRun, account.Id, am.peerLoginExpirationJob(ctx, account.Id))
 	}
 }
 
@@ -1436,15 +1418,10 @@
 				return "", status.Errorf(status.NotFound, "account not found or created for user id: %s", userID)
 			}
 
-<<<<<<< HEAD
-		if err = am.addAccountIDToIDPAppMeta(ctx, userID, account.Id); err != nil {
-			return "", err
-=======
 			if err = am.addAccountIDToIDPAppMeta(ctx, userID, account.Id); err != nil {
 				return "", err
 			}
 			return account.Id, nil
->>>>>>> 49e65109
 		}
 		return "", err
 	}
@@ -1471,11 +1448,7 @@
 		}
 
 		// user can be nil if it wasn't found (e.g., just created)
-<<<<<<< HEAD
-		user, err := am.lookupUserInCache(ctx, userID, accountID)
-=======
 		user, err := am.lookupUserInCache(ctx, userID, cachedAccount)
->>>>>>> 49e65109
 		if err != nil {
 			return err
 		}
@@ -1551,15 +1524,10 @@
 }
 
 // lookupUserInCache looks up user in the IdP cache and returns it. If the user wasn't found, the function returns nil
-func (am *DefaultAccountManager) lookupUserInCache(ctx context.Context, userID string, accountID string) (*idp.UserData, error) {
-	accountUsers, err := am.Store.GetAccountUsers(ctx, LockingStrengthShare, accountID)
-	if err != nil {
-		return nil, err
-	}
-
-	users := make(map[string]userLoggedInOnce, len(accountUsers))
+func (am *DefaultAccountManager) lookupUserInCache(ctx context.Context, userID string, account *Account) (*idp.UserData, error) {
+	users := make(map[string]userLoggedInOnce, len(account.Users))
 	// ignore service users and users provisioned by integrations than are never logged in
-	for _, user := range accountUsers {
+	for _, user := range account.Users {
 		if user.IsServiceUser {
 			continue
 		}
@@ -1568,9 +1536,8 @@
 		}
 		users[user.Id] = userLoggedInOnce(!user.LastLogin.IsZero())
 	}
-
-	log.WithContext(ctx).Debugf("looking up user %s of account %s in cache", userID, accountID)
-	userData, err := am.lookupCache(ctx, users, accountID)
+	log.WithContext(ctx).Debugf("looking up user %s of account %s in cache", userID, account.Id)
+	userData, err := am.lookupCache(ctx, users, account.Id)
 	if err != nil {
 		return nil, err
 	}
@@ -1583,13 +1550,13 @@
 
 	// add extra check on external cache manager. We may get to this point when the user is not yet findable in IDP,
 	// or it didn't have its metadata updated with am.addAccountIDToIDPAppMeta
-	user, err := am.Store.GetUserByUserID(ctx, LockingStrengthShare, userID)
-	if err != nil {
-		log.WithContext(ctx).Errorf("failed finding user %s in account %s", userID, accountID)
+	user, err := account.FindUser(userID)
+	if err != nil {
+		log.WithContext(ctx).Errorf("failed finding user %s in account %s", userID, account.Id)
 		return nil, err
 	}
 
-	key := user.IntegrationReference.CacheKey(accountID, userID)
+	key := user.IntegrationReference.CacheKey(account.Id, userID)
 	ud, err := am.externalCacheManager.Get(am.ctx, key)
 	if err != nil {
 		log.WithContext(ctx).Debugf("failed to get externalCache for key: %s, error: %s", key, err)
@@ -1777,23 +1744,14 @@
 	domainAccountID string,
 	claims jwtclaims.AuthorizationClaims,
 ) error {
-<<<<<<< HEAD
-	// TODO: remove account as parameter and pass accountID string
-	err := am.updateAccountDomainAttributes(ctx, existingAcc, claims, primaryDomain)
-=======
 	primaryDomain := domainAccountID == "" || userAccountID == domainAccountID
 	err := am.updateAccountDomainAttributesIfNotUpToDate(ctx, userAccountID, claims, primaryDomain)
->>>>>>> 49e65109
 	if err != nil {
 		return err
 	}
 
 	// we should register the account ID to this user's metadata in our IDP manager
-<<<<<<< HEAD
-	err = am.addAccountIDToIDPAppMeta(ctx, claims.UserId, existingAcc.Id)
-=======
 	err = am.addAccountIDToIDPAppMeta(ctx, claims.UserId, userAccountID)
->>>>>>> 49e65109
 	if err != nil {
 		return err
 	}
@@ -1815,15 +1773,11 @@
 		return "", err
 	}
 
-<<<<<<< HEAD
-	err = am.addAccountIDToIDPAppMeta(ctx, claims.UserId, account.Id)
-=======
 	newAccount.Domain = lowerDomain
 	newAccount.DomainCategory = claims.DomainCategory
 	newAccount.IsDomainPrimaryAccount = true
 
 	err = am.Store.SaveAccount(ctx, newAccount)
->>>>>>> 49e65109
 	if err != nil {
 		return "", err
 	}
@@ -1867,12 +1821,12 @@
 		return nil
 	}
 
-	_, err := am.Store.AccountExists(ctx, LockingStrengthShare, accountID)
+	account, err := am.Store.GetAccount(ctx, accountID)
 	if err != nil {
 		return err
 	}
 
-	user, err := am.lookupUserInCache(ctx, userID, accountID)
+	user, err := am.lookupUserInCache(ctx, userID, account)
 	if err != nil {
 		return err
 	}
@@ -1882,17 +1836,17 @@
 	}
 
 	if user.AppMetadata.WTPendingInvite != nil && *user.AppMetadata.WTPendingInvite {
-		log.WithContext(ctx).Infof("redeeming invite for user %s account %s", userID, accountID)
+		log.WithContext(ctx).Infof("redeeming invite for user %s account %s", userID, account.Id)
 		// User has already logged in, meaning that IdP should have set wt_pending_invite to false.
 		// Our job is to just reload cache.
 		go func() {
-			_, err = am.refreshCache(ctx, accountID)
+			_, err = am.refreshCache(ctx, account.Id)
 			if err != nil {
-				log.WithContext(ctx).Warnf("failed reloading cache when redeeming user %s under account %s", userID, accountID)
+				log.WithContext(ctx).Warnf("failed reloading cache when redeeming user %s under account %s", userID, account.Id)
 				return
 			}
-			log.WithContext(ctx).Debugf("user %s of account %s redeemed invite", user.ID, accountID)
-			am.StoreEvent(ctx, userID, userID, accountID, activity.UserJoined, nil)
+			log.WithContext(ctx).Debugf("user %s of account %s redeemed invite", user.ID, account.Id)
+			am.StoreEvent(ctx, userID, userID, account.Id, activity.UserJoined, nil)
 		}()
 	}
 
@@ -1901,18 +1855,33 @@
 
 // MarkPATUsed marks a personal access token as used
 func (am *DefaultAccountManager) MarkPATUsed(ctx context.Context, tokenID string) error {
+
 	user, err := am.Store.GetUserByTokenID(ctx, tokenID)
 	if err != nil {
 		return err
 	}
 
-	pat, err := am.Store.GetPATByID(ctx, LockingStrengthShare, tokenID, user.Id)
+	account, err := am.Store.GetAccountByUser(ctx, user.Id)
 	if err != nil {
 		return err
 	}
+
+	unlock := am.Store.AcquireWriteLockByUID(ctx, account.Id)
+	defer unlock()
+
+	account, err = am.Store.GetAccountByUser(ctx, user.Id)
+	if err != nil {
+		return err
+	}
+
+	pat, ok := account.Users[user.Id].PATs[tokenID]
+	if !ok {
+		return fmt.Errorf("token not found")
+	}
+
 	pat.LastUsed = time.Now().UTC()
 
-	return am.Store.SavePAT(ctx, LockingStrengthUpdate, pat)
+	return am.Store.SaveAccount(ctx, account)
 }
 
 // GetAccount returns an account associated with this account ID.
