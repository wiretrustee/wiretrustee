--- conflicted
+++ resolved
@@ -103,11 +103,7 @@
 	DeletePolicy(accountID, policyID, userID string) error
 	ListPolicies(accountID, userID string) ([]*Policy, error)
 	GetRoute(accountID string, routeID route.ID, userID string) (*route.Route, error)
-<<<<<<< HEAD
-	CreateRoute(accountID, prefix, peerID string, peerGroupIDs []string, description string, netID route.NetID, masquerade bool, metric int, groups []string, accessControlGroupIDs []string, enabled bool, userID string) (*route.Route, error)
-=======
-	CreateRoute(accountID string, prefix netip.Prefix, networkType route.NetworkType, domains domain.List, peerID string, peerGroupIDs []string, description string, netID route.NetID, masquerade bool, metric int, groups []string, enabled bool, userID string, keepRoute bool) (*route.Route, error)
->>>>>>> c347a4c2
+	CreateRoute(accountID string, prefix netip.Prefix, networkType route.NetworkType, domains domain.List, peerID string, peerGroupIDs []string, description string, netID route.NetID, masquerade bool, metric int, groups []string,accessControlGroupIDs []string, enabled bool, userID string, keepRoute bool) (*route.Route, error)
 	SaveRoute(accountID, userID string, route *route.Route) error
 	DeleteRoute(accountID string, routeID route.ID, userID string) error
 	ListRoutes(accountID, userID string) ([]*route.Route, error)
