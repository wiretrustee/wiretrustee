--- conflicted
+++ resolved
@@ -153,12 +153,7 @@
 	DeleteSetupKey(ctx context.Context, accountID, userID, keyID string) error
 	GetNetworksManager() networks.Manager
 	GetUserManager() users.Manager
-<<<<<<< HEAD
 	GetSettingsManager() settings.Manager
-=======
-	GetGroupsManager() groups.Manager
->>>>>>> e436c39a
-}
 
 type DefaultAccountManager struct {
 	Store store.Store
@@ -1760,13 +1755,12 @@
 	return am.userManager
 }
 
-<<<<<<< HEAD
 func (am *DefaultAccountManager) GetSettingsManager() settings.Manager {
 	return am.settingsManager
-=======
+}
+  
 func (am *DefaultAccountManager) GetGroupsManager() groups.Manager {
 	return am.groupsManager
->>>>>>> e436c39a
 }
 
 // addAllGroup to account object if it doesn't exist
