package server

import (
	"reflect"
	"strings"
	"sync"

	"github.com/netbirdio/netbird/management/server/idp"
	"github.com/netbirdio/netbird/management/server/jwtclaims"
	"github.com/netbirdio/netbird/util"
	"github.com/rs/xid"
	log "github.com/sirupsen/logrus"
	"google.golang.org/grpc/codes"
	"google.golang.org/grpc/status"
)

const (
	PublicCategory  = "public"
	PrivateCategory = "private"
	UnknownCategory = "unknown"
)

type AccountManager interface {
	GetOrCreateAccountByUser(userId, domain string) (*Account, error)
	GetAccountByUser(userId string) (*Account, error)
	AddSetupKey(
		accountId string,
		keyName string,
		keyType SetupKeyType,
		expiresIn *util.Duration,
	) (*SetupKey, error)
	RevokeSetupKey(accountId string, keyId string) (*SetupKey, error)
	RenameSetupKey(accountId string, keyId string, newName string) (*SetupKey, error)
	GetAccountById(accountId string) (*Account, error)
	GetAccountByUserOrAccountId(userId, accountId, domain string) (*Account, error)
	GetAccountWithAuthorizationClaims(claims jwtclaims.AuthorizationClaims) (*Account, error)
	AccountExists(accountId string) (*bool, error)
	AddAccount(accountId, userId, domain string) (*Account, error)
	GetPeer(peerKey string) (*Peer, error)
	MarkPeerConnected(peerKey string, connected bool) error
	RenamePeer(accountId string, peerKey string, newName string) (*Peer, error)
	DeletePeer(accountId string, peerKey string) (*Peer, error)
	GetPeerByIP(accountId string, peerIP string) (*Peer, error)
	GetNetworkMap(peerKey string) (*NetworkMap, error)
<<<<<<< HEAD
	AddPeer(setupKey string, userId string, peer *Peer) (*Peer, error)
=======
	AddPeer(setupKey string, peer *Peer) (*Peer, error)
	GetUsersFromAccount(accountId string) ([]*UserInfo, error)
>>>>>>> c7e5e5c7
	GetGroup(accountId, groupID string) (*Group, error)
	SaveGroup(accountId string, group *Group) error
	DeleteGroup(accountId, groupID string) error
	ListGroups(accountId string) ([]*Group, error)
	GroupAddPeer(accountId, groupID, peerKey string) error
	GroupDeletePeer(accountId, groupID, peerKey string) error
	GroupListPeers(accountId, groupID string) ([]*Peer, error)
}

type DefaultAccountManager struct {
	Store Store
	// mutex to synchronise account operations (e.g. generating Peer IP address inside the Network)
	mux                sync.Mutex
	peersUpdateManager *PeersUpdateManager
	idpManager         idp.Manager
}

// Account represents a unique account of the system
type Account struct {
	Id string
	// User.Id it was created by
	CreatedBy              string
	Domain                 string
	DomainCategory         string
	IsDomainPrimaryAccount bool
	SetupKeys              map[string]*SetupKey
	Network                *Network
	Peers                  map[string]*Peer
	Users                  map[string]*User
	Groups                 map[string]*Group
}

type UserInfo struct {
	ID    string `json:"id"`
	Email string `json:"email"`
	Name  string `json:"name"`
	Role  string `json:"role"`
}

// NewAccount creates a new Account with a generated ID and generated default setup keys
func NewAccount(userId, domain string) *Account {
	accountId := xid.New().String()
	return newAccountWithId(accountId, userId, domain)
}

func (a *Account) Copy() *Account {
	peers := map[string]*Peer{}
	for id, peer := range a.Peers {
		peers[id] = peer.Copy()
	}

	users := map[string]*User{}
	for id, user := range a.Users {
		users[id] = user.Copy()
	}

	setupKeys := map[string]*SetupKey{}
	for id, key := range a.SetupKeys {
		setupKeys[id] = key.Copy()
	}

	return &Account{
		Id:        a.Id,
		CreatedBy: a.CreatedBy,
		SetupKeys: setupKeys,
		Network:   a.Network.Copy(),
		Peers:     peers,
		Users:     users,
	}
}

// NewManager creates a new DefaultAccountManager with a provided Store
func NewManager(store Store, peersUpdateManager *PeersUpdateManager, idpManager idp.Manager) *DefaultAccountManager {
	return &DefaultAccountManager{
		Store:              store,
		mux:                sync.Mutex{},
		peersUpdateManager: peersUpdateManager,
		idpManager:         idpManager,
	}
}

// AddSetupKey generates a new setup key with a given name and type, and adds it to the specified account
func (am *DefaultAccountManager) AddSetupKey(
	accountId string,
	keyName string,
	keyType SetupKeyType,
	expiresIn *util.Duration,
) (*SetupKey, error) {
	am.mux.Lock()
	defer am.mux.Unlock()

	keyDuration := DefaultSetupKeyDuration
	if expiresIn != nil {
		keyDuration = expiresIn.Duration
	}

	account, err := am.Store.GetAccount(accountId)
	if err != nil {
		return nil, status.Errorf(codes.NotFound, "account not found")
	}

	setupKey := GenerateSetupKey(keyName, keyType, keyDuration)
	account.SetupKeys[setupKey.Key] = setupKey

	err = am.Store.SaveAccount(account)
	if err != nil {
		return nil, status.Errorf(codes.Internal, "failed adding account key")
	}

	return setupKey, nil
}

// RevokeSetupKey marks SetupKey as revoked - becomes not valid anymore
func (am *DefaultAccountManager) RevokeSetupKey(accountId string, keyId string) (*SetupKey, error) {
	am.mux.Lock()
	defer am.mux.Unlock()

	account, err := am.Store.GetAccount(accountId)
	if err != nil {
		return nil, status.Errorf(codes.NotFound, "account not found")
	}

	setupKey := getAccountSetupKeyById(account, keyId)
	if setupKey == nil {
		return nil, status.Errorf(codes.NotFound, "unknown setupKey %s", keyId)
	}

	keyCopy := setupKey.Copy()
	keyCopy.Revoked = true
	account.SetupKeys[keyCopy.Key] = keyCopy
	err = am.Store.SaveAccount(account)
	if err != nil {
		return nil, status.Errorf(codes.Internal, "failed adding account key")
	}

	return keyCopy, nil
}

// RenameSetupKey renames existing setup key of the specified account.
func (am *DefaultAccountManager) RenameSetupKey(
	accountId string,
	keyId string,
	newName string,
) (*SetupKey, error) {
	am.mux.Lock()
	defer am.mux.Unlock()

	account, err := am.Store.GetAccount(accountId)
	if err != nil {
		return nil, status.Errorf(codes.NotFound, "account not found")
	}

	setupKey := getAccountSetupKeyById(account, keyId)
	if setupKey == nil {
		return nil, status.Errorf(codes.NotFound, "unknown setupKey %s", keyId)
	}

	keyCopy := setupKey.Copy()
	keyCopy.Name = newName
	account.SetupKeys[keyCopy.Key] = keyCopy
	err = am.Store.SaveAccount(account)
	if err != nil {
		return nil, status.Errorf(codes.Internal, "failed adding account key")
	}

	return keyCopy, nil
}

// GetAccountById returns an existing account using its ID or error (NotFound) if doesn't exist
func (am *DefaultAccountManager) GetAccountById(accountId string) (*Account, error) {
	am.mux.Lock()
	defer am.mux.Unlock()

	account, err := am.Store.GetAccount(accountId)
	if err != nil {
		return nil, status.Errorf(codes.NotFound, "account not found")
	}

	return account, nil
}

// GetAccountByUserOrAccountId look for an account by user or account Id, if no account is provided and
// user id doesn't have an account associated with it, one account is created
func (am *DefaultAccountManager) GetAccountByUserOrAccountId(userId, accountId, domain string) (*Account, error) {
	if accountId != "" {
		return am.GetAccountById(accountId)
	} else if userId != "" {
		account, err := am.GetOrCreateAccountByUser(userId, domain)
		if err != nil {
			return nil, status.Errorf(codes.NotFound, "account not found using user id: %s", userId)
		}
		err = am.updateIDPMetadata(userId, account.Id)
		if err != nil {
			return nil, err
		}
		return account, nil
	}

	return nil, status.Errorf(codes.NotFound, "no valid user or account Id provided")
}

func isNil(i idp.Manager) bool {
	return i == nil || reflect.ValueOf(i).IsNil()
}

// updateIDPMetadata update user's  app metadata in idp manager
func (am *DefaultAccountManager) updateIDPMetadata(userId, accountID string) error {
	if !isNil(am.idpManager) {
		err := am.idpManager.UpdateUserAppMetadata(userId, idp.AppMetadata{WTAccountId: accountID})
		if err != nil {
			return status.Errorf(
				codes.Internal,
				"updating user's app metadata failed with: %v",
				err,
			)
		}
	}
	return nil
}

func mergeLocalAndQueryUser(queried idp.UserData, local User) *UserInfo {
	return &UserInfo{
		ID:    local.Id,
		Email: queried.Email,
		Name:  queried.Name,
		Role:  string(local.Role),
	}
}

// GetUsersFromAccount performs a batched request for users from IDP by account id
func (am *DefaultAccountManager) GetUsersFromAccount(accountID string) ([]*UserInfo, error) {
	account, err := am.GetAccountById(accountID)
	if err != nil {
		return nil, err
	}

	queriedUsers := make([]*idp.UserData, 0)
	if !isNil(am.idpManager) {
		queriedUsers, err = am.idpManager.GetBatchedUserData(accountID)
		if err != nil {
			return nil, err
		}
	}

	userInfo := make([]*UserInfo, 0)

	// in case of self-hosted, or IDP doesn't return anything, we will return the locally stored userInfo
	if len(queriedUsers) == 0 {
		for _, user := range account.Users {
			userInfo = append(userInfo, &UserInfo{
				ID:    user.Id,
				Email: "",
				Name:  "",
				Role:  string(user.Role),
			})
		}
		return userInfo, nil
	}

	for _, queriedUser := range queriedUsers {
		if localUser, contains := account.Users[queriedUser.ID]; contains {
			userInfo = append(userInfo, mergeLocalAndQueryUser(*queriedUser, *localUser))
			log.Debugf("Merged userinfo to send back; %v", userInfo)
		}
	}

	return userInfo, nil
}

// updateAccountDomainAttributes updates the account domain attributes and then, saves the account
func (am *DefaultAccountManager) updateAccountDomainAttributes(
	account *Account,
	claims jwtclaims.AuthorizationClaims,
	primaryDomain bool,
) error {
	account.IsDomainPrimaryAccount = primaryDomain
	account.Domain = strings.ToLower(claims.Domain)
	account.DomainCategory = claims.DomainCategory
	err := am.Store.SaveAccount(account)
	if err != nil {
		return status.Errorf(codes.Internal, "failed saving updated account")
	}
	return nil
}

// handleExistingUserAccount handles existing User accounts and update its domain attributes.
//
//
// If there is no primary domain account yet, we set the account as primary for the domain. Otherwise,
// we compare the account's ID with the domain account ID, and if they don't match, we set the account as
// non-primary account for the domain. We don't merge accounts at this stage, because of cases when a domain
// was previously unclassified or classified as public so N users that logged int that time, has they own account
// and peers that shouldn't be lost.
func (am *DefaultAccountManager) handleExistingUserAccount(
	existingAcc *Account,
	domainAcc *Account,
	claims jwtclaims.AuthorizationClaims,
) error {
	var err error

	if domainAcc != nil && existingAcc.Id != domainAcc.Id {
		err = am.updateAccountDomainAttributes(existingAcc, claims, false)
		if err != nil {
			return err
		}
	} else {
		err = am.updateAccountDomainAttributes(existingAcc, claims, true)
		if err != nil {
			return err
		}
	}

	// we should register the account ID to this user's metadata in our IDP manager
	err = am.updateIDPMetadata(claims.UserId, existingAcc.Id)
	if err != nil {
		return err
	}

	return nil
}

// handleNewUserAccount validates if there is an existing primary account for the domain, if so it adds the new user to that account,
// otherwise it will create a new account and make it primary account for the domain.
func (am *DefaultAccountManager) handleNewUserAccount(
	domainAcc *Account,
	claims jwtclaims.AuthorizationClaims,
) (*Account, error) {
	var (
		account *Account
		err     error
	)
	lowerDomain := strings.ToLower(claims.Domain)
	// if domain already has a primary account, add regular user
	if domainAcc != nil {
		account = domainAcc
		account.Users[claims.UserId] = NewRegularUser(claims.UserId)
	} else {
		account = NewAccount(claims.UserId, lowerDomain)
		account.Users[claims.UserId] = NewAdminUser(claims.UserId)
		err = am.updateAccountDomainAttributes(account, claims, true)
		if err != nil {
			return nil, err
		}
	}

	err = am.updateIDPMetadata(claims.UserId, account.Id)
	if err != nil {
		return nil, err
	}

	return account, nil
}

// GetAccountWithAuthorizationClaims retrievs an account using JWT Claims.
// if domain is of the PrivateCategory category, it will evaluate
// if account is new, existing or if there is another account with the same domain
//
// Use cases:
//
// New user + New account + New domain -> create account, user role = admin (if private domain, index domain)
//
// New user + New account + Existing Private Domain -> add user to the existing account, user role = regular (not admin)
//
// New user + New account + Existing Public Domain -> create account, user role = admin
//
// Existing user + Existing account + Existing Domain -> Nothing changes (if private, index domain)
//
// Existing user + Existing account + Existing Indexed Domain -> Nothing changes
//
// Existing user + Existing account + Existing domain reclassified Domain as private -> Nothing changes (index domain)
func (am *DefaultAccountManager) GetAccountWithAuthorizationClaims(
	claims jwtclaims.AuthorizationClaims,
) (*Account, error) {
	// if Account ID is part of the claims
	// it means that we've already classified the domain and user has an account
	if claims.DomainCategory != PrivateCategory {
		return am.GetAccountByUserOrAccountId(claims.UserId, claims.AccountId, claims.Domain)
	} else if claims.AccountId != "" {
		accountFromID, err := am.GetAccountByUserOrAccountId(claims.UserId, claims.AccountId, claims.Domain)
		if err != nil {
			return nil, err
		}
		if accountFromID.DomainCategory == PrivateCategory || claims.DomainCategory != PrivateCategory {
			return accountFromID, nil
		}
	}

	am.mux.Lock()
	defer am.mux.Unlock()

	// We checked if the domain has a primary account already
	domainAccount, err := am.Store.GetAccountByPrivateDomain(claims.Domain)
	accStatus, _ := status.FromError(err)
	if accStatus.Code() != codes.OK && accStatus.Code() != codes.NotFound {
		return nil, err
	}

	account, err := am.Store.GetUserAccount(claims.UserId)
	if err == nil {
		err = am.handleExistingUserAccount(account, domainAccount, claims)
		if err != nil {
			return nil, err
		}
		return account, nil
	} else if s, ok := status.FromError(err); ok && s.Code() == codes.NotFound {
		return am.handleNewUserAccount(domainAccount, claims)
	} else {
		// other error
		return nil, err
	}
}

// AccountExists checks whether account exists (returns true) or not (returns false)
func (am *DefaultAccountManager) AccountExists(accountId string) (*bool, error) {
	am.mux.Lock()
	defer am.mux.Unlock()

	var res bool
	_, err := am.Store.GetAccount(accountId)
	if err != nil {
		if s, ok := status.FromError(err); ok && s.Code() == codes.NotFound {
			res = false
			return &res, nil
		} else {
			return nil, err
		}
	}

	res = true
	return &res, nil
}

// AddAccount generates a new Account with a provided accountId and userId, saves to the Store
func (am *DefaultAccountManager) AddAccount(accountId, userId, domain string) (*Account, error) {
	am.mux.Lock()
	defer am.mux.Unlock()

	return am.createAccount(accountId, userId, domain)
}

func (am *DefaultAccountManager) createAccount(accountId, userId, domain string) (*Account, error) {
	account := newAccountWithId(accountId, userId, domain)

	err := am.Store.SaveAccount(account)
	if err != nil {
		return nil, status.Errorf(codes.Internal, "failed creating account")
	}

	return account, nil
}

// newAccountWithId creates a new Account with a default SetupKey (doesn't store in a Store) and provided id
func newAccountWithId(accountId, userId, domain string) *Account {
	log.Debugf("creating new account")

	setupKeys := make(map[string]*SetupKey)
	defaultKey := GenerateDefaultSetupKey()
	oneOffKey := GenerateSetupKey("One-off key", SetupKeyOneOff, DefaultSetupKeyDuration)
	setupKeys[defaultKey.Key] = defaultKey
	setupKeys[oneOffKey.Key] = oneOffKey
	network := NewNetwork()
	peers := make(map[string]*Peer)
	users := make(map[string]*User)

	log.Debugf("created new account %s with setup key %s", accountId, defaultKey.Key)

	return &Account{
		Id:        accountId,
		SetupKeys: setupKeys,
		Network:   network,
		Peers:     peers,
		Users:     users,
		CreatedBy: userId,
		Domain:    domain,
	}
}

func getAccountSetupKeyById(acc *Account, keyId string) *SetupKey {
	for _, k := range acc.SetupKeys {
		if keyId == k.Id {
			return k
		}
	}
	return nil
}

func getAccountSetupKeyByKey(acc *Account, key string) *SetupKey {
	for _, k := range acc.SetupKeys {
		if key == k.Key {
			return k
		}
	}
	return nil
}<|MERGE_RESOLUTION|>--- conflicted
+++ resolved
@@ -42,12 +42,8 @@
 	DeletePeer(accountId string, peerKey string) (*Peer, error)
 	GetPeerByIP(accountId string, peerIP string) (*Peer, error)
 	GetNetworkMap(peerKey string) (*NetworkMap, error)
-<<<<<<< HEAD
 	AddPeer(setupKey string, userId string, peer *Peer) (*Peer, error)
-=======
-	AddPeer(setupKey string, peer *Peer) (*Peer, error)
 	GetUsersFromAccount(accountId string) ([]*UserInfo, error)
->>>>>>> c7e5e5c7
 	GetGroup(accountId, groupID string) (*Group, error)
 	SaveGroup(accountId string, group *Group) error
 	DeleteGroup(accountId, groupID string) error
