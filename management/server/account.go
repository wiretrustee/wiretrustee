--- conflicted
+++ resolved
@@ -992,11 +992,7 @@
 	// in cases like this, we expect it to return all users in an "unset" field.
 	// We iterate over the users in the "unset" field, look up their AccountID in our store, and
 	// update their AppMetadata with the AccountID.
-<<<<<<< HEAD
-	if unsetData, ok := userData["unset"]; ok {
-=======
 	if unsetData, ok := userData[idp.UnsetAccountID]; ok {
->>>>>>> 35bc493c
 		for _, user := range unsetData {
 			accountID, err := am.Store.GetAccountByUser(user.ID)
 			if err == nil {
@@ -1011,11 +1007,7 @@
 			}
 		}
 	}
-<<<<<<< HEAD
-	delete(userData, "unset")
-=======
 	delete(userData, idp.UnsetAccountID)
->>>>>>> 35bc493c
 
 	for accountID, users := range userData {
 		err = am.cacheManager.Set(am.ctx, accountID, users, cacheStore.WithExpiration(cacheEntryExpiration()))
