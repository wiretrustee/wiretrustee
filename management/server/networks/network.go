package networks

import (
	"github.com/rs/xid"

	"github.com/netbirdio/netbird/management/server/http/api"
)

type Network struct {
	ID          string `gorm:"index"`
	AccountID   string `gorm:"index"`
	Name        string
	Description string
}

func NewNetwork(accountId, name, description string) *Network {
	return &Network{
		ID:          xid.New().String(),
		AccountID:   accountId,
		Name:        name,
		Description: description,
	}
}

<<<<<<< HEAD
func (n *Network) ToAPIResponse() *api.Network {
	return &api.Network{
		Id:          n.ID,
		Name:        n.Name,
		Description: &n.Description,
	}
}

func (n *Network) FromAPIRequest(req *api.NetworkRequest) {
	n.Name = req.Name
	n.Description = *req.Description
=======
// Copy returns a copy of a posture checks.
func (n *Network) Copy() *Network {
	return &Network{
		ID:          n.ID,
		AccountID:   n.AccountID,
		Name:        n.Name,
		Description: n.Description,
	}
>>>>>>> 9f859a24
}<|MERGE_RESOLUTION|>--- conflicted
+++ resolved
@@ -22,7 +22,6 @@
 	}
 }
 
-<<<<<<< HEAD
 func (n *Network) ToAPIResponse() *api.Network {
 	return &api.Network{
 		Id:          n.ID,
@@ -34,7 +33,8 @@
 func (n *Network) FromAPIRequest(req *api.NetworkRequest) {
 	n.Name = req.Name
 	n.Description = *req.Description
-=======
+}
+
 // Copy returns a copy of a posture checks.
 func (n *Network) Copy() *Network {
 	return &Network{
@@ -43,5 +43,4 @@
 		Name:        n.Name,
 		Description: n.Description,
 	}
->>>>>>> 9f859a24
 }