package networks

import (
	"context"
	"fmt"

	"github.com/rs/xid"

	"github.com/netbirdio/netbird/management/server/networks/types"
	"github.com/netbirdio/netbird/management/server/permissions"
	"github.com/netbirdio/netbird/management/server/status"
	"github.com/netbirdio/netbird/management/server/store"
)

type Manager interface {
	GetAllNetworks(ctx context.Context, accountID, userID string) ([]*types.Network, error)
	CreateNetwork(ctx context.Context, userID string, network *types.Network) (*types.Network, error)
	GetNetwork(ctx context.Context, accountID, userID, networkID string) (*types.Network, error)
	UpdateNetwork(ctx context.Context, userID string, network *types.Network) (*types.Network, error)
	DeleteNetwork(ctx context.Context, accountID, userID, networkID string) error
}

type managerImpl struct {
	store              store.Store
	permissionsManager permissions.Manager
}

func NewManager(store store.Store, permissionsManager permissions.Manager) Manager {
	return &managerImpl{
		store:              store,
		permissionsManager: permissionsManager,
	}
}

func (m *managerImpl) GetAllNetworks(ctx context.Context, accountID, userID string) ([]*types.Network, error) {
	ok, err := m.permissionsManager.ValidateUserPermissions(ctx, accountID, userID, permissions.Networks, permissions.Read)
	if err != nil {
		return nil, status.NewPermissionValidationError(err)
	}
	if !ok {
		return nil, status.NewPermissionDeniedError()
	}

	return m.store.GetAccountNetworks(ctx, store.LockingStrengthShare, accountID)
}

func (m *managerImpl) CreateNetwork(ctx context.Context, userID string, network *types.Network) (*types.Network, error) {
	ok, err := m.permissionsManager.ValidateUserPermissions(ctx, network.AccountID, userID, permissions.Networks, permissions.Write)
	if err != nil {
		return nil, status.NewPermissionValidationError(err)
	}
	if !ok {
		return nil, status.NewPermissionDeniedError()
	}

	network.ID = xid.New().String()

	return network, m.store.SaveNetwork(ctx, store.LockingStrengthUpdate, network)
}

func (m *managerImpl) GetNetwork(ctx context.Context, accountID, userID, networkID string) (*types.Network, error) {
	ok, err := m.permissionsManager.ValidateUserPermissions(ctx, accountID, userID, permissions.Networks, permissions.Read)
	if err != nil {
		return nil, status.NewPermissionValidationError(err)
	}
	if !ok {
		return nil, status.NewPermissionDeniedError()
	}

	return m.store.GetNetworkByID(ctx, store.LockingStrengthShare, accountID, networkID)
}

func (m *managerImpl) UpdateNetwork(ctx context.Context, userID string, network *types.Network) (*types.Network, error) {
	ok, err := m.permissionsManager.ValidateUserPermissions(ctx, network.AccountID, userID, permissions.Networks, permissions.Write)
	if err != nil {
		return nil, status.NewPermissionValidationError(err)
	}
	if !ok {
		return nil, status.NewPermissionDeniedError()
	}

	return network, m.store.SaveNetwork(ctx, store.LockingStrengthUpdate, network)
}

func (m *managerImpl) DeleteNetwork(ctx context.Context, accountID, userID, networkID string) error {
	ok, err := m.permissionsManager.ValidateUserPermissions(ctx, accountID, userID, permissions.Networks, permissions.Write)
	if err != nil {
		return status.NewPermissionValidationError(err)
	}
	if !ok {
		return status.NewPermissionDeniedError()
	}

<<<<<<< HEAD
	return m.store.DeleteNetwork(ctx, store.LockingStrengthUpdate, accountID, networkID)
=======
	unlock := m.store.AcquireWriteLockByUID(ctx, accountID)
	defer unlock()

	return m.store.ExecuteInTransaction(ctx, func(transaction store.Store) error {
		resources, err := transaction.GetNetworkResourcesByNetID(ctx, store.LockingStrengthUpdate, accountID, networkID)
		if err != nil {
			return fmt.Errorf("failed to get resources in network: %w", err)
		}

		for _, resource := range resources {
			err = m.resourcesManager.DeleteResourceInTransaction(ctx, transaction, accountID, networkID, resource.ID)
			if err != nil {
				return fmt.Errorf("failed to delete resource: %w", err)
			}
		}

		routers, err := transaction.GetNetworkRoutersByNetID(ctx, store.LockingStrengthUpdate, accountID, networkID)
		if err != nil {
			return fmt.Errorf("failed to get routers in network: %w", err)
		}

		for _, router := range routers {
			err = transaction.DeleteNetworkRouter(ctx, store.LockingStrengthUpdate, accountID, router.ID)
			if err != nil {
				return fmt.Errorf("failed to delete router: %w", err)
			}
		}

		return transaction.DeleteNetwork(ctx, store.LockingStrengthUpdate, accountID, networkID)
	})
}

func (m *managerImpl) GetResourceManager() resources.Manager {
	return m.resourcesManager
}

func (m *managerImpl) GetRouterManager() routers.Manager {
	return m.routersManager
>>>>>>> 12ae7ff5
}<|MERGE_RESOLUTION|>--- conflicted
+++ resolved
@@ -91,9 +91,6 @@
 		return status.NewPermissionDeniedError()
 	}
 
-<<<<<<< HEAD
-	return m.store.DeleteNetwork(ctx, store.LockingStrengthUpdate, accountID, networkID)
-=======
 	unlock := m.store.AcquireWriteLockByUID(ctx, accountID)
 	defer unlock()
 
@@ -124,13 +121,4 @@
 
 		return transaction.DeleteNetwork(ctx, store.LockingStrengthUpdate, accountID, networkID)
 	})
-}
-
-func (m *managerImpl) GetResourceManager() resources.Manager {
-	return m.resourcesManager
-}
-
-func (m *managerImpl) GetRouterManager() routers.Manager {
-	return m.routersManager
->>>>>>> 12ae7ff5
 }