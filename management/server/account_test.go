package server

import (
	"context"
	"crypto/sha256"
	b64 "encoding/base64"
	"encoding/json"
	"fmt"
	"net"
	"reflect"
	"sync"
	"testing"
	"time"

	"github.com/golang-jwt/jwt"
	"github.com/stretchr/testify/assert"
	"github.com/stretchr/testify/require"
	"golang.zx2c4.com/wireguard/wgctrl/wgtypes"

	nbdns "github.com/netbirdio/netbird/dns"
	"github.com/netbirdio/netbird/management/server/account"
	"github.com/netbirdio/netbird/management/server/activity"
	"github.com/netbirdio/netbird/management/server/group"
	"github.com/netbirdio/netbird/management/server/jwtclaims"
	nbpeer "github.com/netbirdio/netbird/management/server/peer"
	"github.com/netbirdio/netbird/management/server/posture"
	"github.com/netbirdio/netbird/route"
)

type MocIntegratedValidator struct {
}

func (a MocIntegratedValidator) ValidateExtraSettings(newExtraSettings *account.ExtraSettings, oldExtraSettings *account.ExtraSettings, peers map[string]*nbpeer.Peer, userID string, accountID string) error {
	return nil
}

func (a MocIntegratedValidator) ValidatePeer(update *nbpeer.Peer, peer *nbpeer.Peer, userID string, accountID string, dnsDomain string, peersGroup []string, extraSettings *account.ExtraSettings) (*nbpeer.Peer, error) {
	return update, nil
}
func (a MocIntegratedValidator) GetValidatedPeers(accountID string, groups map[string]*group.Group, peers map[string]*nbpeer.Peer, extraSettings *account.ExtraSettings) (map[string]struct{}, error) {
	validatedPeers := make(map[string]struct{})
	for _, peer := range peers {
		validatedPeers[peer.ID] = struct{}{}
	}
	return validatedPeers, nil
}

func (MocIntegratedValidator) PreparePeer(accountID string, peer *nbpeer.Peer, peersGroup []string, extraSettings *account.ExtraSettings) *nbpeer.Peer {
	return peer
}

func (MocIntegratedValidator) IsNotValidPeer(accountID string, peer *nbpeer.Peer, peersGroup []string, extraSettings *account.ExtraSettings) (bool, bool, error) {
	return false, false, nil
}

func (MocIntegratedValidator) PeerDeleted(_, _ string) error {
	return nil
}

func (MocIntegratedValidator) SetPeerInvalidationListener(func(accountID string)) {

}

func (MocIntegratedValidator) Stop() {
}

func verifyCanAddPeerToAccount(t *testing.T, manager AccountManager, account *Account, userID string) {
	t.Helper()
	peer := &nbpeer.Peer{
		Key:  "BhRPtynAAYRDy08+q4HTMsos8fs4plTP4NOSh7C1ry8=",
		Name: "test-host@netbird.io",
		Meta: nbpeer.PeerSystemMeta{
			Hostname:  "test-host@netbird.io",
			GoOS:      "linux",
			Kernel:    "Linux",
			Core:      "21.04",
			Platform:  "x86_64",
			OS:        "Ubuntu",
			WtVersion: "development",
			UIVersion: "development",
		},
	}

	var setupKey string
	for _, key := range account.SetupKeys {
		setupKey = key.Key
	}

<<<<<<< HEAD
	_, _, err := manager.AddPeer(context.Background(), setupKey, userID, peer)
=======
	_, _, _, err := manager.AddPeer(setupKey, userID, peer)
>>>>>>> 7cb81f1d
	if err != nil {
		t.Error("expected to add new peer successfully after creating new account, but failed", err)
	}
}

func verifyNewAccountHasDefaultFields(t *testing.T, account *Account, createdBy string, domain string, expectedUsers []string) {
	t.Helper()
	if len(account.Peers) != 0 {
		t.Errorf("expected account to have len(Peers) = %v, got %v", 0, len(account.Peers))
	}

	if len(account.SetupKeys) != 0 {
		t.Errorf("expected account to have len(SetupKeys) = %v, got %v", 2, len(account.SetupKeys))
	}

	ipNet := net.IPNet{IP: net.ParseIP("100.64.0.0"), Mask: net.IPMask{255, 192, 0, 0}}
	if !ipNet.Contains(account.Network.Net.IP) {
		t.Errorf("expected account's Network to be a subnet of %v, got %v", ipNet.String(), account.Network.Net.String())
	}

	g, err := account.GetGroupAll()
	if err != nil {
		t.Fatal(err)
	}
	if g.Name != "All" {
		t.Errorf("expecting account to have group ALL added by default")
	}
	if len(account.Users) != len(expectedUsers) {
		t.Errorf("expecting account to have %d users, got %d", len(expectedUsers), len(account.Users))
	}

	if account.Users[createdBy] == nil {
		t.Errorf("expecting account to have createdBy user %s in a user map ", createdBy)
	}

	for _, expectedUserID := range expectedUsers {
		if account.Users[expectedUserID] == nil {
			t.Errorf("expecting account to have a user %s in a user map", expectedUserID)
		}
	}

	if account.CreatedBy != createdBy {
		t.Errorf("expecting newly created account to be created by user %s, got %s", createdBy, account.CreatedBy)
	}

	if account.CreatedAt.IsZero() {
		t.Errorf("expecting newly created account to have a non-zero creation time")
	}

	if account.Domain != domain {
		t.Errorf("expecting newly created account to have domain %s, got %s", domain, account.Domain)
	}
}

func TestAccount_GetPeerNetworkMap(t *testing.T) {
	peerID1 := "peer-1"
	peerID2 := "peer-2"
	// peerID3 := "peer-3"
	tt := []struct {
		name                 string
		accountSettings      Settings
		peerID               string
		expectedPeers        []string
		expectedOfflinePeers []string
		peers                map[string]*nbpeer.Peer
	}{
		{
			name:                 "Should return ALL peers when global peer login expiration disabled",
			accountSettings:      Settings{PeerLoginExpirationEnabled: false, PeerLoginExpiration: time.Hour},
			peerID:               peerID1,
			expectedPeers:        []string{peerID2},
			expectedOfflinePeers: []string{},
			peers: map[string]*nbpeer.Peer{
				"peer-1": {
					ID:       peerID1,
					Key:      "peer-1-key",
					IP:       net.IP{100, 64, 0, 1},
					Name:     peerID1,
					DNSLabel: peerID1,
					Status: &nbpeer.PeerStatus{
						LastSeen:     time.Now().UTC(),
						Connected:    false,
						LoginExpired: true,
					},
					UserID:    userID,
					LastLogin: time.Now().UTC().Add(-time.Hour * 24 * 30 * 30),
				},
				"peer-2": {
					ID:       peerID2,
					Key:      "peer-2-key",
					IP:       net.IP{100, 64, 0, 1},
					Name:     peerID2,
					DNSLabel: peerID2,
					Status: &nbpeer.PeerStatus{
						LastSeen:     time.Now().UTC(),
						Connected:    false,
						LoginExpired: false,
					},
					UserID:                 userID,
					LastLogin:              time.Now().UTC(),
					LoginExpirationEnabled: true,
				},
			},
		},
		{
			name:                 "Should return no peers when global peer login expiration enabled and peers expired",
			accountSettings:      Settings{PeerLoginExpirationEnabled: true, PeerLoginExpiration: time.Hour},
			peerID:               peerID1,
			expectedPeers:        []string{},
			expectedOfflinePeers: []string{peerID2},
			peers: map[string]*nbpeer.Peer{
				"peer-1": {
					ID:       peerID1,
					Key:      "peer-1-key",
					IP:       net.IP{100, 64, 0, 1},
					Name:     peerID1,
					DNSLabel: peerID1,
					Status: &nbpeer.PeerStatus{
						LastSeen:     time.Now().UTC(),
						Connected:    false,
						LoginExpired: true,
					},
					UserID:                 userID,
					LastLogin:              time.Now().UTC().Add(-time.Hour * 24 * 30 * 30),
					LoginExpirationEnabled: true,
				},
				"peer-2": {
					ID:       peerID2,
					Key:      "peer-2-key",
					IP:       net.IP{100, 64, 0, 1},
					Name:     peerID2,
					DNSLabel: peerID2,
					Status: &nbpeer.PeerStatus{
						LastSeen:     time.Now().UTC(),
						Connected:    false,
						LoginExpired: true,
					},
					UserID:                 userID,
					LastLogin:              time.Now().UTC().Add(-time.Hour * 24 * 30 * 30),
					LoginExpirationEnabled: true,
				},
			},
		},
		// {
		// 	name:                 "Should return only peers that are approved when peer approval is enabled",
		// 	accountSettings:      Settings{PeerApprovalEnabled: true},
		// 	peerID:               peerID1,
		// 	expectedPeers:        []string{peerID3},
		// 	expectedOfflinePeers: []string{},
		// 	peers: map[string]*Peer{
		// 		"peer-1": {
		// 			ID:       peerID1,
		// 			Key:      "peer-1-key",
		// 			IP:       net.IP{100, 64, 0, 1},
		// 			Name:     peerID1,
		// 			DNSLabel: peerID1,
		// 			Status: &PeerStatus{
		// 				LastSeen:  time.Now().UTC(),
		// 				Connected: false,
		// 				Approved:  true,
		// 			},
		// 			UserID:    userID,
		// 			LastLogin: time.Now().UTC().Add(-time.Hour * 24 * 30 * 30),
		// 		},
		// 		"peer-2": {
		// 			ID:       peerID2,
		// 			Key:      "peer-2-key",
		// 			IP:       net.IP{100, 64, 0, 1},
		// 			Name:     peerID2,
		// 			DNSLabel: peerID2,
		// 			Status: &PeerStatus{
		// 				LastSeen:  time.Now().UTC(),
		// 				Connected: false,
		// 				Approved:  false,
		// 			},
		// 			UserID:    userID,
		// 			LastLogin: time.Now().UTC().Add(-time.Hour * 24 * 30 * 30),
		// 		},
		// 		"peer-3": {
		// 			ID:       peerID3,
		// 			Key:      "peer-3-key",
		// 			IP:       net.IP{100, 64, 0, 1},
		// 			Name:     peerID3,
		// 			DNSLabel: peerID3,
		// 			Status: &PeerStatus{
		// 				LastSeen:  time.Now().UTC(),
		// 				Connected: false,
		// 				Approved:  true,
		// 			},
		// 			UserID:    userID,
		// 			LastLogin: time.Now().UTC().Add(-time.Hour * 24 * 30 * 30),
		// 		},
		// 	},
		// },
		// {
		// 	name:                 "Should return all peers when peer approval is disabled",
		// 	accountSettings:      Settings{PeerApprovalEnabled: false},
		// 	peerID:               peerID1,
		// 	expectedPeers:        []string{peerID2, peerID3},
		// 	expectedOfflinePeers: []string{},
		// 	peers: map[string]*Peer{
		// 		"peer-1": {
		// 			ID:       peerID1,
		// 			Key:      "peer-1-key",
		// 			IP:       net.IP{100, 64, 0, 1},
		// 			Name:     peerID1,
		// 			DNSLabel: peerID1,
		// 			Status: &PeerStatus{
		// 				LastSeen:  time.Now().UTC(),
		// 				Connected: false,
		// 				Approved:  true,
		// 			},
		// 			UserID:    userID,
		// 			LastLogin: time.Now().UTC().Add(-time.Hour * 24 * 30 * 30),
		// 		},
		// 		"peer-2": {
		// 			ID:       peerID2,
		// 			Key:      "peer-2-key",
		// 			IP:       net.IP{100, 64, 0, 1},
		// 			Name:     peerID2,
		// 			DNSLabel: peerID2,
		// 			Status: &PeerStatus{
		// 				LastSeen:  time.Now().UTC(),
		// 				Connected: false,
		// 				Approved:  false,
		// 			},
		// 			UserID:    userID,
		// 			LastLogin: time.Now().UTC().Add(-time.Hour * 24 * 30 * 30),
		// 		},
		// 		"peer-3": {
		// 			ID:       peerID3,
		// 			Key:      "peer-3-key",
		// 			IP:       net.IP{100, 64, 0, 1},
		// 			Name:     peerID3,
		// 			DNSLabel: peerID3,
		// 			Status: &PeerStatus{
		// 				LastSeen:  time.Now().UTC(),
		// 				Connected: false,
		// 				Approved:  true,
		// 			},
		// 			UserID:    userID,
		// 			LastLogin: time.Now().UTC().Add(-time.Hour * 24 * 30 * 30),
		// 		},
		// 	},
		// },
		// {
		// 	name:                 "Should return no peers when peer approval is enabled and the requesting peer is not approved",
		// 	accountSettings:      Settings{PeerApprovalEnabled: true},
		// 	peerID:               peerID1,
		// 	expectedPeers:        []string{},
		// 	expectedOfflinePeers: []string{},
		// 	peers: map[string]*Peer{
		// 		"peer-1": {
		// 			ID:       peerID1,
		// 			Key:      "peer-1-key",
		// 			IP:       net.IP{100, 64, 0, 1},
		// 			Name:     peerID1,
		// 			DNSLabel: peerID1,
		// 			Status: &PeerStatus{
		// 				LastSeen:  time.Now().UTC(),
		// 				Connected: false,
		// 				Approved:  false,
		// 			},
		// 			UserID:    userID,
		// 			LastLogin: time.Now().UTC().Add(-time.Hour * 24 * 30 * 30),
		// 		},
		// 		"peer-2": {
		// 			ID:       peerID2,
		// 			Key:      "peer-2-key",
		// 			IP:       net.IP{100, 64, 0, 1},
		// 			Name:     peerID2,
		// 			DNSLabel: peerID2,
		// 			Status: &PeerStatus{
		// 				LastSeen:  time.Now().UTC(),
		// 				Connected: false,
		// 				Approved:  true,
		// 			},
		// 			UserID:    userID,
		// 			LastLogin: time.Now().UTC().Add(-time.Hour * 24 * 30 * 30),
		// 		},
		// 		"peer-3": {
		// 			ID:       peerID3,
		// 			Key:      "peer-3-key",
		// 			IP:       net.IP{100, 64, 0, 1},
		// 			Name:     peerID3,
		// 			DNSLabel: peerID3,
		// 			Status: &PeerStatus{
		// 				LastSeen:  time.Now().UTC(),
		// 				Connected: false,
		// 				Approved:  true,
		// 			},
		// 			UserID:    userID,
		// 			LastLogin: time.Now().UTC().Add(-time.Hour * 24 * 30 * 30),
		// 		},
		// 	},
		// },
	}

	netIP := net.IP{100, 64, 0, 0}
	netMask := net.IPMask{255, 255, 0, 0}
	network := &Network{
		Identifier: "network",
		Net:        net.IPNet{IP: netIP, Mask: netMask},
		Dns:        "netbird.selfhosted",
		Serial:     0,
		mu:         sync.Mutex{},
	}

	for _, testCase := range tt {
		account := newAccountWithId(context.Background(), "account-1", userID, "netbird.io")
		account.UpdateSettings(&testCase.accountSettings)
		account.Network = network
		account.Peers = testCase.peers
		for _, peer := range account.Peers {
			all, _ := account.GetGroupAll()
			account.Groups[all.ID].Peers = append(account.Groups[all.ID].Peers, peer.ID)
		}

		validatedPeers := map[string]struct{}{}
		for p := range account.Peers {
			validatedPeers[p] = struct{}{}
		}

		networkMap := account.GetPeerNetworkMap(context.Background(), testCase.peerID, "netbird.io", validatedPeers)
		assert.Len(t, networkMap.Peers, len(testCase.expectedPeers))
		assert.Len(t, networkMap.OfflinePeers, len(testCase.expectedOfflinePeers))
	}
}

func TestNewAccount(t *testing.T) {
	domain := "netbird.io"
	userId := "account_creator"
	accountID := "account_id"
	account := newAccountWithId(context.Background(), accountID, userId, domain)
	verifyNewAccountHasDefaultFields(t, account, userId, domain, []string{userId})
}

func TestAccountManager_GetOrCreateAccountByUser(t *testing.T) {
	manager, err := createManager(t)
	if err != nil {
		t.Fatal(err)
		return
	}

	account, err := manager.GetOrCreateAccountByUser(context.Background(), userID, "")
	if err != nil {
		t.Fatal(err)
	}
	if account == nil {
		t.Fatalf("expected to create an account for a user %s", userID)
		return
	}

	account, err = manager.Store.GetAccountByUser(context.Background(), userID)
	if err != nil {
		t.Errorf("expected to get existing account after creation, no account was found for a user %s", userID)
		return
	}

	if account != nil && account.Users[userID] == nil {
		t.Fatalf("expected to create an account for a user %s but no user was found after creation under the account %s", userID, account.Id)
		return
	}

	// check the corresponding events that should have been generated
	ev := getEvent(t, account.Id, manager, activity.AccountCreated)

	assert.NotNil(t, ev)
	assert.Equal(t, account.Id, ev.AccountID)
	assert.Equal(t, userID, ev.InitiatorID)
	assert.Equal(t, account.Id, ev.TargetID)
}

func TestDefaultAccountManager_GetAccountFromToken(t *testing.T) {
	type initUserParams jwtclaims.AuthorizationClaims

	type test struct {
		name                        string
		inputClaims                 jwtclaims.AuthorizationClaims
		inputInitUserParams         initUserParams
		inputUpdateAttrs            bool
		inputUpdateClaimAccount     bool
		testingFunc                 require.ComparisonAssertionFunc
		expectedMSG                 string
		expectedUserRole            UserRole
		expectedDomainCategory      string
		expectedDomain              string
		expectedPrimaryDomainStatus bool
		expectedCreatedBy           string
		expectedUsers               []string
	}

	var (
		publicDomain  = "public.com"
		privateDomain = "private.com"
		unknownDomain = "unknown.com"
	)

	defaultInitAccount := initUserParams{
		Domain: publicDomain,
		UserId: "defaultUser",
	}

	testCase1 := test{
		name: "New User With Public Domain",
		inputClaims: jwtclaims.AuthorizationClaims{
			Domain:         publicDomain,
			UserId:         "pub-domain-user",
			DomainCategory: PublicCategory,
		},
		inputInitUserParams:         defaultInitAccount,
		testingFunc:                 require.NotEqual,
		expectedMSG:                 "account IDs shouldn't match",
		expectedUserRole:            UserRoleOwner,
		expectedDomainCategory:      "",
		expectedDomain:              publicDomain,
		expectedPrimaryDomainStatus: false,
		expectedCreatedBy:           "pub-domain-user",
		expectedUsers:               []string{"pub-domain-user"},
	}

	initUnknown := defaultInitAccount
	initUnknown.DomainCategory = UnknownCategory
	initUnknown.Domain = unknownDomain

	testCase2 := test{
		name: "New User With Unknown Domain",
		inputClaims: jwtclaims.AuthorizationClaims{
			Domain:         unknownDomain,
			UserId:         "unknown-domain-user",
			DomainCategory: UnknownCategory,
		},
		inputInitUserParams:         initUnknown,
		testingFunc:                 require.NotEqual,
		expectedMSG:                 "account IDs shouldn't match",
		expectedUserRole:            UserRoleOwner,
		expectedDomain:              unknownDomain,
		expectedDomainCategory:      "",
		expectedPrimaryDomainStatus: false,
		expectedCreatedBy:           "unknown-domain-user",
		expectedUsers:               []string{"unknown-domain-user"},
	}

	testCase3 := test{
		name: "New User With Private Domain",
		inputClaims: jwtclaims.AuthorizationClaims{
			Domain:         privateDomain,
			UserId:         "pvt-domain-user",
			DomainCategory: PrivateCategory,
		},
		inputInitUserParams:         defaultInitAccount,
		testingFunc:                 require.NotEqual,
		expectedMSG:                 "account IDs shouldn't match",
		expectedUserRole:            UserRoleOwner,
		expectedDomain:              privateDomain,
		expectedDomainCategory:      PrivateCategory,
		expectedPrimaryDomainStatus: true,
		expectedCreatedBy:           "pvt-domain-user",
		expectedUsers:               []string{"pvt-domain-user"},
	}

	privateInitAccount := defaultInitAccount
	privateInitAccount.Domain = privateDomain
	privateInitAccount.DomainCategory = PrivateCategory

	testCase4 := test{
		name: "New Regular User With Existing Private Domain",
		inputClaims: jwtclaims.AuthorizationClaims{
			Domain:         privateDomain,
			UserId:         "new-pvt-domain-user",
			DomainCategory: PrivateCategory,
		},
		inputUpdateAttrs:            true,
		inputInitUserParams:         privateInitAccount,
		testingFunc:                 require.Equal,
		expectedMSG:                 "account IDs should match",
		expectedUserRole:            UserRoleUser,
		expectedDomain:              privateDomain,
		expectedDomainCategory:      PrivateCategory,
		expectedPrimaryDomainStatus: true,
		expectedCreatedBy:           defaultInitAccount.UserId,
		expectedUsers:               []string{defaultInitAccount.UserId, "new-pvt-domain-user"},
	}

	testCase5 := test{
		name: "Existing User With Existing Reclassified Private Domain",
		inputClaims: jwtclaims.AuthorizationClaims{
			Domain:         defaultInitAccount.Domain,
			UserId:         defaultInitAccount.UserId,
			DomainCategory: PrivateCategory,
		},
		inputInitUserParams:         defaultInitAccount,
		testingFunc:                 require.Equal,
		expectedMSG:                 "account IDs should match",
		expectedUserRole:            UserRoleOwner,
		expectedDomain:              defaultInitAccount.Domain,
		expectedDomainCategory:      PrivateCategory,
		expectedPrimaryDomainStatus: true,
		expectedCreatedBy:           defaultInitAccount.UserId,
		expectedUsers:               []string{defaultInitAccount.UserId},
	}

	testCase6 := test{
		name: "Existing Account Id With Existing Reclassified Private Domain",
		inputClaims: jwtclaims.AuthorizationClaims{
			Domain:         defaultInitAccount.Domain,
			UserId:         defaultInitAccount.UserId,
			DomainCategory: PrivateCategory,
		},
		inputUpdateClaimAccount:     true,
		inputInitUserParams:         defaultInitAccount,
		testingFunc:                 require.Equal,
		expectedMSG:                 "account IDs should match",
		expectedUserRole:            UserRoleOwner,
		expectedDomain:              defaultInitAccount.Domain,
		expectedDomainCategory:      PrivateCategory,
		expectedPrimaryDomainStatus: true,
		expectedCreatedBy:           defaultInitAccount.UserId,
		expectedUsers:               []string{defaultInitAccount.UserId},
	}

	testCase7 := test{
		name: "User With Private Category And Empty Domain",
		inputClaims: jwtclaims.AuthorizationClaims{
			Domain:         "",
			UserId:         "pvt-domain-user",
			DomainCategory: PrivateCategory,
		},
		inputInitUserParams:         defaultInitAccount,
		testingFunc:                 require.NotEqual,
		expectedMSG:                 "account IDs shouldn't match",
		expectedUserRole:            UserRoleOwner,
		expectedDomain:              "",
		expectedDomainCategory:      "",
		expectedPrimaryDomainStatus: false,
		expectedCreatedBy:           "pvt-domain-user",
		expectedUsers:               []string{"pvt-domain-user"},
	}

	for _, testCase := range []test{testCase1, testCase2, testCase3, testCase4, testCase5, testCase6, testCase7} {
		t.Run(testCase.name, func(t *testing.T) {
			manager, err := createManager(t)
			require.NoError(t, err, "unable to create account manager")

			initAccount, err := manager.GetAccountByUserOrAccountID(context.Background(), testCase.inputInitUserParams.UserId, testCase.inputInitUserParams.AccountId, testCase.inputInitUserParams.Domain)
			require.NoError(t, err, "create init user failed")

			if testCase.inputUpdateAttrs {
				err = manager.updateAccountDomainAttributes(context.Background(), initAccount, jwtclaims.AuthorizationClaims{UserId: testCase.inputInitUserParams.UserId, Domain: testCase.inputInitUserParams.Domain, DomainCategory: testCase.inputInitUserParams.DomainCategory}, true)
				require.NoError(t, err, "update init user failed")
			}

			if testCase.inputUpdateClaimAccount {
				testCase.inputClaims.AccountId = initAccount.Id
			}

			account, _, err := manager.GetAccountFromToken(context.Background(), testCase.inputClaims)
			require.NoError(t, err, "support function failed")
			verifyNewAccountHasDefaultFields(t, account, testCase.expectedCreatedBy, testCase.inputClaims.Domain, testCase.expectedUsers)
			verifyCanAddPeerToAccount(t, manager, account, testCase.expectedCreatedBy)

			testCase.testingFunc(t, initAccount.Id, account.Id, testCase.expectedMSG)

			require.EqualValues(t, testCase.expectedUserRole, account.Users[testCase.inputClaims.UserId].Role, "expected user role should match")
			require.EqualValues(t, testCase.expectedDomainCategory, account.DomainCategory, "expected account domain category should match")
			require.EqualValues(t, testCase.expectedPrimaryDomainStatus, account.IsDomainPrimaryAccount, "expected account primary status should match")
			require.EqualValues(t, testCase.expectedDomain, account.Domain, "expected account domain should match")
		})
	}
}

func TestDefaultAccountManager_GetGroupsFromTheToken(t *testing.T) {
	userId := "user-id"
	domain := "test.domain"

	initAccount := newAccountWithId(context.Background(), "", userId, domain)
	manager, err := createManager(t)
	require.NoError(t, err, "unable to create account manager")

	accountID := initAccount.Id
	acc, err := manager.GetAccountByUserOrAccountID(context.Background(), userId, accountID, domain)
	require.NoError(t, err, "create init user failed")
	// as initAccount was created without account id we have to take the id after account initialization
	// that happens inside the GetAccountByUserOrAccountID where the id is getting generated
	// it is important to set the id as it help to avoid creating additional account with empty Id and re-pointing indices to it
	initAccount = acc

	claims := jwtclaims.AuthorizationClaims{
		AccountId:      accountID, // is empty as it is based on accountID right after initialization of initAccount
		Domain:         domain,
		UserId:         userId,
		DomainCategory: "test-category",
		Raw:            jwt.MapClaims{"idp-groups": []interface{}{"group1", "group2"}},
	}

	t.Run("JWT groups disabled", func(t *testing.T) {
		account, _, err := manager.GetAccountFromToken(context.Background(), claims)
		require.NoError(t, err, "get account by token failed")
		require.Len(t, account.Groups, 1, "only ALL group should exists")
	})

	t.Run("JWT groups enabled without claim name", func(t *testing.T) {
		initAccount.Settings.JWTGroupsEnabled = true
		err := manager.Store.SaveAccount(context.Background(), initAccount)
		require.NoError(t, err, "save account failed")
		require.Len(t, manager.Store.GetAllAccounts(context.Background()), 1, "only one account should exist")

		account, _, err := manager.GetAccountFromToken(context.Background(), claims)
		require.NoError(t, err, "get account by token failed")
		require.Len(t, account.Groups, 1, "if group claim is not set no group added from JWT")
	})

	t.Run("JWT groups enabled", func(t *testing.T) {
		initAccount.Settings.JWTGroupsEnabled = true
		initAccount.Settings.JWTGroupsClaimName = "idp-groups"
		err := manager.Store.SaveAccount(context.Background(), initAccount)
		require.NoError(t, err, "save account failed")
		require.Len(t, manager.Store.GetAllAccounts(context.Background()), 1, "only one account should exist")

		account, _, err := manager.GetAccountFromToken(context.Background(), claims)
		require.NoError(t, err, "get account by token failed")
		require.Len(t, account.Groups, 3, "groups should be added to the account")

		groupsByNames := map[string]*group.Group{}
		for _, g := range account.Groups {
			groupsByNames[g.Name] = g
		}

		g1, ok := groupsByNames["group1"]
		require.True(t, ok, "group1 should be added to the account")
		require.Equal(t, g1.Name, "group1", "group1 name should match")
		require.Equal(t, g1.Issued, group.GroupIssuedJWT, "group1 issued should match")

		g2, ok := groupsByNames["group2"]
		require.True(t, ok, "group2 should be added to the account")
		require.Equal(t, g2.Name, "group2", "group2 name should match")
		require.Equal(t, g2.Issued, group.GroupIssuedJWT, "group2 issued should match")
	})
}

func TestAccountManager_GetAccountFromPAT(t *testing.T) {
	store := newStore(t)
	account := newAccountWithId(context.Background(), "account_id", "testuser", "")

	token := "nbp_9999EUDNdkeusjentDLSJEn1902u84390W6W"
	hashedToken := sha256.Sum256([]byte(token))
	encodedHashedToken := b64.StdEncoding.EncodeToString(hashedToken[:])
	account.Users["someUser"] = &User{
		Id: "someUser",
		PATs: map[string]*PersonalAccessToken{
			"tokenId": {
				ID:          "tokenId",
				HashedToken: encodedHashedToken,
			},
		},
	}
	err := store.SaveAccount(context.Background(), account)
	if err != nil {
		t.Fatalf("Error when saving account: %s", err)
	}

	am := DefaultAccountManager{
		Store: store,
	}

	account, user, pat, err := am.GetAccountFromPAT(context.Background(), token)
	if err != nil {
		t.Fatalf("Error when getting Account from PAT: %s", err)
	}

	assert.Equal(t, "account_id", account.Id)
	assert.Equal(t, "someUser", user.Id)
	assert.Equal(t, account.Users["someUser"].PATs["tokenId"], pat)
}

func TestDefaultAccountManager_MarkPATUsed(t *testing.T) {
	store := newStore(t)
	account := newAccountWithId(context.Background(), "account_id", "testuser", "")

	token := "nbp_9999EUDNdkeusjentDLSJEn1902u84390W6W"
	hashedToken := sha256.Sum256([]byte(token))
	encodedHashedToken := b64.StdEncoding.EncodeToString(hashedToken[:])
	account.Users["someUser"] = &User{
		Id: "someUser",
		PATs: map[string]*PersonalAccessToken{
			"tokenId": {
				ID:          "tokenId",
				HashedToken: encodedHashedToken,
				LastUsed:    time.Time{},
			},
		},
	}
	err := store.SaveAccount(context.Background(), account)
	if err != nil {
		t.Fatalf("Error when saving account: %s", err)
	}

	am := DefaultAccountManager{
		Store: store,
	}

	err = am.MarkPATUsed(context.Background(), "tokenId")
	if err != nil {
		t.Fatalf("Error when marking PAT used: %s", err)
	}

	account, err = am.Store.GetAccount(context.Background(), "account_id")
	if err != nil {
		t.Fatalf("Error when getting account: %s", err)
	}
	assert.True(t, !account.Users["someUser"].PATs["tokenId"].LastUsed.IsZero())
}

func TestAccountManager_PrivateAccount(t *testing.T) {
	manager, err := createManager(t)
	if err != nil {
		t.Fatal(err)
		return
	}

	userId := "test_user"
	account, err := manager.GetOrCreateAccountByUser(context.Background(), userId, "")
	if err != nil {
		t.Fatal(err)
	}
	if account == nil {
		t.Fatalf("expected to create an account for a user %s", userId)
	}

	account, err = manager.Store.GetAccountByUser(context.Background(), userId)
	if err != nil {
		t.Errorf("expected to get existing account after creation, no account was found for a user %s", userId)
	}

	if account != nil && account.Users[userId] == nil {
		t.Fatalf("expected to create an account for a user %s but no user was found after creation under the account %s", userId, account.Id)
	}
}

func TestAccountManager_SetOrUpdateDomain(t *testing.T) {
	manager, err := createManager(t)
	if err != nil {
		t.Fatal(err)
		return
	}

	userId := "test_user"
	domain := "hotmail.com"
	account, err := manager.GetOrCreateAccountByUser(context.Background(), userId, domain)
	if err != nil {
		t.Fatal(err)
	}
	if account == nil {
		t.Fatalf("expected to create an account for a user %s", userId)
	}

	if account != nil && account.Domain != domain {
		t.Errorf("setting account domain failed, expected %s, got %s", domain, account.Domain)
	}

	domain = "gmail.com"

	account, err = manager.GetOrCreateAccountByUser(context.Background(), userId, domain)
	if err != nil {
		t.Fatalf("got the following error while retrieving existing acc: %v", err)
	}

	if account == nil {
		t.Fatalf("expected to get an account for a user %s", userId)
	}

	if account != nil && account.Domain != domain {
		t.Errorf("updating domain. expected %s got %s", domain, account.Domain)
	}
}

func TestAccountManager_GetAccountByUserOrAccountId(t *testing.T) {
	manager, err := createManager(t)
	if err != nil {
		t.Fatal(err)
		return
	}

	userId := "test_user"

	account, err := manager.GetAccountByUserOrAccountID(context.Background(), userId, "", "")
	if err != nil {
		t.Fatal(err)
	}
	if account == nil {
		t.Fatalf("expected to create an account for a user %s", userId)
		return
	}

	_, err = manager.GetAccountByUserOrAccountID(context.Background(), "", account.Id, "")
	if err != nil {
		t.Errorf("expected to get existing account after creation using userid, no account was found for a account %s", account.Id)
	}

	_, err = manager.GetAccountByUserOrAccountID(context.Background(), "", "", "")
	if err == nil {
		t.Errorf("expected an error when user and account IDs are empty")
	}
}

func createAccount(am *DefaultAccountManager, accountID, userID, domain string) (*Account, error) {
	account := newAccountWithId(context.Background(), accountID, userID, domain)
	err := am.Store.SaveAccount(context.Background(), account)
	if err != nil {
		return nil, err
	}
	return account, nil
}

func TestAccountManager_GetAccount(t *testing.T) {
	manager, err := createManager(t)
	if err != nil {
		t.Fatal(err)
		return
	}

	expectedId := "test_account"
	userId := "account_creator"
	account, err := createAccount(manager, expectedId, userId, "")
	if err != nil {
		t.Fatal(err)
	}

	// AddAccount has been already tested so we can assume it is correct and compare results
	getAccount, err := manager.Store.GetAccount(context.Background(), account.Id)
	if err != nil {
		t.Fatal(err)
		return
	}

	if account.Id != getAccount.Id {
		t.Errorf("expected account.Id %s, got %s", account.Id, getAccount.Id)
	}

	for _, peer := range account.Peers {
		if _, ok := getAccount.Peers[peer.ID]; !ok {
			t.Errorf("expected account to have peer %s, not found", peer.ID)
		}
	}

	for _, key := range account.SetupKeys {
		if _, ok := getAccount.SetupKeys[key.Key]; !ok {
			t.Errorf("expected account to have setup key %s, not found", key.Key)
		}
	}
}

func TestAccountManager_DeleteAccount(t *testing.T) {
	manager, err := createManager(t)
	if err != nil {
		t.Fatal(err)
		return
	}

	expectedId := "test_account"
	userId := "account_creator"
	account, err := createAccount(manager, expectedId, userId, "")
	if err != nil {
		t.Fatal(err)
	}

	err = manager.DeleteAccount(context.Background(), account.Id, userId)
	if err != nil {
		t.Fatal(err)
	}

	getAccount, err := manager.Store.GetAccount(context.Background(), account.Id)
	if err == nil {
		t.Fatal(fmt.Errorf("expected to get an error when trying to get deleted account, got %v", getAccount))
	}
}

func TestAccountManager_AddPeer(t *testing.T) {
	manager, err := createManager(t)
	if err != nil {
		t.Fatal(err)
		return
	}

	userID := "testingUser"
	account, err := createAccount(manager, "test_account", userID, "netbird.cloud")
	if err != nil {
		t.Fatal(err)
	}

	serial := account.Network.CurrentSerial() // should be 0

	setupKey, err := manager.CreateSetupKey(context.Background(), account.Id, "test-key", SetupKeyReusable, time.Hour, nil, 999, userID, false)
	if err != nil {
		t.Fatal("error creating setup key")
		return
	}

	if account.Network.Serial != 0 {
		t.Errorf("expecting account network to have an initial Serial=0")
		return
	}

	key, err := wgtypes.GeneratePrivateKey()
	if err != nil {
		t.Fatal(err)
		return
	}
	expectedPeerKey := key.PublicKey().String()
	expectedSetupKey := setupKey.Key

<<<<<<< HEAD
	peer, _, err := manager.AddPeer(context.Background(), setupKey.Key, "", &nbpeer.Peer{
=======
	peer, _, _, err := manager.AddPeer(setupKey.Key, "", &nbpeer.Peer{
>>>>>>> 7cb81f1d
		Key:  expectedPeerKey,
		Meta: nbpeer.PeerSystemMeta{Hostname: expectedPeerKey},
	})
	if err != nil {
		t.Errorf("expecting peer to be added, got failure %v", err)
		return
	}

	account, err = manager.Store.GetAccount(context.Background(), account.Id)
	if err != nil {
		t.Fatal(err)
		return
	}

	if peer.Key != expectedPeerKey {
		t.Errorf("expecting just added peer to have key = %s, got %s", expectedPeerKey, peer.Key)
	}

	if !account.Network.Net.Contains(peer.IP) {
		t.Errorf("expecting just added peer's IP %s to be in a network range %s", peer.IP.String(), account.Network.Net.String())
	}

	if peer.SetupKey != expectedSetupKey {
		t.Errorf("expecting just added peer to have SetupKey = %s, got %s", expectedSetupKey, peer.SetupKey)
	}

	if account.Network.CurrentSerial() != 1 {
		t.Errorf("expecting Network Serial=%d to be incremented by 1 and be equal to %d when adding new peer to account", serial, account.Network.CurrentSerial())
	}
	ev := getEvent(t, account.Id, manager, activity.PeerAddedWithSetupKey)

	assert.NotNil(t, ev)
	assert.Equal(t, account.Id, ev.AccountID)
	assert.Equal(t, peer.Name, ev.Meta["name"])
	assert.Equal(t, peer.FQDN(account.Domain), ev.Meta["fqdn"])
	assert.Equal(t, setupKey.Id, ev.InitiatorID)
	assert.Equal(t, peer.ID, ev.TargetID)
	assert.Equal(t, peer.IP.String(), fmt.Sprint(ev.Meta["ip"]))
}

func TestAccountManager_AddPeerWithUserID(t *testing.T) {
	manager, err := createManager(t)
	if err != nil {
		t.Fatal(err)
		return
	}

	account, err := manager.GetOrCreateAccountByUser(context.Background(), userID, "netbird.cloud")
	if err != nil {
		t.Fatal(err)
	}

	serial := account.Network.CurrentSerial() // should be 0

	if account.Network.Serial != 0 {
		t.Errorf("expecting account network to have an initial Serial=0")
		return
	}

	key, err := wgtypes.GeneratePrivateKey()
	if err != nil {
		t.Fatal(err)
		return
	}
	expectedPeerKey := key.PublicKey().String()
	expectedUserID := userID

<<<<<<< HEAD
	peer, _, err := manager.AddPeer(context.Background(), "", userID, &nbpeer.Peer{
=======
	peer, _, _, err := manager.AddPeer("", userID, &nbpeer.Peer{
>>>>>>> 7cb81f1d
		Key:  expectedPeerKey,
		Meta: nbpeer.PeerSystemMeta{Hostname: expectedPeerKey},
	})
	if err != nil {
		t.Errorf("expecting peer to be added, got failure %v, account users: %v", err, account.CreatedBy)
		return
	}

	account, err = manager.Store.GetAccount(context.Background(), account.Id)
	if err != nil {
		t.Fatal(err)
		return
	}

	if peer.Key != expectedPeerKey {
		t.Errorf("expecting just added peer to have key = %s, got %s", expectedPeerKey, peer.Key)
	}

	if !account.Network.Net.Contains(peer.IP) {
		t.Errorf("expecting just added peer's IP %s to be in a network range %s", peer.IP.String(), account.Network.Net.String())
	}

	if peer.UserID != expectedUserID {
		t.Errorf("expecting just added peer to have UserID = %s, got %s", expectedUserID, peer.UserID)
	}

	if account.Network.CurrentSerial() != 1 {
		t.Errorf("expecting Network Serial=%d to be incremented by 1 and be equal to %d when adding new peer to account", serial, account.Network.CurrentSerial())
	}

	ev := getEvent(t, account.Id, manager, activity.PeerAddedByUser)

	assert.NotNil(t, ev)
	assert.Equal(t, account.Id, ev.AccountID)
	assert.Equal(t, peer.Name, ev.Meta["name"])
	assert.Equal(t, peer.FQDN(account.Domain), ev.Meta["fqdn"])
	assert.Equal(t, userID, ev.InitiatorID)
	assert.Equal(t, peer.ID, ev.TargetID)
	assert.Equal(t, peer.IP.String(), fmt.Sprint(ev.Meta["ip"]))
}

func TestAccountManager_NetworkUpdates(t *testing.T) {
	manager, err := createManager(t)
	if err != nil {
		t.Fatal(err)
		return
	}

	userID := "account_creator"

	account, err := createAccount(manager, "test_account", userID, "")
	if err != nil {
		t.Fatal(err)
	}

	setupKey, err := manager.CreateSetupKey(context.Background(), account.Id, "test-key", SetupKeyReusable, time.Hour, nil, 999, userID, false)
	if err != nil {
		t.Fatal("error creating setup key")
		return
	}

	if account.Network.Serial != 0 {
		t.Errorf("expecting account network to have an initial Serial=0")
		return
	}

	getPeer := func() *nbpeer.Peer {
		key, err := wgtypes.GeneratePrivateKey()
		if err != nil {
			t.Fatal(err)
			return nil
		}
		expectedPeerKey := key.PublicKey().String()

<<<<<<< HEAD
		peer, _, err := manager.AddPeer(context.Background(), setupKey.Key, "", &nbpeer.Peer{
=======
		peer, _, _, err := manager.AddPeer(setupKey.Key, "", &nbpeer.Peer{
>>>>>>> 7cb81f1d
			Key:  expectedPeerKey,
			Meta: nbpeer.PeerSystemMeta{Hostname: expectedPeerKey},
		})
		if err != nil {
			t.Fatalf("expecting peer1 to be added, got failure %v", err)
			return nil
		}

		return peer
	}

	peer1 := getPeer()
	peer2 := getPeer()
	peer3 := getPeer()

	account, err = manager.Store.GetAccount(context.Background(), account.Id)
	if err != nil {
		t.Fatal(err)
		return
	}

	updMsg := manager.peersUpdateManager.CreateChannel(context.Background(), peer1.ID)
	defer manager.peersUpdateManager.CloseChannel(context.Background(), peer1.ID)

	group := group.Group{
		ID:    "group-id",
		Name:  "GroupA",
		Peers: []string{peer1.ID, peer2.ID, peer3.ID},
	}

	policy := Policy{
		Enabled: true,
		Rules: []*PolicyRule{
			{
				Enabled:       true,
				Sources:       []string{"group-id"},
				Destinations:  []string{"group-id"},
				Bidirectional: true,
				Action:        PolicyTrafficActionAccept,
			},
		},
	}

	wg := sync.WaitGroup{}
	t.Run("save group update", func(t *testing.T) {
		wg.Add(1)
		go func() {
			defer wg.Done()

			message := <-updMsg
			networkMap := message.Update.GetNetworkMap()
			if len(networkMap.RemotePeers) != 2 {
				t.Errorf("mismatch peers count: 2 expected, got %v", len(networkMap.RemotePeers))
			}
		}()

		if err := manager.SaveGroup(context.Background(), account.Id, userID, &group); err != nil {
			t.Errorf("save group: %v", err)
			return
		}

		wg.Wait()
	})

	t.Run("delete policy update", func(t *testing.T) {
		wg.Add(1)
		go func() {
			defer wg.Done()

			message := <-updMsg
			networkMap := message.Update.GetNetworkMap()
			if len(networkMap.RemotePeers) != 0 {
				t.Errorf("mismatch peers count: 0 expected, got %v", len(networkMap.RemotePeers))
			}
		}()

		if err := manager.DeletePolicy(context.Background(), account.Id, account.Policies[0].ID, userID); err != nil {
			t.Errorf("delete default rule: %v", err)
			return
		}

		wg.Wait()
	})

	t.Run("save policy update", func(t *testing.T) {
		wg.Add(1)
		go func() {
			defer wg.Done()

			message := <-updMsg
			networkMap := message.Update.GetNetworkMap()
			if len(networkMap.RemotePeers) != 2 {
				t.Errorf("mismatch peers count: 2 expected, got %v", len(networkMap.RemotePeers))
			}
		}()

		if err := manager.SavePolicy(context.Background(), account.Id, userID, &policy); err != nil {
			t.Errorf("delete default rule: %v", err)
			return
		}

		wg.Wait()
	})
	t.Run("delete peer update", func(t *testing.T) {
		wg.Add(1)
		go func() {
			defer wg.Done()

			message := <-updMsg
			networkMap := message.Update.GetNetworkMap()
			if len(networkMap.RemotePeers) != 1 {
				t.Errorf("mismatch peers count: 1 expected, got %v", len(networkMap.RemotePeers))
			}
		}()

		if err := manager.DeletePeer(context.Background(), account.Id, peer3.ID, userID); err != nil {
			t.Errorf("delete peer: %v", err)
			return
		}

		wg.Wait()
	})

	t.Run("delete group update", func(t *testing.T) {
		wg.Add(1)
		go func() {
			defer wg.Done()

			message := <-updMsg
			networkMap := message.Update.GetNetworkMap()
			if len(networkMap.RemotePeers) != 0 {
				t.Errorf("mismatch peers count: 0 expected, got %v", len(networkMap.RemotePeers))
			}
		}()

		// clean policy is pre requirement for delete group
		_ = manager.DeletePolicy(context.Background(), account.Id, policy.ID, userID)

		if err := manager.DeleteGroup(context.Background(), account.Id, "", group.ID); err != nil {
			t.Errorf("delete group: %v", err)
			return
		}

		wg.Wait()
	})
}

func TestAccountManager_DeletePeer(t *testing.T) {
	manager, err := createManager(t)
	if err != nil {
		t.Fatal(err)
		return
	}

	userID := "account_creator"
	account, err := createAccount(manager, "test_account", userID, "netbird.cloud")
	if err != nil {
		t.Fatal(err)
	}

	setupKey, err := manager.CreateSetupKey(context.Background(), account.Id, "test-key", SetupKeyReusable, time.Hour, nil, 999, userID, false)
	if err != nil {
		t.Fatal("error creating setup key")
		return
	}

	key, err := wgtypes.GenerateKey()
	if err != nil {
		t.Fatal(err)
		return
	}

	peerKey := key.PublicKey().String()

<<<<<<< HEAD
	peer, _, err := manager.AddPeer(context.Background(), setupKey.Key, "", &nbpeer.Peer{
=======
	peer, _, _, err := manager.AddPeer(setupKey.Key, "", &nbpeer.Peer{
>>>>>>> 7cb81f1d
		Key:  peerKey,
		Meta: nbpeer.PeerSystemMeta{Hostname: peerKey},
	})
	if err != nil {
		t.Errorf("expecting peer to be added, got failure %v", err)
		return
	}

	err = manager.DeletePeer(context.Background(), account.Id, peerKey, userID)
	if err != nil {
		return
	}

	account, err = manager.Store.GetAccount(context.Background(), account.Id)
	if err != nil {
		t.Fatal(err)
		return
	}

	if account.Network.CurrentSerial() != 2 {
		t.Errorf("expecting Network Serial=%d to be incremented and be equal to 2 after adding and deleting a peer", account.Network.CurrentSerial())
	}

	ev := getEvent(t, account.Id, manager, activity.PeerRemovedByUser)

	assert.NotNil(t, ev)
	assert.Equal(t, account.Id, ev.AccountID)
	assert.Equal(t, peer.Name, ev.Meta["name"])
	assert.Equal(t, peer.FQDN(account.Domain), ev.Meta["fqdn"])
	assert.Equal(t, userID, ev.InitiatorID)
	assert.Equal(t, peer.IP.String(), ev.TargetID)
	assert.Equal(t, peer.IP.String(), fmt.Sprint(ev.Meta["ip"]))
}

func getEvent(t *testing.T, accountID string, manager AccountManager, eventType activity.Activity) *activity.Event {
	t.Helper()
	for {
		select {
		case <-time.After(time.Second):
			t.Fatal("no PeerAddedWithSetupKey event was generated")
		default:
			events, err := manager.GetEvents(context.Background(), accountID, userID)
			if err != nil {
				t.Fatal(err)
			}
			for _, event := range events {
				if event.Activity == eventType {
					return event
				}
			}
		}
	}
}

func TestGetUsersFromAccount(t *testing.T) {
	manager, err := createManager(t)
	if err != nil {
		t.Fatal(err)
	}

	users := map[string]*User{"1": {Id: "1", Role: UserRoleOwner}, "2": {Id: "2", Role: "user"}, "3": {Id: "3", Role: "user"}}
	accountId := "test_account_id"

	account, err := createAccount(manager, accountId, users["1"].Id, "")
	if err != nil {
		t.Fatal(err)
	}

	// add a user to the account
	for _, user := range users {
		account.Users[user.Id] = user
	}

	userInfos, err := manager.GetUsersFromAccount(context.Background(), accountId, "1")
	if err != nil {
		t.Fatal(err)
	}

	for _, userInfo := range userInfos {
		id := userInfo.ID
		assert.Equal(t, userInfo.ID, users[id].Id)
		assert.Equal(t, userInfo.Role, string(users[id].Role))
		assert.Equal(t, userInfo.Name, "")
		assert.Equal(t, userInfo.Email, "")
	}
}

func TestFileStore_GetRoutesByPrefix(t *testing.T) {
	_, prefix, err := route.ParseNetwork("192.168.64.0/24")
	if err != nil {
		t.Fatal(err)
	}
	account := &Account{
		Routes: map[route.ID]*route.Route{
			"route-1": {
				ID:          "route-1",
				Network:     prefix,
				NetID:       "network-1",
				Description: "network-1",
				Peer:        "peer-1",
				NetworkType: 0,
				Masquerade:  false,
				Metric:      999,
				Enabled:     true,
			},
			"route-2": {
				ID:          "route-2",
				Network:     prefix,
				NetID:       "network-1",
				Description: "network-1",
				Peer:        "peer-2",
				NetworkType: 0,
				Masquerade:  false,
				Metric:      999,
				Enabled:     true,
			},
		},
	}

	routes := account.GetRoutesByPrefixOrDomains(prefix, nil)

	assert.Len(t, routes, 2)
	routeIDs := make(map[route.ID]struct{}, 2)
	for _, r := range routes {
		routeIDs[r.ID] = struct{}{}
	}
	assert.Contains(t, routeIDs, route.ID("route-1"))
	assert.Contains(t, routeIDs, route.ID("route-2"))
}

func TestAccount_GetRoutesToSync(t *testing.T) {
	_, prefix, err := route.ParseNetwork("192.168.64.0/24")
	if err != nil {
		t.Fatal(err)
	}
	_, prefix2, err := route.ParseNetwork("192.168.0.0/24")
	if err != nil {
		t.Fatal(err)
	}
	account := &Account{
		Peers: map[string]*nbpeer.Peer{
			"peer-1": {Key: "peer-1", Meta: nbpeer.PeerSystemMeta{GoOS: "linux"}}, "peer-2": {Key: "peer-2", Meta: nbpeer.PeerSystemMeta{GoOS: "linux"}}, "peer-3": {Key: "peer-1", Meta: nbpeer.PeerSystemMeta{GoOS: "linux"}},
		},
		Groups: map[string]*group.Group{"group1": {ID: "group1", Peers: []string{"peer-1", "peer-2"}}},
		Routes: map[route.ID]*route.Route{
			"route-1": {
				ID:          "route-1",
				Network:     prefix,
				NetID:       "network-1",
				Description: "network-1",
				Peer:        "peer-1",
				NetworkType: 0,
				Masquerade:  false,
				Metric:      999,
				Enabled:     true,
				Groups:      []string{"group1"},
			},
			"route-2": {
				ID:          "route-2",
				Network:     prefix2,
				NetID:       "network-2",
				Description: "network-2",
				Peer:        "peer-2",
				NetworkType: 0,
				Masquerade:  false,
				Metric:      999,
				Enabled:     true,
				Groups:      []string{"group1"},
			},
			"route-3": {
				ID:          "route-3",
				Network:     prefix,
				NetID:       "network-1",
				Description: "network-1",
				Peer:        "peer-2",
				NetworkType: 0,
				Masquerade:  false,
				Metric:      999,
				Enabled:     true,
				Groups:      []string{"group1"},
			},
		},
	}

	routes := account.getRoutesToSync(context.Background(), "peer-2", []*nbpeer.Peer{{Key: "peer-1"}, {Key: "peer-3"}})

	assert.Len(t, routes, 2)
	routeIDs := make(map[route.ID]struct{}, 2)
	for _, r := range routes {
		routeIDs[r.ID] = struct{}{}
	}
	assert.Contains(t, routeIDs, route.ID("route-2"))
	assert.Contains(t, routeIDs, route.ID("route-3"))

	emptyRoutes := account.getRoutesToSync(context.Background(), "peer-3", []*nbpeer.Peer{{Key: "peer-1"}, {Key: "peer-2"}})

	assert.Len(t, emptyRoutes, 0)
}

func TestAccount_Copy(t *testing.T) {
	account := &Account{
		Id:                     "account1",
		CreatedBy:              "tester",
		CreatedAt:              time.Now().UTC(),
		Domain:                 "test.com",
		DomainCategory:         "public",
		IsDomainPrimaryAccount: true,
		SetupKeys: map[string]*SetupKey{
			"setup1": {
				Id:         "setup1",
				AutoGroups: []string{"group1"},
			},
		},
		Network: &Network{
			Identifier: "net1",
		},
		Peers: map[string]*nbpeer.Peer{
			"peer1": {
				Key: "key1",
				Status: &nbpeer.PeerStatus{
					LastSeen:     time.Now(),
					Connected:    true,
					LoginExpired: false,
				},
			},
		},
		Users: map[string]*User{
			"user1": {
				Id:         "user1",
				Role:       UserRoleAdmin,
				AutoGroups: []string{"group1"},
				PATs: map[string]*PersonalAccessToken{
					"pat1": {
						ID:             "pat1",
						Name:           "First PAT",
						HashedToken:    "SoMeHaShEdToKeN",
						ExpirationDate: time.Now().UTC().AddDate(0, 0, 7),
						CreatedBy:      "user1",
						CreatedAt:      time.Now().UTC(),
						LastUsed:       time.Now().UTC(),
					},
				},
			},
		},
		Groups: map[string]*group.Group{
			"group1": {
				ID:    "group1",
				Peers: []string{"peer1"},
			},
		},
		Policies: []*Policy{
			{
				ID:                  "policy1",
				Enabled:             true,
				Rules:               make([]*PolicyRule, 0),
				SourcePostureChecks: make([]string, 0),
			},
		},
		Routes: map[route.ID]*route.Route{
			"route1": {
				ID:         "route1",
				PeerGroups: []string{},
				Groups:     []string{"group1"},
			},
		},
		NameServerGroups: map[string]*nbdns.NameServerGroup{
			"nsGroup1": {
				ID:          "nsGroup1",
				Domains:     []string{},
				Groups:      []string{},
				NameServers: []nbdns.NameServer{},
			},
		},
		DNSSettings: DNSSettings{DisabledManagementGroups: []string{}},
		PostureChecks: []*posture.Checks{
			{
				ID: "posture Checks1",
			},
		},
		Settings: &Settings{},
	}
	err := hasNilField(account)
	if err != nil {
		t.Fatal(err)
	}
	accountCopy := account.Copy()
	accBytes, err := json.Marshal(account)
	if err != nil {
		t.Fatal(err)
	}
	account.Peers["peer1"].Status.Connected = false // we change original object to confirm that copy won't change
	accCopyBytes, err := json.Marshal(accountCopy)
	if err != nil {
		t.Fatal(err)
	}
	assert.Equal(t, string(accBytes), string(accCopyBytes), "account copy returned a different value than expected")
}

// hasNilField validates pointers, maps and slices if they are nil
// TODO: make it check nested fields too
func hasNilField(x interface{}) error {
	rv := reflect.ValueOf(x)
	rv = rv.Elem()
	for i := 0; i < rv.NumField(); i++ {
		// skip gorm internal fields
		if json, ok := rv.Type().Field(i).Tag.Lookup("json"); ok && json == "-" {
			continue
		}
		if f := rv.Field(i); f.IsValid() {
			k := f.Kind()
			switch k {
			case reflect.Ptr:
				if f.IsNil() {
					return fmt.Errorf("field %s is nil", f.String())
				}
			case reflect.Map, reflect.Slice:
				if f.Len() == 0 || f.IsNil() {
					return fmt.Errorf("field %s is nil", f.String())
				}
			}
		}
	}
	return nil
}

func TestDefaultAccountManager_DefaultAccountSettings(t *testing.T) {
	manager, err := createManager(t)
	require.NoError(t, err, "unable to create account manager")

	account, err := manager.GetAccountByUserOrAccountID(context.Background(), userID, "", "")
	require.NoError(t, err, "unable to create an account")

	assert.NotNil(t, account.Settings)
	assert.Equal(t, account.Settings.PeerLoginExpirationEnabled, true)
	assert.Equal(t, account.Settings.PeerLoginExpiration, 24*time.Hour)
}

func TestDefaultAccountManager_UpdatePeer_PeerLoginExpiration(t *testing.T) {
	manager, err := createManager(t)
	require.NoError(t, err, "unable to create account manager")

	_, err = manager.GetAccountByUserOrAccountID(context.Background(), userID, "", "")
	require.NoError(t, err, "unable to create an account")

	key, err := wgtypes.GenerateKey()
	require.NoError(t, err, "unable to generate WireGuard key")
<<<<<<< HEAD
	peer, _, err := manager.AddPeer(context.Background(), "", userID, &nbpeer.Peer{
=======
	peer, _, _, err := manager.AddPeer("", userID, &nbpeer.Peer{
>>>>>>> 7cb81f1d
		Key:                    key.PublicKey().String(),
		Meta:                   nbpeer.PeerSystemMeta{Hostname: "test-peer"},
		LoginExpirationEnabled: true,
	})
	require.NoError(t, err, "unable to add peer")

	account, err := manager.GetAccountByUserOrAccountID(context.Background(), userID, "", "")
	require.NoError(t, err, "unable to get the account")
	err = manager.MarkPeerConnected(context.Background(), key.PublicKey().String(), true, nil, account)
	require.NoError(t, err, "unable to mark peer connected")
	account, err = manager.UpdateAccountSettings(context.Background(), account.Id, userID, &Settings{
		PeerLoginExpiration:        time.Hour,
		PeerLoginExpirationEnabled: true,
	})
	require.NoError(t, err, "expecting to update account settings successfully but got error")

	wg := &sync.WaitGroup{}
	wg.Add(2)
	manager.peerLoginExpiry = &MockScheduler{
		CancelFunc: func(ctx context.Context, IDs []string) {
			wg.Done()
		},
		ScheduleFunc: func(ctx context.Context, in time.Duration, ID string, job func() (nextRunIn time.Duration, reschedule bool)) {
			wg.Done()
		},
	}

	// disable expiration first
	update := peer.Copy()
	update.LoginExpirationEnabled = false
	_, err = manager.UpdatePeer(context.Background(), account.Id, userID, update)
	require.NoError(t, err, "unable to update peer")
	// enabling expiration should trigger the routine
	update.LoginExpirationEnabled = true
	_, err = manager.UpdatePeer(context.Background(), account.Id, userID, update)
	require.NoError(t, err, "unable to update peer")

	failed := waitTimeout(wg, time.Second)
	if failed {
		t.Fatal("timeout while waiting for test to finish")
	}
}

func TestDefaultAccountManager_MarkPeerConnected_PeerLoginExpiration(t *testing.T) {
	manager, err := createManager(t)
	require.NoError(t, err, "unable to create account manager")

	account, err := manager.GetAccountByUserOrAccountID(context.Background(), userID, "", "")
	require.NoError(t, err, "unable to create an account")

	key, err := wgtypes.GenerateKey()
	require.NoError(t, err, "unable to generate WireGuard key")
<<<<<<< HEAD
	_, _, err = manager.AddPeer(context.Background(), "", userID, &nbpeer.Peer{
=======
	_, _, _, err = manager.AddPeer("", userID, &nbpeer.Peer{
>>>>>>> 7cb81f1d
		Key:                    key.PublicKey().String(),
		Meta:                   nbpeer.PeerSystemMeta{Hostname: "test-peer"},
		LoginExpirationEnabled: true,
	})
	require.NoError(t, err, "unable to add peer")
	_, err = manager.UpdateAccountSettings(context.Background(), account.Id, userID, &Settings{
		PeerLoginExpiration:        time.Hour,
		PeerLoginExpirationEnabled: true,
	})
	require.NoError(t, err, "expecting to update account settings successfully but got error")

	wg := &sync.WaitGroup{}
	wg.Add(2)
	manager.peerLoginExpiry = &MockScheduler{
		CancelFunc: func(ctx context.Context, IDs []string) {
			wg.Done()
		},
		ScheduleFunc: func(ctx context.Context, in time.Duration, ID string, job func() (nextRunIn time.Duration, reschedule bool)) {
			wg.Done()
		},
	}

	account, err = manager.GetAccountByUserOrAccountID(context.Background(), userID, "", "")
	require.NoError(t, err, "unable to get the account")
	// when we mark peer as connected, the peer login expiration routine should trigger
	err = manager.MarkPeerConnected(context.Background(), key.PublicKey().String(), true, nil, account)
	require.NoError(t, err, "unable to mark peer connected")

	failed := waitTimeout(wg, time.Second)
	if failed {
		t.Fatal("timeout while waiting for test to finish")
	}
}

func TestDefaultAccountManager_UpdateAccountSettings_PeerLoginExpiration(t *testing.T) {
	manager, err := createManager(t)
	require.NoError(t, err, "unable to create account manager")

	_, err = manager.GetAccountByUserOrAccountID(context.Background(), userID, "", "")
	require.NoError(t, err, "unable to create an account")

	key, err := wgtypes.GenerateKey()
	require.NoError(t, err, "unable to generate WireGuard key")
<<<<<<< HEAD
	_, _, err = manager.AddPeer(context.Background(), "", userID, &nbpeer.Peer{
=======
	_, _, _, err = manager.AddPeer("", userID, &nbpeer.Peer{
>>>>>>> 7cb81f1d
		Key:                    key.PublicKey().String(),
		Meta:                   nbpeer.PeerSystemMeta{Hostname: "test-peer"},
		LoginExpirationEnabled: true,
	})
	require.NoError(t, err, "unable to add peer")

	account, err := manager.GetAccountByUserOrAccountID(context.Background(), userID, "", "")
	require.NoError(t, err, "unable to get the account")
	err = manager.MarkPeerConnected(context.Background(), key.PublicKey().String(), true, nil, account)
	require.NoError(t, err, "unable to mark peer connected")

	wg := &sync.WaitGroup{}
	wg.Add(2)
	manager.peerLoginExpiry = &MockScheduler{
		CancelFunc: func(ctx context.Context, IDs []string) {
			wg.Done()
		},
		ScheduleFunc: func(ctx context.Context, in time.Duration, ID string, job func() (nextRunIn time.Duration, reschedule bool)) {
			wg.Done()
		},
	}
	// enabling PeerLoginExpirationEnabled should trigger the expiration job
	account, err = manager.UpdateAccountSettings(context.Background(), account.Id, userID, &Settings{
		PeerLoginExpiration:        time.Hour,
		PeerLoginExpirationEnabled: true,
	})
	require.NoError(t, err, "expecting to update account settings successfully but got error")

	failed := waitTimeout(wg, time.Second)
	if failed {
		t.Fatal("timeout while waiting for test to finish")
	}
	wg.Add(1)

	// disabling PeerLoginExpirationEnabled should trigger cancel
	_, err = manager.UpdateAccountSettings(context.Background(), account.Id, userID, &Settings{
		PeerLoginExpiration:        time.Hour,
		PeerLoginExpirationEnabled: false,
	})
	require.NoError(t, err, "expecting to update account settings successfully but got error")
	failed = waitTimeout(wg, time.Second)
	if failed {
		t.Fatal("timeout while waiting for test to finish")
	}
}

func TestDefaultAccountManager_UpdateAccountSettings(t *testing.T) {
	manager, err := createManager(t)
	require.NoError(t, err, "unable to create account manager")

	account, err := manager.GetAccountByUserOrAccountID(context.Background(), userID, "", "")
	require.NoError(t, err, "unable to create an account")

	updated, err := manager.UpdateAccountSettings(context.Background(), account.Id, userID, &Settings{
		PeerLoginExpiration:        time.Hour,
		PeerLoginExpirationEnabled: false,
	})
	require.NoError(t, err, "expecting to update account settings successfully but got error")
	assert.False(t, updated.Settings.PeerLoginExpirationEnabled)
	assert.Equal(t, updated.Settings.PeerLoginExpiration, time.Hour)

	account, err = manager.GetAccountByUserOrAccountID(context.Background(), "", account.Id, "")
	require.NoError(t, err, "unable to get account by ID")

	assert.False(t, account.Settings.PeerLoginExpirationEnabled)
	assert.Equal(t, account.Settings.PeerLoginExpiration, time.Hour)

	_, err = manager.UpdateAccountSettings(context.Background(), account.Id, userID, &Settings{
		PeerLoginExpiration:        time.Second,
		PeerLoginExpirationEnabled: false,
	})
	require.Error(t, err, "expecting to fail when providing PeerLoginExpiration less than one hour")

	_, err = manager.UpdateAccountSettings(context.Background(), account.Id, userID, &Settings{
		PeerLoginExpiration:        time.Hour * 24 * 181,
		PeerLoginExpirationEnabled: false,
	})
	require.Error(t, err, "expecting to fail when providing PeerLoginExpiration more than 180 days")
}

func TestAccount_GetExpiredPeers(t *testing.T) {
	type test struct {
		name          string
		peers         map[string]*nbpeer.Peer
		expectedPeers map[string]struct{}
	}
	testCases := []test{
		{
			name: "Peers with login expiration disabled, no expired peers",
			peers: map[string]*nbpeer.Peer{
				"peer-1": {
					LoginExpirationEnabled: false,
				},
				"peer-2": {
					LoginExpirationEnabled: false,
				},
			},
			expectedPeers: map[string]struct{}{},
		},
		{
			name: "Two peers expired",
			peers: map[string]*nbpeer.Peer{
				"peer-1": {
					ID:                     "peer-1",
					LoginExpirationEnabled: true,
					Status: &nbpeer.PeerStatus{
						LastSeen:     time.Now().UTC(),
						Connected:    true,
						LoginExpired: false,
					},
					LastLogin: time.Now().UTC().Add(-30 * time.Minute),
					UserID:    userID,
				},
				"peer-2": {
					ID:                     "peer-2",
					LoginExpirationEnabled: true,
					Status: &nbpeer.PeerStatus{
						LastSeen:     time.Now().UTC(),
						Connected:    true,
						LoginExpired: false,
					},
					LastLogin: time.Now().UTC().Add(-2 * time.Hour),
					UserID:    userID,
				},

				"peer-3": {
					ID:                     "peer-3",
					LoginExpirationEnabled: true,
					Status: &nbpeer.PeerStatus{
						LastSeen:     time.Now().UTC(),
						Connected:    true,
						LoginExpired: false,
					},
					LastLogin: time.Now().UTC().Add(-1 * time.Hour),
					UserID:    userID,
				},
			},
			expectedPeers: map[string]struct{}{
				"peer-2": {},
				"peer-3": {},
			},
		},
	}

	for _, testCase := range testCases {
		t.Run(testCase.name, func(t *testing.T) {
			account := &Account{
				Peers: testCase.peers,
				Settings: &Settings{
					PeerLoginExpirationEnabled: true,
					PeerLoginExpiration:        time.Hour,
				},
			}

			expiredPeers := account.GetExpiredPeers()
			assert.Len(t, expiredPeers, len(testCase.expectedPeers))
			for _, peer := range expiredPeers {
				if _, ok := testCase.expectedPeers[peer.ID]; !ok {
					t.Fatalf("expected to have peer %s expired", peer.ID)
				}
			}
		})
	}
}

func TestAccount_GetPeersWithExpiration(t *testing.T) {
	type test struct {
		name          string
		peers         map[string]*nbpeer.Peer
		expectedPeers map[string]struct{}
	}

	testCases := []test{
		{
			name:          "No account peers, no peers with expiration",
			peers:         map[string]*nbpeer.Peer{},
			expectedPeers: map[string]struct{}{},
		},
		{
			name: "Peers with login expiration disabled, no peers with expiration",
			peers: map[string]*nbpeer.Peer{
				"peer-1": {
					LoginExpirationEnabled: false,
					UserID:                 userID,
				},
				"peer-2": {
					LoginExpirationEnabled: false,
					UserID:                 userID,
				},
			},
			expectedPeers: map[string]struct{}{},
		},
		{
			name: "Peers with login expiration enabled, return peers with expiration",
			peers: map[string]*nbpeer.Peer{
				"peer-1": {
					ID:                     "peer-1",
					LoginExpirationEnabled: true,
					UserID:                 userID,
				},
				"peer-2": {
					LoginExpirationEnabled: false,
					UserID:                 userID,
				},
			},
			expectedPeers: map[string]struct{}{
				"peer-1": {},
			},
		},
	}

	for _, testCase := range testCases {
		t.Run(testCase.name, func(t *testing.T) {
			account := &Account{
				Peers: testCase.peers,
			}

			actual := account.GetPeersWithExpiration()
			assert.Len(t, actual, len(testCase.expectedPeers))
			if len(testCase.expectedPeers) > 0 {
				for k := range testCase.expectedPeers {
					contains := false
					for _, peer := range actual {
						if k == peer.ID {
							contains = true
						}
					}
					assert.True(t, contains)
				}
			}
		})
	}
}

func TestAccount_GetNextPeerExpiration(t *testing.T) {
	type test struct {
		name                   string
		peers                  map[string]*nbpeer.Peer
		expiration             time.Duration
		expirationEnabled      bool
		expectedNextRun        bool
		expectedNextExpiration time.Duration
	}

	expectedNextExpiration := time.Minute
	testCases := []test{
		{
			name:                   "No peers, no expiration",
			peers:                  map[string]*nbpeer.Peer{},
			expiration:             time.Second,
			expirationEnabled:      false,
			expectedNextRun:        false,
			expectedNextExpiration: time.Duration(0),
		},
		{
			name: "No connected peers, no expiration",
			peers: map[string]*nbpeer.Peer{
				"peer-1": {
					Status: &nbpeer.PeerStatus{
						Connected: false,
					},
					LoginExpirationEnabled: true,
					UserID:                 userID,
				},
				"peer-2": {
					Status: &nbpeer.PeerStatus{
						Connected: true,
					},
					LoginExpirationEnabled: false,
					UserID:                 userID,
				},
			},
			expiration:             time.Second,
			expirationEnabled:      false,
			expectedNextRun:        false,
			expectedNextExpiration: time.Duration(0),
		},
		{
			name: "Connected peers with disabled expiration, no expiration",
			peers: map[string]*nbpeer.Peer{
				"peer-1": {
					Status: &nbpeer.PeerStatus{
						Connected: true,
					},
					LoginExpirationEnabled: false,
					UserID:                 userID,
				},
				"peer-2": {
					Status: &nbpeer.PeerStatus{
						Connected: true,
					},
					LoginExpirationEnabled: false,
					UserID:                 userID,
				},
			},
			expiration:             time.Second,
			expirationEnabled:      false,
			expectedNextRun:        false,
			expectedNextExpiration: time.Duration(0),
		},
		{
			name: "Expired peers, no expiration",
			peers: map[string]*nbpeer.Peer{
				"peer-1": {
					Status: &nbpeer.PeerStatus{
						Connected:    true,
						LoginExpired: true,
					},
					LoginExpirationEnabled: true,
					UserID:                 userID,
				},
				"peer-2": {
					Status: &nbpeer.PeerStatus{
						Connected:    true,
						LoginExpired: true,
					},
					LoginExpirationEnabled: true,
					UserID:                 userID,
				},
			},
			expiration:             time.Second,
			expirationEnabled:      false,
			expectedNextRun:        false,
			expectedNextExpiration: time.Duration(0),
		},
		{
			name: "To be expired peer, return expiration",
			peers: map[string]*nbpeer.Peer{
				"peer-1": {
					Status: &nbpeer.PeerStatus{
						Connected:    true,
						LoginExpired: false,
					},
					LoginExpirationEnabled: true,
					LastLogin:              time.Now().UTC(),
					UserID:                 userID,
				},
				"peer-2": {
					Status: &nbpeer.PeerStatus{
						Connected:    true,
						LoginExpired: true,
					},
					LoginExpirationEnabled: true,
					UserID:                 userID,
				},
			},
			expiration:             time.Minute,
			expirationEnabled:      false,
			expectedNextRun:        true,
			expectedNextExpiration: expectedNextExpiration,
		},
		{
			name: "Peers added with setup keys, no expiration",
			peers: map[string]*nbpeer.Peer{
				"peer-1": {
					Status: &nbpeer.PeerStatus{
						Connected:    true,
						LoginExpired: false,
					},
					LoginExpirationEnabled: true,
					SetupKey:               "key",
				},
				"peer-2": {
					Status: &nbpeer.PeerStatus{
						Connected:    true,
						LoginExpired: false,
					},
					LoginExpirationEnabled: true,
					SetupKey:               "key",
				},
			},
			expiration:             time.Second,
			expirationEnabled:      false,
			expectedNextRun:        false,
			expectedNextExpiration: time.Duration(0),
		},
	}
	for _, testCase := range testCases {
		t.Run(testCase.name, func(t *testing.T) {
			account := &Account{
				Peers:    testCase.peers,
				Settings: &Settings{PeerLoginExpiration: testCase.expiration, PeerLoginExpirationEnabled: testCase.expirationEnabled},
			}

			expiration, ok := account.GetNextPeerExpiration()
			assert.Equal(t, ok, testCase.expectedNextRun)
			if testCase.expectedNextRun {
				assert.True(t, expiration >= 0 && expiration <= testCase.expectedNextExpiration)
			} else {
				assert.Equal(t, expiration, testCase.expectedNextExpiration)
			}
		})
	}
}

func TestAccount_SetJWTGroups(t *testing.T) {
	// create a new account
	account := &Account{
		Peers: map[string]*nbpeer.Peer{
			"peer1": {ID: "peer1", Key: "key1", UserID: "user1"},
			"peer2": {ID: "peer2", Key: "key2", UserID: "user1"},
			"peer3": {ID: "peer3", Key: "key3", UserID: "user1"},
			"peer4": {ID: "peer4", Key: "key4", UserID: "user2"},
			"peer5": {ID: "peer5", Key: "key5", UserID: "user2"},
		},
		Groups: map[string]*group.Group{
			"group1": {ID: "group1", Name: "group1", Issued: group.GroupIssuedAPI, Peers: []string{}},
		},
		Settings: &Settings{GroupsPropagationEnabled: true},
		Users: map[string]*User{
			"user1": {Id: "user1"},
			"user2": {Id: "user2"},
		},
	}

	t.Run("empty jwt groups", func(t *testing.T) {
		updated := account.SetJWTGroups("user1", []string{})
		assert.False(t, updated, "account should not be updated")
		assert.Empty(t, account.Users["user1"].AutoGroups, "auto groups must be empty")
	})

	t.Run("jwt match existing api group", func(t *testing.T) {
		updated := account.SetJWTGroups("user1", []string{"group1"})
		assert.False(t, updated, "account should not be updated")
		assert.Equal(t, 0, len(account.Users["user1"].AutoGroups))
		assert.Equal(t, account.Groups["group1"].Issued, group.GroupIssuedAPI, "group should be api issued")
	})

	t.Run("jwt match existing api group in user auto groups", func(t *testing.T) {
		account.Users["user1"].AutoGroups = []string{"group1"}

		updated := account.SetJWTGroups("user1", []string{"group1"})
		assert.False(t, updated, "account should not be updated")
		assert.Equal(t, 1, len(account.Users["user1"].AutoGroups))
		assert.Equal(t, account.Groups["group1"].Issued, group.GroupIssuedAPI, "group should be api issued")
	})

	t.Run("add jwt group", func(t *testing.T) {
		updated := account.SetJWTGroups("user1", []string{"group1", "group2"})
		assert.True(t, updated, "account should be updated")
		assert.Len(t, account.Groups, 2, "new group should be added")
		assert.Len(t, account.Users["user1"].AutoGroups, 2, "new group should be added")
		assert.Contains(t, account.Groups, account.Users["user1"].AutoGroups[0], "groups must contain group2 from user groups")
	})

	t.Run("existed group not update", func(t *testing.T) {
		updated := account.SetJWTGroups("user1", []string{"group2"})
		assert.False(t, updated, "account should not be updated")
		assert.Len(t, account.Groups, 2, "groups count should not be changed")
	})

	t.Run("add new group", func(t *testing.T) {
		updated := account.SetJWTGroups("user2", []string{"group1", "group3"})
		assert.True(t, updated, "account should be updated")
		assert.Len(t, account.Groups, 3, "new group should be added")
		assert.Len(t, account.Users["user2"].AutoGroups, 1, "new group should be added")
		assert.Contains(t, account.Groups, account.Users["user2"].AutoGroups[0], "groups must contain group3 from user groups")
	})
}

func TestAccount_UserGroupsAddToPeers(t *testing.T) {
	account := &Account{
		Peers: map[string]*nbpeer.Peer{
			"peer1": {ID: "peer1", Key: "key1", UserID: "user1"},
			"peer2": {ID: "peer2", Key: "key2", UserID: "user1"},
			"peer3": {ID: "peer3", Key: "key3", UserID: "user1"},
			"peer4": {ID: "peer4", Key: "key4", UserID: "user2"},
			"peer5": {ID: "peer5", Key: "key5", UserID: "user2"},
		},
		Groups: map[string]*group.Group{
			"group1": {ID: "group1", Name: "group1", Issued: group.GroupIssuedAPI, Peers: []string{}},
			"group2": {ID: "group2", Name: "group2", Issued: group.GroupIssuedAPI, Peers: []string{}},
			"group3": {ID: "group3", Name: "group3", Issued: group.GroupIssuedAPI, Peers: []string{}},
		},
		Users: map[string]*User{"user1": {Id: "user1"}, "user2": {Id: "user2"}},
	}

	t.Run("add groups", func(t *testing.T) {
		account.UserGroupsAddToPeers("user1", "group1", "group2")
		assert.ElementsMatch(t, account.Groups["group1"].Peers, []string{"peer1", "peer2", "peer3"}, "group1 contains users peers")
		assert.ElementsMatch(t, account.Groups["group2"].Peers, []string{"peer1", "peer2", "peer3"}, "group2 contains users peers")
	})

	t.Run("add same groups", func(t *testing.T) {
		account.UserGroupsAddToPeers("user1", "group1", "group2")
		assert.Len(t, account.Groups["group1"].Peers, 3, "peers amount in group1 didn't change")
		assert.Len(t, account.Groups["group2"].Peers, 3, "peers amount in group2 didn't change")
	})

	t.Run("add second user peers", func(t *testing.T) {
		account.UserGroupsAddToPeers("user2", "group2")
		assert.ElementsMatch(t, account.Groups["group2"].Peers,
			[]string{"peer1", "peer2", "peer3", "peer4", "peer5"}, "group2 contains first and second user peers")
	})
}

func TestAccount_UserGroupsRemoveFromPeers(t *testing.T) {
	account := &Account{
		Peers: map[string]*nbpeer.Peer{
			"peer1": {ID: "peer1", Key: "key1", UserID: "user1"},
			"peer2": {ID: "peer2", Key: "key2", UserID: "user1"},
			"peer3": {ID: "peer3", Key: "key3", UserID: "user1"},
			"peer4": {ID: "peer4", Key: "key4", UserID: "user2"},
			"peer5": {ID: "peer5", Key: "key5", UserID: "user2"},
		},
		Groups: map[string]*group.Group{
			"group1": {ID: "group1", Name: "group1", Issued: group.GroupIssuedAPI, Peers: []string{"peer1", "peer2", "peer3"}},
			"group2": {ID: "group2", Name: "group2", Issued: group.GroupIssuedAPI, Peers: []string{"peer1", "peer2", "peer3", "peer4", "peer5"}},
			"group3": {ID: "group3", Name: "group3", Issued: group.GroupIssuedAPI, Peers: []string{"peer4", "peer5"}},
		},
		Users: map[string]*User{"user1": {Id: "user1"}, "user2": {Id: "user2"}},
	}

	t.Run("remove groups", func(t *testing.T) {
		account.UserGroupsRemoveFromPeers("user1", "group1", "group2")
		assert.Empty(t, account.Groups["group1"].Peers, "remove all peers from group1")
		assert.ElementsMatch(t, account.Groups["group2"].Peers, []string{"peer4", "peer5"}, "group2 contains only second users peers")
	})

	t.Run("remove group with no peers", func(t *testing.T) {
		account.UserGroupsRemoveFromPeers("user1", "group3")
		assert.Len(t, account.Groups["group3"].Peers, 2, "peers amount should not change")
	})
}

func createManager(t *testing.T) (*DefaultAccountManager, error) {
	t.Helper()

	store, err := createStore(t)
	if err != nil {
		return nil, err
	}
	eventStore := &activity.InMemoryEventStore{}

	manager, err := BuildManager(context.Background(), store, NewPeersUpdateManager(nil), nil, "", "netbird.cloud", eventStore, nil, false, MocIntegratedValidator{})
	if err != nil {
		return nil, err
	}

	return manager, nil
}

func createStore(t *testing.T) (Store, error) {
	t.Helper()
	dataDir := t.TempDir()
	store, cleanUp, err := NewTestStoreFromJson(context.Background(), dataDir)
	if err != nil {
		return nil, err
	}
	t.Cleanup(cleanUp)

	return store, nil
}

func waitTimeout(wg *sync.WaitGroup, timeout time.Duration) bool {
	c := make(chan struct{})
	go func() {
		defer close(c)
		wg.Wait()
	}()
	select {
	case <-c:
		return false
	case <-time.After(timeout):
		return true
	}
}<|MERGE_RESOLUTION|>--- conflicted
+++ resolved
@@ -86,11 +86,7 @@
 		setupKey = key.Key
 	}
 
-<<<<<<< HEAD
-	_, _, err := manager.AddPeer(context.Background(), setupKey, userID, peer)
-=======
-	_, _, _, err := manager.AddPeer(setupKey, userID, peer)
->>>>>>> 7cb81f1d
+	_, _, _, err := manager.AddPeer(context.Background(), setupKey, userID, peer)
 	if err != nil {
 		t.Error("expected to add new peer successfully after creating new account, but failed", err)
 	}
@@ -1002,11 +998,7 @@
 	expectedPeerKey := key.PublicKey().String()
 	expectedSetupKey := setupKey.Key
 
-<<<<<<< HEAD
-	peer, _, err := manager.AddPeer(context.Background(), setupKey.Key, "", &nbpeer.Peer{
-=======
-	peer, _, _, err := manager.AddPeer(setupKey.Key, "", &nbpeer.Peer{
->>>>>>> 7cb81f1d
+	peer, _, _, err := manager.AddPeer(context.Background(), setupKey.Key, "", &nbpeer.Peer{
 		Key:  expectedPeerKey,
 		Meta: nbpeer.PeerSystemMeta{Hostname: expectedPeerKey},
 	})
@@ -1074,11 +1066,7 @@
 	expectedPeerKey := key.PublicKey().String()
 	expectedUserID := userID
 
-<<<<<<< HEAD
-	peer, _, err := manager.AddPeer(context.Background(), "", userID, &nbpeer.Peer{
-=======
-	peer, _, _, err := manager.AddPeer("", userID, &nbpeer.Peer{
->>>>>>> 7cb81f1d
+	peer, _, _, err := manager.AddPeer(context.Background(), "", userID, &nbpeer.Peer{
 		Key:  expectedPeerKey,
 		Meta: nbpeer.PeerSystemMeta{Hostname: expectedPeerKey},
 	})
@@ -1153,11 +1141,7 @@
 		}
 		expectedPeerKey := key.PublicKey().String()
 
-<<<<<<< HEAD
-		peer, _, err := manager.AddPeer(context.Background(), setupKey.Key, "", &nbpeer.Peer{
-=======
-		peer, _, _, err := manager.AddPeer(setupKey.Key, "", &nbpeer.Peer{
->>>>>>> 7cb81f1d
+		peer, _, _, err := manager.AddPeer(context.Background(), setupKey.Key, "", &nbpeer.Peer{
 			Key:  expectedPeerKey,
 			Meta: nbpeer.PeerSystemMeta{Hostname: expectedPeerKey},
 		})
@@ -1332,11 +1316,7 @@
 
 	peerKey := key.PublicKey().String()
 
-<<<<<<< HEAD
-	peer, _, err := manager.AddPeer(context.Background(), setupKey.Key, "", &nbpeer.Peer{
-=======
-	peer, _, _, err := manager.AddPeer(setupKey.Key, "", &nbpeer.Peer{
->>>>>>> 7cb81f1d
+	peer, _, _, err := manager.AddPeer(context.Background(), setupKey.Key, "", &nbpeer.Peer{
 		Key:  peerKey,
 		Meta: nbpeer.PeerSystemMeta{Hostname: peerKey},
 	})
@@ -1683,11 +1663,7 @@
 
 	key, err := wgtypes.GenerateKey()
 	require.NoError(t, err, "unable to generate WireGuard key")
-<<<<<<< HEAD
-	peer, _, err := manager.AddPeer(context.Background(), "", userID, &nbpeer.Peer{
-=======
-	peer, _, _, err := manager.AddPeer("", userID, &nbpeer.Peer{
->>>>>>> 7cb81f1d
+	peer, _, _, err := manager.AddPeer(context.Background(), "", userID, &nbpeer.Peer{
 		Key:                    key.PublicKey().String(),
 		Meta:                   nbpeer.PeerSystemMeta{Hostname: "test-peer"},
 		LoginExpirationEnabled: true,
@@ -1740,11 +1716,7 @@
 
 	key, err := wgtypes.GenerateKey()
 	require.NoError(t, err, "unable to generate WireGuard key")
-<<<<<<< HEAD
-	_, _, err = manager.AddPeer(context.Background(), "", userID, &nbpeer.Peer{
-=======
-	_, _, _, err = manager.AddPeer("", userID, &nbpeer.Peer{
->>>>>>> 7cb81f1d
+	_, _, _, err = manager.AddPeer(context.Background(), "", userID, &nbpeer.Peer{
 		Key:                    key.PublicKey().String(),
 		Meta:                   nbpeer.PeerSystemMeta{Hostname: "test-peer"},
 		LoginExpirationEnabled: true,
@@ -1788,11 +1760,7 @@
 
 	key, err := wgtypes.GenerateKey()
 	require.NoError(t, err, "unable to generate WireGuard key")
-<<<<<<< HEAD
-	_, _, err = manager.AddPeer(context.Background(), "", userID, &nbpeer.Peer{
-=======
-	_, _, _, err = manager.AddPeer("", userID, &nbpeer.Peer{
->>>>>>> 7cb81f1d
+	_, _, _, err = manager.AddPeer(context.Background(), "", userID, &nbpeer.Peer{
 		Key:                    key.PublicKey().String(),
 		Meta:                   nbpeer.PeerSystemMeta{Hostname: "test-peer"},
 		LoginExpirationEnabled: true,
