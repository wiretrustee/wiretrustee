package idp

import (
	"fmt"
	"net/http"
	"strings"
	"time"

	"github.com/netbirdio/netbird/management/server/telemetry"
)

// Manager idp manager interface
type Manager interface {
	UpdateUserAppMetadata(userId string, appMetadata AppMetadata) error
	GetUserDataByID(userId string, appMetadata AppMetadata) (*UserData, error)
	GetAccount(accountId string) ([]*UserData, error)
	GetAllAccounts() (map[string][]*UserData, error)
	CreateUser(email string, name string, accountID string) (*UserData, error)
	GetUserByEmail(email string) ([]*UserData, error)
}

// ClientConfig defines common client configuration for all IdP manager
type ClientConfig struct {
	Issuer        string
	TokenEndpoint string
	ClientID      string
	ClientSecret  string
	GrantType     string
}

// ExtraConfig stores IdP specific config that are unique to individual IdPs
type ExtraConfig map[string]string

// Config an idp configuration struct to be loaded from management server's config file
type Config struct {
	ManagerType                string
	ClientConfig               *ClientConfig
	ExtraConfig                ExtraConfig
	Auth0ClientCredentials     Auth0ClientConfig
	AzureClientCredentials     AzureClientConfig
	KeycloakClientCredentials  KeycloakClientConfig
	ZitadelClientCredentials   ZitadelClientConfig
<<<<<<< HEAD
	OktaClientCredentials      OktaClientConfig
=======
>>>>>>> 49c71b9b
	AuthentikClientCredentials AuthentikClientConfig
}

// ManagerCredentials interface that authenticates using the credential of each type of idp
type ManagerCredentials interface {
	Authenticate() (JWTToken, error)
}

// ManagerHTTPClient http client interface for API calls
type ManagerHTTPClient interface {
	Do(req *http.Request) (*http.Response, error)
}

// ManagerHelper helper
type ManagerHelper interface {
	Marshal(v interface{}) ([]byte, error)
	Unmarshal(data []byte, v interface{}) error
}

type UserData struct {
	Email       string      `json:"email"`
	Name        string      `json:"name"`
	ID          string      `json:"user_id"`
	AppMetadata AppMetadata `json:"app_metadata"`
}

// AppMetadata user app metadata to associate with a profile
type AppMetadata struct {
	// WTAccountID is a NetBird (previously Wiretrustee) account id to update in the IDP
	// maps to wt_account_id when json.marshal
	WTAccountID     string `json:"wt_account_id,omitempty"`
	WTPendingInvite *bool  `json:"wt_pending_invite"`
}

// JWTToken a JWT object that holds information of a token
type JWTToken struct {
	AccessToken   string `json:"access_token"`
	ExpiresIn     int    `json:"expires_in"`
	expiresInTime time.Time
	Scope         string `json:"scope"`
	TokenType     string `json:"token_type"`
}

// NewManager returns a new idp manager based on the configuration that it receives
func NewManager(config Config, appMetrics telemetry.AppMetrics) (Manager, error) {
	switch strings.ToLower(config.ManagerType) {
	case "none", "":
		return nil, nil
	case "auth0":
		auth0ClientConfig := config.Auth0ClientCredentials
		if config.ClientConfig != nil {
			auth0ClientConfig = Auth0ClientConfig{
				Audience:     config.ExtraConfig["Audience"],
				AuthIssuer:   config.ClientConfig.Issuer,
				ClientID:     config.ClientConfig.ClientID,
				ClientSecret: config.ClientConfig.ClientSecret,
				GrantType:    config.ClientConfig.GrantType,
			}
		}

		return NewAuth0Manager(auth0ClientConfig, appMetrics)
	case "azure":
		azureClientConfig := config.AzureClientCredentials
		if config.ClientConfig != nil {
			azureClientConfig = AzureClientConfig{
				ClientID:         config.ClientConfig.ClientID,
				ClientSecret:     config.ClientConfig.ClientSecret,
				GrantType:        config.ClientConfig.GrantType,
				TokenEndpoint:    config.ClientConfig.TokenEndpoint,
				ObjectID:         config.ExtraConfig["ObjectID"],
				GraphAPIEndpoint: config.ExtraConfig["GraphAPIEndpoint"],
			}
		}

		return NewAzureManager(azureClientConfig, appMetrics)
	case "keycloak":
		keycloakClientConfig := config.KeycloakClientCredentials
		if config.ClientConfig != nil {
			keycloakClientConfig = KeycloakClientConfig{
				ClientID:      config.ClientConfig.ClientID,
				ClientSecret:  config.ClientConfig.ClientSecret,
				GrantType:     config.ClientConfig.GrantType,
				TokenEndpoint: config.ClientConfig.TokenEndpoint,
				AdminEndpoint: config.ExtraConfig["AdminEndpoint"],
			}
		}

		return NewKeycloakManager(keycloakClientConfig, appMetrics)
	case "zitadel":
		zitadelClientConfig := config.ZitadelClientCredentials
		if config.ClientConfig != nil {
			zitadelClientConfig = ZitadelClientConfig{
				ClientID:           config.ClientConfig.ClientID,
				ClientSecret:       config.ClientConfig.ClientSecret,
				GrantType:          config.ClientConfig.GrantType,
				TokenEndpoint:      config.ClientConfig.TokenEndpoint,
				ManagementEndpoint: config.ExtraConfig["ManagementEndpoint"],
			}
		}

		return NewZitadelManager(zitadelClientConfig, appMetrics)
<<<<<<< HEAD
	case "okta":
		oktaClientConfig := config.OktaClientCredentials
		if config.ClientConfig != nil {
			oktaClientConfig = OktaClientConfig{
				Issuer:        config.ClientConfig.Issuer,
				TokenEndpoint: config.ClientConfig.TokenEndpoint,
				GrantType:     config.ClientConfig.GrantType,
				APIToken:      config.ExtraConfig["APIToken"],
			}
		}

		return NewOktaManager(oktaClientConfig, appMetrics)
=======

>>>>>>> 49c71b9b
	case "authentik":
		authentikConfig := config.AuthentikClientCredentials
		if config.ClientConfig != nil {
			authentikConfig = AuthentikClientConfig{
				Issuer:        config.ClientConfig.Issuer,
				ClientID:      config.ClientConfig.ClientID,
				TokenEndpoint: config.ClientConfig.TokenEndpoint,
				GrantType:     config.ClientConfig.GrantType,
				Username:      config.ExtraConfig["Username"],
				Password:      config.ExtraConfig["Password"],
			}
		}

		return NewAuthentikManager(authentikConfig, appMetrics)
	default:
		return nil, fmt.Errorf("invalid manager type: %s", config.ManagerType)
	}
}<|MERGE_RESOLUTION|>--- conflicted
+++ resolved
@@ -40,11 +40,8 @@
 	AzureClientCredentials     AzureClientConfig
 	KeycloakClientCredentials  KeycloakClientConfig
 	ZitadelClientCredentials   ZitadelClientConfig
-<<<<<<< HEAD
+	AuthentikClientCredentials AuthentikClientConfig
 	OktaClientCredentials      OktaClientConfig
-=======
->>>>>>> 49c71b9b
-	AuthentikClientCredentials AuthentikClientConfig
 }
 
 // ManagerCredentials interface that authenticates using the credential of each type of idp
@@ -145,22 +142,6 @@
 		}
 
 		return NewZitadelManager(zitadelClientConfig, appMetrics)
-<<<<<<< HEAD
-	case "okta":
-		oktaClientConfig := config.OktaClientCredentials
-		if config.ClientConfig != nil {
-			oktaClientConfig = OktaClientConfig{
-				Issuer:        config.ClientConfig.Issuer,
-				TokenEndpoint: config.ClientConfig.TokenEndpoint,
-				GrantType:     config.ClientConfig.GrantType,
-				APIToken:      config.ExtraConfig["APIToken"],
-			}
-		}
-
-		return NewOktaManager(oktaClientConfig, appMetrics)
-=======
-
->>>>>>> 49c71b9b
 	case "authentik":
 		authentikConfig := config.AuthentikClientCredentials
 		if config.ClientConfig != nil {
@@ -175,6 +156,19 @@
 		}
 
 		return NewAuthentikManager(authentikConfig, appMetrics)
+	case "okta":
+		oktaClientConfig := config.OktaClientCredentials
+		if config.ClientConfig != nil {
+			oktaClientConfig = OktaClientConfig{
+				Issuer:        config.ClientConfig.Issuer,
+				TokenEndpoint: config.ClientConfig.TokenEndpoint,
+				GrantType:     config.ClientConfig.GrantType,
+				APIToken:      config.ExtraConfig["APIToken"],
+			}
+		}
+
+		return NewOktaManager(oktaClientConfig, appMetrics)
+
 	default:
 		return nil, fmt.Errorf("invalid manager type: %s", config.ManagerType)
 	}
