--- conflicted
+++ resolved
@@ -151,22 +151,11 @@
 		}
 		return NewAuthentikManager(authentikConfig, appMetrics)
 	case "okta":
-<<<<<<< HEAD
-		oktaClientConfig := config.OktaClientCredentials
-		if config.ClientConfig != nil {
-			oktaClientConfig = OktaClientConfig{
-				Issuer:        config.ClientConfig.Issuer,
-				TokenEndpoint: config.ClientConfig.TokenEndpoint,
-				GrantType:     config.ClientConfig.GrantType,
-				APIToken:      config.ExtraConfig["ApiToken"],
-			}
-=======
 		oktaClientConfig := OktaClientConfig{
 			Issuer:        config.ClientConfig.Issuer,
 			TokenEndpoint: config.ClientConfig.TokenEndpoint,
 			GrantType:     config.ClientConfig.GrantType,
-			APIToken:      config.ExtraConfig["APIToken"],
->>>>>>> 45a6263a
+			APIToken:      config.ExtraConfig["ApiToken"],
 		}
 		return NewOktaManager(oktaClientConfig, appMetrics)
 
