--- conflicted
+++ resolved
@@ -158,64 +158,27 @@
 	}
 
 	if peer.Name != "" {
-<<<<<<< HEAD
-		peerCopy.Name = update.Name
-	}
+		peer.Name = update.Name
+	}
+	peer.SSHEnabled = update.SSHEnabled
 
 	existingLabels := account.getPeerDNSLabels()
 
-	newLabel, err := getPeerHostLabel(peerCopy.Name, existingLabels)
-	if err != nil {
-		return nil, err
-	}
-
-	peerCopy.DNSLabel = newLabel
-
-	peerCopy.SSHEnabled = update.SSHEnabled
-
-	err = am.Store.SavePeer(accountID, peerCopy)
+	newLabel, err := getPeerHostLabel(peer.Name, existingLabels)
+	if err != nil {
+		return nil, err
+	}
+
+	peer.DNSLabel = newLabel
+
+	account.UpdatePeer(peer)
+
+	err = am.Store.SaveAccount(account)
 	if err != nil {
 		return nil, err
 	}
 
 	err = am.updateAccountPeers(account)
-	if err != nil {
-		return nil, err
-=======
-		peer.Name = update.Name
->>>>>>> d0c6d889
-	}
-	peer.SSHEnabled = update.SSHEnabled
-
-	account.UpdatePeer(peer)
-
-	err = am.Store.SaveAccount(account)
-	if err != nil {
-		return nil, err
-	}
-
-<<<<<<< HEAD
-	peerCopy := peer.Copy()
-	peerCopy.Name = newName
-
-	account, err := am.Store.GetAccount(accountId)
-	if err != nil {
-		return nil, err
-	}
-
-	existingLabels := account.getPeerDNSLabels()
-
-	newLabel, err := getPeerHostLabel(peerCopy.Name, existingLabels)
-	if err != nil {
-		return nil, err
-	}
-
-	peerCopy.DNSLabel = newLabel
-
-	err = am.Store.SavePeer(accountId, peerCopy)
-=======
-	err = am.updateAccountPeers(account)
->>>>>>> d0c6d889
 	if err != nil {
 		return nil, err
 	}
@@ -606,18 +569,13 @@
 	for _, peer := range peers {
 		aclPeers := am.getPeersByACL(account, peer.Key)
 		peersUpdate := toRemotePeerConfig(aclPeers)
-<<<<<<< HEAD
-		routesUpdate := toProtocolRoutes(am.getPeersRoutes(append(aclPeers, peer)))
+		routesUpdate := toProtocolRoutes(account.GetPeersRoutes(append(aclPeers, peer)))
 		dnsUpdate := toProtocolDNSUpdate(nbdns.Config{
 			ServiceEnable:    true,
 			CustomZones:      zones,
 			NameServerGroups: getPeerNSGroups(account, peer.Key),
 		})
-		err = am.peersUpdateManager.SendUpdate(peer.Key,
-=======
-		routesUpdate := toProtocolRoutes(account.GetPeersRoutes(append(aclPeers, peer)))
 		err := am.peersUpdateManager.SendUpdate(peer.Key,
->>>>>>> d0c6d889
 			&UpdateMessage{
 				Update: &proto.SyncResponse{
 					// fill deprecated fields for backward compatibility
