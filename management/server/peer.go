package server

import (
	"context"
	"crypto/sha256"
	b64 "encoding/base64"
	"fmt"
	"net"
	"slices"
	"strings"
	"sync"
	"time"

	"github.com/netbirdio/netbird/management/server/geolocation"
	nbgroup "github.com/netbirdio/netbird/management/server/group"
	"github.com/rs/xid"
	log "github.com/sirupsen/logrus"
	"golang.org/x/exp/maps"

	"github.com/netbirdio/netbird/management/server/idp"
	"github.com/netbirdio/netbird/management/server/posture"

	"github.com/netbirdio/netbird/management/proto"
	"github.com/netbirdio/netbird/management/server/activity"
	nbpeer "github.com/netbirdio/netbird/management/server/peer"
	"github.com/netbirdio/netbird/management/server/status"
)

// PeerSync used as a data object between the gRPC API and AccountManager on Sync request.
type PeerSync struct {
	// WireGuardPubKey is a peers WireGuard public key
	WireGuardPubKey string
	// Meta is the system information passed by peer, must be always present
	Meta nbpeer.PeerSystemMeta
	// UpdateAccountPeers indicate updating account peers,
	// which occurs when the peer's metadata is updated
	UpdateAccountPeers bool
}

// PeerLogin used as a data object between the gRPC API and AccountManager on Login request.
type PeerLogin struct {
	// WireGuardPubKey is a peers WireGuard public key
	WireGuardPubKey string
	// SSHKey is a peer's ssh key. Can be empty (e.g., old version do not provide it, or this feature is disabled)
	SSHKey string
	// Meta is the system information passed by peer, must be always present.
	Meta nbpeer.PeerSystemMeta
	// UserID indicates that JWT was used to log in, and it was valid. Can be empty when SetupKey is used or auth is not required.
	UserID string
	// SetupKey references to a server.SetupKey to log in. Can be empty when UserID is used or auth is not required.
	SetupKey string
	// ConnectionIP is the real IP of the peer
	ConnectionIP net.IP
}

// GetPeers returns a list of peers under the given account filtering out peers that do not belong to a user if
// the current user is not an admin.
func (am *DefaultAccountManager) GetPeers(ctx context.Context, accountID, userID string) ([]*nbpeer.Peer, error) {
	user, err := am.Store.GetUserByUserID(ctx, LockingStrengthShare, userID)
	if err != nil {
		return nil, err
	}

	if user.AccountID != accountID {
		return nil, status.NewUserNotPartOfAccountError()
	}

	settings, err := am.Store.GetAccountSettings(ctx, LockingStrengthShare, accountID)
	if err != nil {
		return nil, err
	}

	if user.IsRegularUser() && settings.RegularUsersViewBlocked {
		return []*nbpeer.Peer{}, nil
	}

	accountPeers, err := am.Store.GetAccountPeers(ctx, LockingStrengthShare, accountID)
	if err != nil {
		return nil, err
	}

	peers := make([]*nbpeer.Peer, 0)
	peersMap := make(map[string]*nbpeer.Peer)

	for _, peer := range accountPeers {
		if user.IsRegularUser() && user.Id != peer.UserID {
			// only display peers that belong to the current user if the current user is not an admin
			continue
		}
		peers = append(peers, peer)
		peersMap[peer.ID] = peer
	}

	if user.IsAdminOrServiceUser() {
		return peers, nil
	}

	account, err := am.requestBuffer.GetAccountWithBackpressure(ctx, accountID)
	if err != nil {
		return nil, err
	}

	approvedPeersMap, err := am.GetValidatedPeers(ctx, accountID)
	if err != nil {
		return nil, err
	}

	// fetch all the peers that have access to the user's peers
	for _, peer := range peers {
		aclPeers, _ := account.getPeerConnectionResources(ctx, peer.ID, approvedPeersMap)
		for _, p := range aclPeers {
			peersMap[p.ID] = p
		}
	}

	return maps.Values(peersMap), nil
}

// MarkPeerConnected marks peer as connected (true) or disconnected (false)
func (am *DefaultAccountManager) MarkPeerConnected(ctx context.Context, peerPubKey string, connected bool, realIP net.IP, accountID string) error {
	var peer *nbpeer.Peer
	var settings *Settings
	var expired bool
	var err error

	err = am.Store.ExecuteInTransaction(ctx, func(transaction Store) error {
		peer, err = transaction.GetPeerByPeerPubKey(ctx, LockingStrengthUpdate, peerPubKey)
		if err != nil {
			return err
		}

		settings, err = transaction.GetAccountSettings(ctx, LockingStrengthShare, accountID)
		if err != nil {
			return err
		}

		expired, err = updatePeerStatusAndLocation(ctx, am.geo, transaction, peer, connected, realIP, accountID)
		return err
	})
	if err != nil {
		return err
	}

	if peer.AddedWithSSOLogin() {
		if peer.LoginExpirationEnabled && settings.PeerLoginExpirationEnabled {
			am.checkAndSchedulePeerLoginExpiration(ctx, accountID)
		}

		if peer.InactivityExpirationEnabled && settings.PeerInactivityExpirationEnabled {
			am.checkAndSchedulePeerInactivityExpiration(ctx, accountID)
		}
	}

	if expired {
		// we need to update other peers because when peer login expires all other peers are notified to disconnect from
		// the expired one. Here we notify them that connection is now allowed again.
		am.updateAccountPeers(ctx, accountID)
	}

	return nil
}

func updatePeerStatusAndLocation(ctx context.Context, geo *geolocation.Geolocation, transaction Store, peer *nbpeer.Peer, connected bool, realIP net.IP, accountID string) (bool, error) {
	oldStatus := peer.Status.Copy()
	newStatus := oldStatus
	newStatus.LastSeen = time.Now().UTC()
	newStatus.Connected = connected
	// whenever peer got connected that means that it logged in successfully
	if newStatus.Connected {
		newStatus.LoginExpired = false
	}
	peer.Status = newStatus

	if geo != nil && realIP != nil {
		location, err := geo.Lookup(realIP)
		if err != nil {
			log.WithContext(ctx).Warnf("failed to get location for peer %s realip: [%s]: %v", peer.ID, realIP.String(), err)
		} else {
			peer.Location.ConnectionIP = realIP
			peer.Location.CountryCode = location.Country.ISOCode
			peer.Location.CityName = location.City.Names.En
			peer.Location.GeoNameID = location.City.GeonameID
			err = transaction.SavePeerLocation(ctx, LockingStrengthUpdate, accountID, peer)
			if err != nil {
				log.WithContext(ctx).Warnf("could not store location for peer %s: %s", peer.ID, err)
			}
		}
	}

	log.WithContext(ctx).Tracef("saving peer status for peer %s is connected: %t", peer.ID, connected)

	err := transaction.SavePeerStatus(ctx, LockingStrengthUpdate, accountID, peer.ID, *newStatus)
	if err != nil {
		return false, err
	}

	return oldStatus.LoginExpired, nil
}

// UpdatePeer updates peer. Only Peer.Name, Peer.SSHEnabled, Peer.LoginExpirationEnabled and Peer.InactivityExpirationEnabled can be updated.
func (am *DefaultAccountManager) UpdatePeer(ctx context.Context, accountID, userID string, update *nbpeer.Peer) (*nbpeer.Peer, error) {
	unlock := am.Store.AcquireWriteLockByUID(ctx, accountID)
	defer unlock()

	user, err := am.Store.GetUserByUserID(ctx, LockingStrengthShare, userID)
	if err != nil {
		return nil, err
	}

	if user.AccountID != accountID {
		return nil, status.NewUserNotPartOfAccountError()
	}

	var peer *nbpeer.Peer
	var settings *Settings
	var peerGroupList []string
	var requiresPeerUpdates bool
	var peerLabelChanged bool
	var sshChanged bool
	var loginExpirationChanged bool
	var inactivityExpirationChanged bool

	err = am.Store.ExecuteInTransaction(ctx, func(transaction Store) error {
		peer, err = transaction.GetPeerByID(ctx, LockingStrengthUpdate, accountID, update.ID)
		if err != nil {
			return err
		}

		settings, err = transaction.GetAccountSettings(ctx, LockingStrengthShare, accountID)
		if err != nil {
			return err
		}

		peerGroupList, err = getPeerGroupIDs(ctx, transaction, accountID, update.ID)
		if err != nil {
			return err
		}

		update, requiresPeerUpdates, err = am.integratedPeerValidator.ValidatePeer(ctx, update, peer, userID, accountID, am.GetDNSDomain(), peerGroupList, settings.Extra)
		if err != nil {
			return err
		}

		if peer.Name != update.Name {
			existingLabels, err := getPeerDNSLabels(ctx, transaction, accountID)
			if err != nil {
				return err
			}

			newLabel, err := getPeerHostLabel(update.Name, existingLabels)
			if err != nil {
				return err
			}

			peer.Name = update.Name
			peer.DNSLabel = newLabel
			peerLabelChanged = true
		}

		if peer.SSHEnabled != update.SSHEnabled {
			peer.SSHEnabled = update.SSHEnabled
			sshChanged = true
		}

		if peer.LoginExpirationEnabled != update.LoginExpirationEnabled {
			if !peer.AddedWithSSOLogin() {
				return status.Errorf(status.PreconditionFailed, "this peer hasn't been added with the SSO login, therefore the login expiration can't be updated")
			}
			peer.LoginExpirationEnabled = update.LoginExpirationEnabled
			loginExpirationChanged = true
		}

		if peer.InactivityExpirationEnabled != update.InactivityExpirationEnabled {
			if !peer.AddedWithSSOLogin() {
				return status.Errorf(status.PreconditionFailed, "this peer hasn't been added with the SSO login, therefore the inactivity expiration can't be updated")
			}
			peer.InactivityExpirationEnabled = update.InactivityExpirationEnabled
			inactivityExpirationChanged = true
		}

		return transaction.SavePeer(ctx, LockingStrengthUpdate, accountID, peer)
	})
	if err != nil {
		return nil, err
	}

	if sshChanged {
		event := activity.PeerSSHEnabled
		if !peer.SSHEnabled {
			event = activity.PeerSSHDisabled
		}
		am.StoreEvent(ctx, userID, peer.IP.String(), accountID, event, peer.EventMeta(am.GetDNSDomain()))
	}

	if peerLabelChanged {
		am.StoreEvent(ctx, userID, peer.ID, accountID, activity.PeerRenamed, peer.EventMeta(am.GetDNSDomain()))
	}

	if loginExpirationChanged {
		event := activity.PeerLoginExpirationEnabled
		if !peer.LoginExpirationEnabled {
			event = activity.PeerLoginExpirationDisabled
		}
		am.StoreEvent(ctx, userID, peer.IP.String(), accountID, event, peer.EventMeta(am.GetDNSDomain()))

		if peer.AddedWithSSOLogin() && peer.LoginExpirationEnabled && settings.PeerLoginExpirationEnabled {
			am.checkAndSchedulePeerLoginExpiration(ctx, accountID)
		}
	}

	if inactivityExpirationChanged {
		event := activity.PeerInactivityExpirationEnabled
		if !peer.InactivityExpirationEnabled {
			event = activity.PeerInactivityExpirationDisabled
		}
		am.StoreEvent(ctx, userID, peer.IP.String(), accountID, event, peer.EventMeta(am.GetDNSDomain()))

		if peer.AddedWithSSOLogin() && peer.InactivityExpirationEnabled && settings.PeerInactivityExpirationEnabled {
			am.checkAndSchedulePeerInactivityExpiration(ctx, accountID)
		}
	}

	if peerLabelChanged || requiresPeerUpdates {
		am.updateAccountPeers(ctx, accountID)
	}

	return peer, nil
}

// DeletePeer removes peer from the account by its IP
func (am *DefaultAccountManager) DeletePeer(ctx context.Context, accountID, peerID, userID string) error {
	unlock := am.Store.AcquireWriteLockByUID(ctx, accountID)
	defer unlock()

	peerAccountID, err := am.Store.GetAccountIDByPeerID(ctx, LockingStrengthShare, peerID)
	if err != nil {
		return err
	}

	if peerAccountID != accountID {
		return status.NewPeerNotPartOfAccountError()
	}

	var peer *nbpeer.Peer
	var updateAccountPeers bool
	var eventsToStore []func()

	err = am.Store.ExecuteInTransaction(ctx, func(transaction Store) error {
		peer, err = transaction.GetPeerByID(ctx, LockingStrengthUpdate, accountID, peerID)
		if err != nil {
			return err
		}

		updateAccountPeers, err = isPeerInActiveGroup(ctx, transaction, accountID, peerID)
		if err != nil {
			return err
		}

		if err = transaction.IncrementNetworkSerial(ctx, LockingStrengthUpdate, accountID); err != nil {
			return err
		}

		eventsToStore, err = deletePeers(ctx, am, transaction, accountID, userID, []*nbpeer.Peer{peer})
		return err
	})

	for _, storeEvent := range eventsToStore {
		storeEvent()
	}

	if updateAccountPeers {
		am.updateAccountPeers(ctx, accountID)
	}

	return nil
}

// GetNetworkMap returns Network map for a given peer (omits original peer from the Peers result)
func (am *DefaultAccountManager) GetNetworkMap(ctx context.Context, peerID string) (*NetworkMap, error) {
	account, err := am.Store.GetAccountByPeerID(ctx, peerID)
	if err != nil {
		return nil, err
	}

	peer := account.GetPeer(peerID)
	if peer == nil {
		return nil, status.Errorf(status.NotFound, "peer with ID %s not found", peerID)
	}

	groups := make(map[string][]string)
	for groupID, group := range account.Groups {
		groups[groupID] = group.Peers
	}

	validatedPeers, err := am.integratedPeerValidator.GetValidatedPeers(account.Id, account.Groups, account.Peers, account.Settings.Extra)
	if err != nil {
		return nil, err
	}
	customZone := account.GetPeersCustomZone(ctx, am.dnsDomain)
	return account.GetPeerNetworkMap(ctx, peer.ID, customZone, validatedPeers, nil), nil
}

// GetPeerNetwork returns the Network for a given peer
func (am *DefaultAccountManager) GetPeerNetwork(ctx context.Context, peerID string) (*Network, error) {
	account, err := am.Store.GetAccountByPeerID(ctx, peerID)
	if err != nil {
		return nil, err
	}

	return account.Network.Copy(), err
}

// AddPeer adds a new peer to the Store.
// Each Account has a list of pre-authorized SetupKey and if no Account has a given key err with a code status.PermissionDenied
// will be returned, meaning the setup key is invalid or not found.
// If a User ID is provided, it means that we passed the authentication using JWT, then we look for account by User ID and register the peer
// to it. We also add the User ID to the peer metadata to identify registrant. If no userID provided, then fail with status.PermissionDenied
// Each new Peer will be assigned a new next net.IP from the Account.Network and Account.Network.LastIP will be updated (IP's are not reused).
// The peer property is just a placeholder for the Peer properties to pass further
func (am *DefaultAccountManager) AddPeer(ctx context.Context, setupKey, userID string, peer *nbpeer.Peer) (*nbpeer.Peer, *NetworkMap, []*posture.Checks, error) {
	if setupKey == "" && userID == "" {
		// no auth method provided => reject access
		return nil, nil, nil, status.Errorf(status.Unauthenticated, "no peer auth method provided, please use a setup key or interactive SSO login")
	}

	upperKey := strings.ToUpper(setupKey)
	hashedKey := sha256.Sum256([]byte(upperKey))
	encodedHashedKey := b64.StdEncoding.EncodeToString(hashedKey[:])
	var accountID string
	var err error
	addedByUser := false
	if len(userID) > 0 {
		addedByUser = true
		accountID, err = am.Store.GetAccountIDByUserID(ctx, LockingStrengthShare, userID)
	} else {
		accountID, err = am.Store.GetAccountIDBySetupKey(ctx, encodedHashedKey)
	}
	if err != nil {
		return nil, nil, nil, status.Errorf(status.NotFound, "failed adding new peer: account not found")
	}

	unlock := am.Store.AcquireWriteLockByUID(ctx, accountID)
	defer func() {
		if unlock != nil {
			unlock()
		}
	}()

	// This is a handling for the case when the same machine (with the same WireGuard pub key) tries to register twice.
	// Such case is possible when AddPeer function takes long time to finish after AcquireWriteLockByUID (e.g., database is slow)
	// and the peer disconnects with a timeout and tries to register again.
	// We just check if this machine has been registered before and reject the second registration.
	// The connecting peer should be able to recover with a retry.
	_, err = am.Store.GetPeerByPeerPubKey(ctx, LockingStrengthShare, peer.Key)
	if err == nil {
		return nil, nil, nil, status.Errorf(status.PreconditionFailed, "peer has been already registered")
	}

	opEvent := &activity.Event{
		Timestamp: time.Now().UTC(),
		AccountID: accountID,
	}

	var newPeer *nbpeer.Peer
	var updateAccountPeers bool

	err = am.Store.ExecuteInTransaction(ctx, func(transaction Store) error {
		var setupKeyID string
		var setupKeyName string
		var ephemeral bool
		var groupsToAdd []string
		if addedByUser {
			user, err := transaction.GetUserByUserID(ctx, LockingStrengthUpdate, userID)
			if err != nil {
				return fmt.Errorf("failed to get user groups: %w", err)
			}
			groupsToAdd = user.AutoGroups
			opEvent.InitiatorID = userID
			opEvent.Activity = activity.PeerAddedByUser
		} else {
			// Validate the setup key
			sk, err := transaction.GetSetupKeyBySecret(ctx, LockingStrengthUpdate, encodedHashedKey)
			if err != nil {
				return fmt.Errorf("failed to get setup key: %w", err)
			}

			if !sk.IsValid() {
				return status.Errorf(status.PreconditionFailed, "couldn't add peer: setup key is invalid")
			}

			opEvent.InitiatorID = sk.Id
			opEvent.Activity = activity.PeerAddedWithSetupKey
			groupsToAdd = sk.AutoGroups
			ephemeral = sk.Ephemeral
			setupKeyID = sk.Id
			setupKeyName = sk.Name
		}

		if (strings.ToLower(peer.Meta.Hostname) == "iphone" || strings.ToLower(peer.Meta.Hostname) == "ipad") && userID != "" {
			if am.idpManager != nil {
				userdata, err := am.idpManager.GetUserDataByID(ctx, userID, idp.AppMetadata{WTAccountID: accountID})
				if err == nil && userdata != nil {
					peer.Meta.Hostname = fmt.Sprintf("%s-%s", peer.Meta.Hostname, strings.Split(userdata.Email, "@")[0])
				}
			}
		}

		freeLabel, err := am.getFreeDNSLabel(ctx, transaction, accountID, peer.Meta.Hostname)
		if err != nil {
			return fmt.Errorf("failed to get free DNS label: %w", err)
		}

		freeIP, err := getFreeIP(ctx, transaction, accountID)
		if err != nil {
			return fmt.Errorf("failed to get free IP: %w", err)
		}

		registrationTime := time.Now().UTC()
		newPeer = &nbpeer.Peer{
			ID:                          xid.New().String(),
			AccountID:                   accountID,
			Key:                         peer.Key,
			IP:                          freeIP,
			Meta:                        peer.Meta,
			Name:                        peer.Meta.Hostname,
			DNSLabel:                    freeLabel,
			UserID:                      userID,
			Status:                      &nbpeer.PeerStatus{Connected: false, LastSeen: registrationTime},
			SSHEnabled:                  false,
			SSHKey:                      peer.SSHKey,
			LastLogin:                   registrationTime,
			CreatedAt:                   registrationTime,
			LoginExpirationEnabled:      addedByUser,
			Ephemeral:                   ephemeral,
			Location:                    peer.Location,
			InactivityExpirationEnabled: addedByUser,
		}
		opEvent.TargetID = newPeer.ID
		opEvent.Meta = newPeer.EventMeta(am.GetDNSDomain())
		if !addedByUser {
			opEvent.Meta["setup_key_name"] = setupKeyName
		}

		if am.geo != nil && newPeer.Location.ConnectionIP != nil {
			location, err := am.geo.Lookup(newPeer.Location.ConnectionIP)
			if err != nil {
				log.WithContext(ctx).Warnf("failed to get location for new peer realip: [%s]: %v", newPeer.Location.ConnectionIP.String(), err)
			} else {
				newPeer.Location.CountryCode = location.Country.ISOCode
				newPeer.Location.CityName = location.City.Names.En
				newPeer.Location.GeoNameID = location.City.GeonameID
			}
		}

		settings, err := transaction.GetAccountSettings(ctx, LockingStrengthShare, accountID)
		if err != nil {
			return fmt.Errorf("failed to get account settings: %w", err)
		}
		newPeer = am.integratedPeerValidator.PreparePeer(ctx, accountID, newPeer, groupsToAdd, settings.Extra)

		err = transaction.AddPeerToAllGroup(ctx, LockingStrengthUpdate, accountID, newPeer.ID)
		if err != nil {
			return fmt.Errorf("failed adding peer to All group: %w", err)
		}

		if len(groupsToAdd) > 0 {
			for _, g := range groupsToAdd {
				err = transaction.AddPeerToGroup(ctx, LockingStrengthUpdate, accountID, newPeer.ID, g)
				if err != nil {
					return err
				}
			}
		}

		err = transaction.AddPeerToAccount(ctx, LockingStrengthUpdate, newPeer)
		if err != nil {
			return fmt.Errorf("failed to add peer to account: %w", err)
		}

		err = transaction.IncrementNetworkSerial(ctx, LockingStrengthUpdate, accountID)
		if err != nil {
			return fmt.Errorf("failed to increment network serial: %w", err)
		}

		if addedByUser {
			err := transaction.SaveUserLastLogin(ctx, accountID, userID, newPeer.LastLogin)
			if err != nil {
				return fmt.Errorf("failed to update user last login: %w", err)
			}
		} else {
			err = transaction.IncrementSetupKeyUsage(ctx, setupKeyID)
			if err != nil {
				return fmt.Errorf("failed to increment setup key usage: %w", err)
			}
		}

		updateAccountPeers, err = isPeerInActiveGroup(ctx, transaction, accountID, newPeer.ID)
		if err != nil {
			return err
		}

		log.WithContext(ctx).Debugf("Peer %s added to account %s", newPeer.ID, accountID)
		return nil
	})

	if err != nil {
		return nil, nil, nil, fmt.Errorf("failed to add peer to database: %w", err)
	}

	if newPeer == nil {
		return nil, nil, nil, fmt.Errorf("new peer is nil")
	}

	am.StoreEvent(ctx, opEvent.InitiatorID, opEvent.TargetID, opEvent.AccountID, opEvent.Activity, opEvent.Meta)

	unlock()
	unlock = nil

	if updateAccountPeers {
		am.updateAccountPeers(ctx, accountID)
	}

	return am.getValidatedPeerWithMap(ctx, false, accountID, newPeer)
}

func getFreeIP(ctx context.Context, transaction Store, accountID string) (net.IP, error) {
	takenIps, err := transaction.GetTakenIPs(ctx, LockingStrengthShare, accountID)
	if err != nil {
		return nil, fmt.Errorf("failed to get taken IPs: %w", err)
	}

	network, err := transaction.GetAccountNetwork(ctx, LockingStrengthUpdate, accountID)
	if err != nil {
		return nil, fmt.Errorf("failed getting network: %w", err)
	}

	nextIp, err := AllocatePeerIP(network.Net, takenIps)
	if err != nil {
		return nil, fmt.Errorf("failed to allocate new peer ip: %w", err)
	}

	return nextIp, nil
}

// SyncPeer checks whether peer is eligible for receiving NetworkMap (authenticated) and returns its NetworkMap if eligible
func (am *DefaultAccountManager) SyncPeer(ctx context.Context, sync PeerSync, accountID string) (*nbpeer.Peer, *NetworkMap, []*posture.Checks, error) {
	var peer *nbpeer.Peer
	var peerNotValid bool
	var isStatusChanged bool
	var updated bool
	var err error

	err = am.Store.ExecuteInTransaction(ctx, func(transaction Store) error {
		peer, err = transaction.GetPeerByPeerPubKey(ctx, LockingStrengthUpdate, sync.WireGuardPubKey)
		if err != nil {
			return status.NewPeerNotRegisteredError()
		}

		if peer.UserID != "" {
			user, err := transaction.GetUserByUserID(ctx, LockingStrengthShare, peer.UserID)
			if err != nil {
				return err
			}

			if err = checkIfPeerOwnerIsBlocked(peer, user); err != nil {
				return err
			}
		}

		settings, err := transaction.GetAccountSettings(ctx, LockingStrengthShare, accountID)
		if err != nil {
			return err
		}
<<<<<<< HEAD

		if peerLoginExpired(ctx, peer, settings) {
			return status.NewPeerLoginExpiredError()
		}

		peerGroupIDs, err := getPeerGroupIDs(ctx, transaction, accountID, peer.ID)
		if err != nil {
			return err
		}

		peerNotValid, isStatusChanged, err = am.integratedPeerValidator.IsNotValidPeer(ctx, accountID, peer, peerGroupIDs, settings.Extra)
		if err != nil {
			return err
		}
=======
	}

	peerNotValid, isStatusChanged, err := am.integratedPeerValidator.IsNotValidPeer(ctx, account.Id, peer, account.GetPeerGroupsList(peer.ID), account.Settings.Extra)
	if err != nil {
		return nil, nil, nil, fmt.Errorf("failed to validate peer: %w", err)
	}

	postureChecks, err := am.getPeerPostureChecks(account, peer.ID)
	if err != nil {
		return nil, nil, nil, err
	}

	if isStatusChanged || sync.UpdateAccountPeers || (updated && len(postureChecks) > 0) {
		am.updateAccountPeers(ctx, account.Id)
	}

	if peerNotValid {
		emptyMap := &NetworkMap{
			Network: account.Network.Copy(),
		}
		return peer, emptyMap, []*posture.Checks{}, nil
	}
>>>>>>> ff330e64

		updated = peer.UpdateMetaIfNew(sync.Meta)
		if updated {
			am.metrics.AccountManagerMetrics().CountPeerMetUpdate()
			log.WithContext(ctx).Tracef("peer %s metadata updated", peer.ID)
			err = transaction.SavePeer(ctx, LockingStrengthUpdate, accountID, peer)
			if err != nil {
				return err
			}
		}
		return nil
	})
	if err != nil {
		return nil, nil, nil, err
	}

<<<<<<< HEAD
	if isStatusChanged || (updated && sync.UpdateAccountPeers) {
		am.updateAccountPeers(ctx, accountID)
	}

	return am.getValidatedPeerWithMap(ctx, peerNotValid, accountID, peer)
=======
	customZone := account.GetPeersCustomZone(ctx, am.dnsDomain)
	return peer, account.GetPeerNetworkMap(ctx, peer.ID, customZone, validPeersMap, am.metrics.AccountManagerMetrics()), postureChecks, nil
>>>>>>> ff330e64
}

func (am *DefaultAccountManager) handlePeerLoginNotFound(ctx context.Context, login PeerLogin, err error) (*nbpeer.Peer, *NetworkMap, []*posture.Checks, error) {
	if errStatus, ok := status.FromError(err); ok && errStatus.Type() == status.NotFound {
		// we couldn't find this peer by its public key which can mean that peer hasn't been registered yet.
		// Try registering it.
		newPeer := &nbpeer.Peer{
			Key:      login.WireGuardPubKey,
			Meta:     login.Meta,
			SSHKey:   login.SSHKey,
			Location: nbpeer.Location{ConnectionIP: login.ConnectionIP},
		}

		return am.AddPeer(ctx, login.SetupKey, login.UserID, newPeer)
	}

	log.WithContext(ctx).Errorf("failed while logging in peer %s: %v", login.WireGuardPubKey, err)
	return nil, nil, nil, status.Errorf(status.Internal, "failed while logging in peer")
}

// LoginPeer logs in or registers a peer.
// If peer doesn't exist the function checks whether a setup key or a user is present and registers a new peer if so.
func (am *DefaultAccountManager) LoginPeer(ctx context.Context, login PeerLogin) (*nbpeer.Peer, *NetworkMap, []*posture.Checks, error) {
	accountID, err := am.Store.GetAccountIDByPeerPubKey(ctx, login.WireGuardPubKey)
	if err != nil {
		return am.handlePeerLoginNotFound(ctx, login, err)
	}

	// when the client sends a login request with a JWT which is used to get the user ID,
	// it means that the client has already checked if it needs login and had been through the SSO flow
	// so, we can skip this check and directly proceed with the login
	if login.UserID == "" {
		log.Info("Peer needs login")
		err = am.checkIFPeerNeedsLoginWithoutLock(ctx, accountID, login)
		if err != nil {
			return nil, nil, nil, err
		}
	}

	unlockAccount := am.Store.AcquireReadLockByUID(ctx, accountID)
	defer unlockAccount()
	unlockPeer := am.Store.AcquireWriteLockByUID(ctx, login.WireGuardPubKey)
	defer func() {
		if unlockPeer != nil {
			unlockPeer()
		}
	}()

	var peer *nbpeer.Peer
	var updateRemotePeers bool
	var isRequiresApproval bool
	var isStatusChanged bool

	err = am.Store.ExecuteInTransaction(ctx, func(transaction Store) error {
		peer, err = transaction.GetPeerByPeerPubKey(ctx, LockingStrengthUpdate, login.WireGuardPubKey)
		if err != nil {
			return err
		}

		settings, err := transaction.GetAccountSettings(ctx, LockingStrengthShare, accountID)
		if err != nil {
			return err
		}
		// this flag prevents unnecessary calls to the persistent store.
		shouldStorePeer := false

		if login.UserID != "" {
			if peer.UserID != login.UserID {
				log.Warnf("user mismatch when logging in peer %s: peer user %s, login user %s ", peer.ID, peer.UserID, login.UserID)
				return status.Errorf(status.Unauthenticated, "invalid user")
			}

			changed, err := am.handleUserPeer(ctx, transaction, peer, settings)
			if err != nil {
				return err
			}

			if changed {
				shouldStorePeer = true
				updateRemotePeers = true
			}
		}

		peerGroupIDs, err := getPeerGroupIDs(ctx, transaction, accountID, peer.ID)
		if err != nil {
			return err
		}

		isRequiresApproval, isStatusChanged, err = am.integratedPeerValidator.IsNotValidPeer(ctx, accountID, peer, peerGroupIDs, settings.Extra)
		if err != nil {
			return err
		}

		updated := peer.UpdateMetaIfNew(login.Meta)
		if updated {
			am.metrics.AccountManagerMetrics().CountPeerMetUpdate()
			shouldStorePeer = true
		}

		if peer.SSHKey != login.SSHKey {
			peer.SSHKey = login.SSHKey
			shouldStorePeer = true
		}

		if shouldStorePeer {
			if err = transaction.SavePeer(ctx, LockingStrengthUpdate, accountID, peer); err != nil {
				return err
			}
		}

		return nil
	})
	if err != nil {
		return nil, nil, nil, err
	}

	unlockPeer()
	unlockPeer = nil

<<<<<<< HEAD
	if updateRemotePeers || isStatusChanged {
=======
	account, err := am.requestBuffer.GetAccountWithBackpressure(ctx, accountID)
	if err != nil {
		return nil, nil, nil, err
	}

	postureChecks, err := am.getPeerPostureChecks(account, peer.ID)
	if err != nil {
		return nil, nil, nil, err
	}

	if updateRemotePeers || isStatusChanged || (updated && len(postureChecks) > 0) {
>>>>>>> ff330e64
		am.updateAccountPeers(ctx, accountID)
	}

	return am.getValidatedPeerWithMap(ctx, isRequiresApproval, accountID, peer)
}

// checkIFPeerNeedsLoginWithoutLock checks if the peer needs login without acquiring the account lock. The check validate if the peer was not added via SSO
// and if the peer login is expired.
// The NetBird client doesn't have a way to check if the peer needs login besides sending a login request
// with no JWT token and usually no setup-key. As the client can send up to two login request to check if it is expired
// and before starting the engine, we do the checks without an account lock to avoid piling up requests.
func (am *DefaultAccountManager) checkIFPeerNeedsLoginWithoutLock(ctx context.Context, accountID string, login PeerLogin) error {
	peer, err := am.Store.GetPeerByPeerPubKey(ctx, LockingStrengthShare, login.WireGuardPubKey)
	if err != nil {
		return err
	}

	// if the peer was not added with SSO login we can exit early because peers activated with setup-key
	// doesn't expire, and we avoid extra databases calls.
	if !peer.AddedWithSSOLogin() {
		return nil
	}

	settings, err := am.Store.GetAccountSettings(ctx, LockingStrengthShare, accountID)
	if err != nil {
		return err
	}

	if peerLoginExpired(ctx, peer, settings) {
		return status.NewPeerLoginExpiredError()
	}

	return nil
}

func (am *DefaultAccountManager) getValidatedPeerWithMap(ctx context.Context, isRequiresApproval bool, accountID string, peer *nbpeer.Peer) (*nbpeer.Peer, *NetworkMap, []*posture.Checks, error) {
	if isRequiresApproval {
		network, err := am.Store.GetAccountNetwork(ctx, LockingStrengthShare, accountID)
		if err != nil {
			return nil, nil, nil, err
		}

		emptyMap := &NetworkMap{
			Network: network.Copy(),
		}
		return peer, emptyMap, nil, nil
	}

	account, err := am.requestBuffer.GetAccountWithBackpressure(ctx, accountID)
	if err != nil {
		return nil, nil, nil, err
	}

	approvedPeersMap, err := am.GetValidatedPeers(ctx, account.Id)
	if err != nil {
		return nil, nil, nil, err
	}

	postureChecks, err := am.getPeerPostureChecks(account, peer.ID)
	if err != nil {
		return nil, nil, nil, err
	}

	customZone := account.GetPeersCustomZone(ctx, am.dnsDomain)
	return peer, account.GetPeerNetworkMap(ctx, peer.ID, customZone, approvedPeersMap, am.metrics.AccountManagerMetrics()), postureChecks, nil
}

func (am *DefaultAccountManager) handleExpiredPeer(ctx context.Context, transaction Store, user *User, peer *nbpeer.Peer) error {
	err := checkAuth(ctx, user.Id, peer)
	if err != nil {
		return err
	}
	// If peer was expired before and if it reached this point, it is re-authenticated.
	// UserID is present, meaning that JWT validation passed successfully in the API layer.
	peer = peer.UpdateLastLogin()
	err = transaction.SavePeer(ctx, LockingStrengthUpdate, peer.AccountID, peer)
	if err != nil {
		return err
	}

	err = transaction.SaveUserLastLogin(ctx, user.AccountID, user.Id, peer.LastLogin)
	if err != nil {
		return err
	}

	am.StoreEvent(ctx, user.Id, peer.ID, user.AccountID, activity.UserLoggedInPeer, peer.EventMeta(am.GetDNSDomain()))
	return nil
}

func checkIfPeerOwnerIsBlocked(peer *nbpeer.Peer, user *User) error {
	if peer.AddedWithSSOLogin() {
		if user.IsBlocked() {
			return status.Errorf(status.PermissionDenied, "user is blocked")
		}
	}
	return nil
}

func checkAuth(ctx context.Context, loginUserID string, peer *nbpeer.Peer) error {
	if loginUserID == "" {
		// absence of a user ID indicates that JWT wasn't provided.
		return status.NewPeerLoginExpiredError()
	}
	if peer.UserID != loginUserID {
		log.WithContext(ctx).Warnf("user mismatch when logging in peer %s: peer user %s, login user %s ", peer.ID, peer.UserID, loginUserID)
		return status.Errorf(status.Unauthenticated, "can't login with this credentials")
	}
	return nil
}

func peerLoginExpired(ctx context.Context, peer *nbpeer.Peer, settings *Settings) bool {
	expired, expiresIn := peer.LoginExpired(settings.PeerLoginExpiration)
	expired = settings.PeerLoginExpirationEnabled && expired
	if expired || peer.Status.LoginExpired {
		log.WithContext(ctx).Debugf("peer's %s login expired %v ago", peer.ID, expiresIn)
		return true
	}
	return false
}

// GetPeer for a given accountID, peerID and userID error if not found.
func (am *DefaultAccountManager) GetPeer(ctx context.Context, accountID, peerID, userID string) (*nbpeer.Peer, error) {
	user, err := am.Store.GetUserByUserID(ctx, LockingStrengthShare, userID)
	if err != nil {
		return nil, err
	}

	if user.AccountID != accountID {
		return nil, status.NewUserNotPartOfAccountError()
	}

	settings, err := am.Store.GetAccountSettings(ctx, LockingStrengthShare, accountID)
	if err != nil {
		return nil, err
	}

	if user.IsRegularUser() && settings.RegularUsersViewBlocked {
		return nil, status.Errorf(status.Internal, "user %s has no access to his own peer %s under account %s", userID, peerID, accountID)
	}

	peer, err := am.Store.GetPeerByID(ctx, LockingStrengthShare, accountID, peerID)
	if err != nil {
		return nil, err
	}

	// if admin or user owns this peer, return peer
	if user.IsAdminOrServiceUser() || peer.UserID == userID {
		return peer, nil
	}

	// it is also possible that user doesn't own the peer but some of his peers have access to it,
	// this is a valid case, show the peer as well.
	userPeers, err := am.Store.GetUserPeers(ctx, LockingStrengthShare, accountID, userID)
	if err != nil {
		return nil, err
	}

	approvedPeersMap, err := am.GetValidatedPeers(ctx, accountID)
	if err != nil {
		return nil, err
	}

	account, err := am.requestBuffer.GetAccountWithBackpressure(ctx, accountID)
	if err != nil {
		return nil, err
	}

	for _, p := range userPeers {
		aclPeers, _ := account.getPeerConnectionResources(ctx, p.ID, approvedPeersMap)
		for _, aclPeer := range aclPeers {
			if aclPeer.ID == peerID {
				return peer, nil
			}
		}
	}

	return nil, status.Errorf(status.Internal, "user %s has no access to peer %s under account %s", userID, peerID, accountID)
}

// updateAccountPeers updates all peers that belong to an account.
// Should be called when changes have to be synced to peers.
func (am *DefaultAccountManager) updateAccountPeers(ctx context.Context, accountID string) {
	account, err := am.requestBuffer.GetAccountWithBackpressure(ctx, accountID)
	if err != nil {
		log.WithContext(ctx).Errorf("failed to send out updates to peers. failed to get account: %v", err)
		return
	}

	start := time.Now()
	defer func() {
		if am.metrics != nil {
			am.metrics.AccountManagerMetrics().CountUpdateAccountPeersDuration(time.Since(start))
		}
	}()

	peers := account.GetPeers()

	approvedPeersMap, err := am.GetValidatedPeers(ctx, account.Id)
	if err != nil {
		log.WithContext(ctx).Errorf("failed to send out updates to peers, failed to validate peer: %v", err)
		return
	}

	var wg sync.WaitGroup
	semaphore := make(chan struct{}, 10)

	dnsCache := &DNSConfigCache{}
	customZone := account.GetPeersCustomZone(ctx, am.dnsDomain)

	for _, peer := range peers {
		if !am.peersUpdateManager.HasChannel(peer.ID) {
			log.WithContext(ctx).Tracef("peer %s doesn't have a channel, skipping network map update", peer.ID)
			continue
		}

		wg.Add(1)
		semaphore <- struct{}{}
		go func(p *nbpeer.Peer) {
			defer wg.Done()
			defer func() { <-semaphore }()

			postureChecks, err := am.getPeerPostureChecks(account, p.ID)
			if err != nil {
				log.WithContext(ctx).Debugf("failed to get posture checks for peer %s: %v", peer.ID, err)
				return
			}

			remotePeerNetworkMap := account.GetPeerNetworkMap(ctx, p.ID, customZone, approvedPeersMap, am.metrics.AccountManagerMetrics())
			update := toSyncResponse(ctx, nil, p, nil, nil, remotePeerNetworkMap, am.GetDNSDomain(), postureChecks, dnsCache)
			am.peersUpdateManager.SendUpdate(ctx, p.ID, &UpdateMessage{Update: update, NetworkMap: remotePeerNetworkMap})
		}(peer)
	}

	wg.Wait()
}

// getNextPeerExpiration returns the minimum duration in which the next peer of the account will expire if it was found.
// If there is no peer that expires this function returns false and a duration of 0.
// This function only considers peers that haven't been expired yet and that are connected.
func (am *DefaultAccountManager) getNextPeerExpiration(ctx context.Context, accountID string) (time.Duration, bool) {
	peersWithExpiry, err := am.Store.GetAccountPeersWithExpiration(ctx, LockingStrengthShare, accountID)
	if err != nil {
		log.WithContext(ctx).Errorf("failed to get peers with expiration: %v", err)
		return 0, false
	}

	if len(peersWithExpiry) == 0 {
		return 0, false
	}

	settings, err := am.Store.GetAccountSettings(ctx, LockingStrengthShare, accountID)
	if err != nil {
		log.WithContext(ctx).Errorf("failed to get account settings: %v", err)
		return 0, false
	}

	var nextExpiry *time.Duration
	for _, peer := range peersWithExpiry {
		// consider only connected peers because others will require login on connecting to the management server
		if peer.Status.LoginExpired || !peer.Status.Connected {
			continue
		}
		_, duration := peer.LoginExpired(settings.PeerLoginExpiration)
		if nextExpiry == nil || duration < *nextExpiry {
			// if expiration is below 1s return 1s duration
			// this avoids issues with ticker that can't be set to < 0
			if duration < time.Second {
				return time.Second, true
			}
			nextExpiry = &duration
		}
	}

	if nextExpiry == nil {
		return 0, false
	}

	return *nextExpiry, true
}

// GetNextInactivePeerExpiration returns the minimum duration in which the next peer of the account will expire if it was found.
// If there is no peer that expires this function returns false and a duration of 0.
// This function only considers peers that haven't been expired yet and that are not connected.
func (am *DefaultAccountManager) getNextInactivePeerExpiration(ctx context.Context, accountID string) (time.Duration, bool) {
	peersWithInactivity, err := am.Store.GetAccountPeersWithInactivity(ctx, LockingStrengthShare, accountID)
	if err != nil {
		log.WithContext(ctx).Errorf("failed to get peers with inactivity: %v", err)
		return 0, false
	}

	if len(peersWithInactivity) == 0 {
		return 0, false
	}

	settings, err := am.Store.GetAccountSettings(ctx, LockingStrengthShare, accountID)
	if err != nil {
		log.WithContext(ctx).Errorf("failed to get account settings: %v", err)
		return 0, false
	}

	var nextExpiry *time.Duration
	for _, peer := range peersWithInactivity {
		if peer.Status.LoginExpired || peer.Status.Connected {
			continue
		}
		_, duration := peer.SessionExpired(settings.PeerInactivityExpiration)
		if nextExpiry == nil || duration < *nextExpiry {
			// if expiration is below 1s return 1s duration
			// this avoids issues with ticker that can't be set to < 0
			if duration < time.Second {
				return time.Second, true
			}
			nextExpiry = &duration
		}
	}

	if nextExpiry == nil {
		return 0, false
	}

	return *nextExpiry, true
}

// getExpiredPeers returns peers that have been expired.
func (am *DefaultAccountManager) getExpiredPeers(ctx context.Context, accountID string) ([]*nbpeer.Peer, error) {
	peersWithExpiry, err := am.Store.GetAccountPeersWithExpiration(ctx, LockingStrengthShare, accountID)
	if err != nil {
		return nil, err
	}

	settings, err := am.Store.GetAccountSettings(ctx, LockingStrengthShare, accountID)
	if err != nil {
		return nil, err
	}

	var peers []*nbpeer.Peer
	for _, peer := range peersWithExpiry {
		expired, _ := peer.LoginExpired(settings.PeerLoginExpiration)
		if expired {
			peers = append(peers, peer)
		}
	}

	return peers, nil
}

// getInactivePeers returns peers that have been expired by inactivity
func (am *DefaultAccountManager) getInactivePeers(ctx context.Context, accountID string) ([]*nbpeer.Peer, error) {
	peersWithInactivity, err := am.Store.GetAccountPeersWithInactivity(ctx, LockingStrengthShare, accountID)
	if err != nil {
		return nil, err
	}

	settings, err := am.Store.GetAccountSettings(ctx, LockingStrengthShare, accountID)
	if err != nil {
		return nil, err
	}

	var peers []*nbpeer.Peer
	for _, inactivePeer := range peersWithInactivity {
		inactive, _ := inactivePeer.SessionExpired(settings.PeerInactivityExpiration)
		if inactive {
			peers = append(peers, inactivePeer)
		}
	}

	return peers, nil
}

// GetPeerGroups returns groups that the peer is part of.
func (am *DefaultAccountManager) GetPeerGroups(ctx context.Context, accountID, peerID string) ([]*nbgroup.Group, error) {
	return getPeerGroups(ctx, am.Store, accountID, peerID)
}

// getPeerGroups returns the IDs of the groups that the peer is part of.
func getPeerGroups(ctx context.Context, transaction Store, accountID, peerID string) ([]*nbgroup.Group, error) {
	groups, err := transaction.GetAccountGroups(ctx, LockingStrengthShare, accountID)
	if err != nil {
		return nil, err
	}

	peerGroups := make([]*nbgroup.Group, 0)
	for _, group := range groups {
		if slices.Contains(group.Peers, peerID) {
			peerGroups = append(peerGroups, group)
		}
	}

	return peerGroups, nil
}

// getPeerGroupIDs returns the IDs of the groups that the peer is part of.
func getPeerGroupIDs(ctx context.Context, transaction Store, accountID string, peerID string) ([]string, error) {
	groups, err := getPeerGroups(ctx, transaction, accountID, peerID)
	if err != nil {
		return nil, err
	}

	groupIDs := make([]string, 0, len(groups))
	for _, group := range groups {
		groupIDs = append(groupIDs, group.ID)
	}

	return groupIDs, err
}

func getPeerDNSLabels(ctx context.Context, transaction Store, accountID string) (lookupMap, error) {
	dnsLabels, err := transaction.GetPeerLabelsInAccount(ctx, LockingStrengthShare, accountID)
	if err != nil {
		return nil, err
	}

	existingLabels := make(lookupMap)
	for _, label := range dnsLabels {
		existingLabels[label] = struct{}{}
	}
	return existingLabels, nil
}

// IsPeerInActiveGroup checks if the given peer is part of a group that is used
// in an active DNS, route, or ACL configuration.
func isPeerInActiveGroup(ctx context.Context, transaction Store, accountID, peerID string) (bool, error) {
	peerGroupIDs, err := getPeerGroupIDs(ctx, transaction, accountID, peerID)
	if err != nil {
		return false, err
	}
	return areGroupChangesAffectPeers(ctx, transaction, accountID, peerGroupIDs) // TODO: use transaction
}

// deletePeers deletes all specified peers and sends updates to the remote peers.
// Returns a slice of functions to save events after successful peer deletion.
func deletePeers(ctx context.Context, am *DefaultAccountManager, transaction Store, accountID, userID string, peers []*nbpeer.Peer) ([]func(), error) {
	var peerDeletedEvents []func()

	for _, peer := range peers {
		if err := am.integratedPeerValidator.PeerDeleted(ctx, accountID, peer.ID); err != nil {
			return nil, err
		}

		network, err := transaction.GetAccountNetwork(ctx, LockingStrengthShare, accountID)
		if err != nil {
			return nil, err
		}

		if err = transaction.DeletePeer(ctx, LockingStrengthUpdate, accountID, peer.ID); err != nil {
			return nil, err
		}

		am.peersUpdateManager.SendUpdate(ctx, peer.ID, &UpdateMessage{
			Update: &proto.SyncResponse{
				RemotePeers:        []*proto.RemotePeerConfig{},
				RemotePeersIsEmpty: true,
				NetworkMap: &proto.NetworkMap{
					Serial:               network.CurrentSerial(),
					RemotePeers:          []*proto.RemotePeerConfig{},
					RemotePeersIsEmpty:   true,
					FirewallRules:        []*proto.FirewallRule{},
					FirewallRulesIsEmpty: true,
				},
			},
			NetworkMap: &NetworkMap{},
		})
		am.peersUpdateManager.CloseChannel(ctx, peer.ID)
		peerDeletedEvents = append(peerDeletedEvents, func() {
			am.StoreEvent(ctx, userID, peer.ID, accountID, activity.PeerRemovedByUser, peer.EventMeta(am.GetDNSDomain()))
		})
	}

	return peerDeletedEvents, nil
}

func ConvertSliceToMap(existingLabels []string) map[string]struct{} {
	labelMap := make(map[string]struct{}, len(existingLabels))
	for _, label := range existingLabels {
		labelMap[label] = struct{}{}
	}
	return labelMap
}<|MERGE_RESOLUTION|>--- conflicted
+++ resolved
@@ -671,7 +671,6 @@
 		if err != nil {
 			return err
 		}
-<<<<<<< HEAD
 
 		if peerLoginExpired(ctx, peer, settings) {
 			return status.NewPeerLoginExpiredError()
@@ -686,30 +685,6 @@
 		if err != nil {
 			return err
 		}
-=======
-	}
-
-	peerNotValid, isStatusChanged, err := am.integratedPeerValidator.IsNotValidPeer(ctx, account.Id, peer, account.GetPeerGroupsList(peer.ID), account.Settings.Extra)
-	if err != nil {
-		return nil, nil, nil, fmt.Errorf("failed to validate peer: %w", err)
-	}
-
-	postureChecks, err := am.getPeerPostureChecks(account, peer.ID)
-	if err != nil {
-		return nil, nil, nil, err
-	}
-
-	if isStatusChanged || sync.UpdateAccountPeers || (updated && len(postureChecks) > 0) {
-		am.updateAccountPeers(ctx, account.Id)
-	}
-
-	if peerNotValid {
-		emptyMap := &NetworkMap{
-			Network: account.Network.Copy(),
-		}
-		return peer, emptyMap, []*posture.Checks{}, nil
-	}
->>>>>>> ff330e64
 
 		updated = peer.UpdateMetaIfNew(sync.Meta)
 		if updated {
@@ -726,16 +701,16 @@
 		return nil, nil, nil, err
 	}
 
-<<<<<<< HEAD
-	if isStatusChanged || (updated && sync.UpdateAccountPeers) {
+	postureChecks, err := am.getPeerPostureChecks(account, peer.ID)
+	if err != nil {
+		return nil, nil, nil, err
+	}
+
+	if isStatusChanged || (updated && sync.UpdateAccountPeers) || (updated && len(postureChecks) > 0){
 		am.updateAccountPeers(ctx, accountID)
 	}
 
 	return am.getValidatedPeerWithMap(ctx, peerNotValid, accountID, peer)
-=======
-	customZone := account.GetPeersCustomZone(ctx, am.dnsDomain)
-	return peer, account.GetPeerNetworkMap(ctx, peer.ID, customZone, validPeersMap, am.metrics.AccountManagerMetrics()), postureChecks, nil
->>>>>>> ff330e64
 }
 
 func (am *DefaultAccountManager) handlePeerLoginNotFound(ctx context.Context, login PeerLogin, err error) (*nbpeer.Peer, *NetworkMap, []*posture.Checks, error) {
@@ -788,6 +763,7 @@
 	var updateRemotePeers bool
 	var isRequiresApproval bool
 	var isStatusChanged bool
+	var isPeerUpdated bool
 
 	err = am.Store.ExecuteInTransaction(ctx, func(transaction Store) error {
 		peer, err = transaction.GetPeerByPeerPubKey(ctx, LockingStrengthUpdate, login.WireGuardPubKey)
@@ -829,8 +805,8 @@
 			return err
 		}
 
-		updated := peer.UpdateMetaIfNew(login.Meta)
-		if updated {
+		isPeerUpdated = peer.UpdateMetaIfNew(login.Meta)
+		if isPeerUpdated {
 			am.metrics.AccountManagerMetrics().CountPeerMetUpdate()
 			shouldStorePeer = true
 		}
@@ -855,21 +831,12 @@
 	unlockPeer()
 	unlockPeer = nil
 
-<<<<<<< HEAD
-	if updateRemotePeers || isStatusChanged {
-=======
-	account, err := am.requestBuffer.GetAccountWithBackpressure(ctx, accountID)
+	postureChecks, err := am.getPeerPostureChecks(account, peer.ID)
 	if err != nil {
 		return nil, nil, nil, err
 	}
 
-	postureChecks, err := am.getPeerPostureChecks(account, peer.ID)
-	if err != nil {
-		return nil, nil, nil, err
-	}
-
-	if updateRemotePeers || isStatusChanged || (updated && len(postureChecks) > 0) {
->>>>>>> ff330e64
+	if updateRemotePeers || isStatusChanged || (isPeerUpdated && len(postureChecks) > 0) {
 		am.updateAccountPeers(ctx, accountID)
 	}
 
