--- conflicted
+++ resolved
@@ -535,7 +535,6 @@
 		return nil, nil, status.Errorf(status.PermissionDenied, "peer login has expired, please log in once more")
 	}
 
-<<<<<<< HEAD
 	peer, updated := updatePeerMeta(peer, sync.Meta, account)
 	if updated {
 		err = am.Store.SaveAccount(account)
@@ -548,14 +547,11 @@
 		}
 	}
 
-	peerNotValid, isStatusChanged := am.integratedPeerValidator.IsNotValidPeer(account.Id, peer, account.GetPeerGroupsList(peer.ID), account.Settings.Extra)
-=======
 	peerNotValid, isStatusChanged, err := am.integratedPeerValidator.IsNotValidPeer(account.Id, peer, account.GetPeerGroupsList(peer.ID), account.Settings.Extra)
 	if err != nil {
 		return nil, nil, err
 	}
 
->>>>>>> e3c9f1dd
 	if peerNotValid {
 		emptyMap := &NetworkMap{
 			Network: account.Network.Copy(),
