package server

import (
	"context"
	"crypto/sha256"
	b64 "encoding/base64"
	"fmt"
	"net"
	"slices"
	"strings"
	"sync"
	"time"

	nbgroup "github.com/netbirdio/netbird/management/server/group"
	"github.com/rs/xid"
	log "github.com/sirupsen/logrus"

	"github.com/netbirdio/netbird/management/server/idp"
	"github.com/netbirdio/netbird/management/server/posture"

	"github.com/netbirdio/netbird/management/proto"
	"github.com/netbirdio/netbird/management/server/activity"
	nbpeer "github.com/netbirdio/netbird/management/server/peer"
	"github.com/netbirdio/netbird/management/server/status"
)

// PeerSync used as a data object between the gRPC API and AccountManager on Sync request.
type PeerSync struct {
	// WireGuardPubKey is a peers WireGuard public key
	WireGuardPubKey string
	// Meta is the system information passed by peer, must be always present
	Meta nbpeer.PeerSystemMeta
	// UpdateAccountPeers indicate updating account peers,
	// which occurs when the peer's metadata is updated
	UpdateAccountPeers bool
}

// PeerLogin used as a data object between the gRPC API and AccountManager on Login request.
type PeerLogin struct {
	// WireGuardPubKey is a peers WireGuard public key
	WireGuardPubKey string
	// SSHKey is a peer's ssh key. Can be empty (e.g., old version do not provide it, or this feature is disabled)
	SSHKey string
	// Meta is the system information passed by peer, must be always present.
	Meta nbpeer.PeerSystemMeta
	// UserID indicates that JWT was used to log in, and it was valid. Can be empty when SetupKey is used or auth is not required.
	UserID string
	// SetupKey references to a server.SetupKey to log in. Can be empty when UserID is used or auth is not required.
	SetupKey string
	// ConnectionIP is the real IP of the peer
	ConnectionIP net.IP
}

// ListPeers returns a list of peers under the given account.
func (am *DefaultAccountManager) ListPeers(ctx context.Context, accountID, userID string) ([]*nbpeer.Peer, error) {
	user, err := am.Store.GetUserByUserID(ctx, LockingStrengthShare, userID)
	if err != nil {
		return nil, err
	}

	if user.AccountID != accountID {
		return nil, status.Errorf(status.PermissionDenied, "the user has no permission to access account data")
	}

	return am.Store.GetAccountPeers(ctx, LockingStrengthShare, accountID)
}

// GetUserPeers returns a list of peers under the given account filtering out peers that do not belong to a user if
// the current user is not an admin.
func (am *DefaultAccountManager) GetUserPeers(ctx context.Context, accountID, userID string) ([]*nbpeer.Peer, error) {
	user, err := am.Store.GetUserByUserID(ctx, LockingStrengthShare, userID)
	if err != nil {
		return nil, err
	}

	if user.AccountID != accountID {
		return nil, status.Errorf(status.PermissionDenied, errUserNotPartOfAccountMsg)
	}

	settings, err := am.Store.GetAccountSettings(ctx, LockingStrengthShare, accountID)
	if err != nil {
		return nil, err
	}

	approvedPeersMap, err := am.GetValidatedPeers(ctx, accountID)
	if err != nil {
		return nil, err
	}
	peers := make([]*nbpeer.Peer, 0)
	peersMap := make(map[string]*nbpeer.Peer)

	regularUser := !user.HasAdminPower() && !user.IsServiceUser

	if regularUser && settings.RegularUsersViewBlocked {
		return peers, nil
	}

	accountPeers, err := am.Store.GetAccountPeers(ctx, LockingStrengthShare, accountID)
	if err != nil {
		return nil, err
	}
	for _, peer := range accountPeers {
		if regularUser && user.Id != peer.UserID {
			// only display peers that belong to the current user if the current user is not an admin
			continue
		}
		p := peer.Copy()
		peers = append(peers, p)
		peersMap[peer.ID] = p
	}

	if !regularUser {
		return peers, nil
	}

	account, err := am.requestBuffer.GetAccountWithBackpressure(ctx, accountID)
	if err != nil {
		return nil, fmt.Errorf(errGetAccountFmt, err)
	}

	// fetch all the peers that have access to the user's peers
	for _, peer := range peers {
		aclPeers, _ := account.getPeerConnectionResources(ctx, peer.ID, approvedPeersMap)
		for _, p := range aclPeers {
			peersMap[p.ID] = p
		}
	}

	peers = make([]*nbpeer.Peer, 0, len(peersMap))
	for _, peer := range peersMap {
		peers = append(peers, peer)
	}

	return peers, nil
}

// MarkPeerConnected marks peer as connected (true) or disconnected (false)
func (am *DefaultAccountManager) MarkPeerConnected(ctx context.Context, peerPubKey string, connected bool, realIP net.IP, accountID string) error {
	peer, err := am.Store.GetPeerByPeerPubKey(ctx, LockingStrengthShare, peerPubKey)
	if err != nil {
		return err
	}

	settings, err := am.Store.GetAccountSettings(ctx, LockingStrengthShare, accountID)
	if err != nil {
		return err
	}

	expired, err := am.updatePeerStatusAndLocation(ctx, peer, connected, realIP, accountID)
	if err != nil {
		return err
	}

	if peer.AddedWithSSOLogin() {
		if peer.LoginExpirationEnabled && settings.PeerLoginExpirationEnabled {
			am.checkAndSchedulePeerLoginExpiration(ctx, accountID)
		}

		if peer.InactivityExpirationEnabled && settings.PeerInactivityExpirationEnabled {
			am.checkAndSchedulePeerInactivityExpiration(ctx, accountID)
		}
	}

	if expired {
		// we need to update other peers because when peer login expires all other peers are notified to disconnect from
		// the expired one. Here we notify them that connection is now allowed again.
		account, err := am.requestBuffer.GetAccountWithBackpressure(ctx, accountID)
		if err != nil {
			return fmt.Errorf(errGetAccountFmt, err)
		}
		am.updateAccountPeers(ctx, account)
	}

	return nil
}

func (am *DefaultAccountManager) updatePeerStatusAndLocation(ctx context.Context, peer *nbpeer.Peer, connected bool, realIP net.IP, accountID string) (bool, error) {
	oldStatus := peer.Status.Copy()
	newStatus := oldStatus
	newStatus.LastSeen = time.Now().UTC()
	newStatus.Connected = connected
	// whenever peer got connected that means that it logged in successfully
	if newStatus.Connected {
		newStatus.LoginExpired = false
	}
	peer.Status = newStatus

	if am.geo != nil && realIP != nil {
		location, err := am.geo.Lookup(realIP)
		if err != nil {
			log.WithContext(ctx).Warnf("failed to get location for peer %s realip: [%s]: %v", peer.ID, realIP.String(), err)
		} else {
			peer.Location.ConnectionIP = realIP
			peer.Location.CountryCode = location.Country.ISOCode
			peer.Location.CityName = location.City.Names.En
			peer.Location.GeoNameID = location.City.GeonameID
			err = am.Store.SavePeerLocation(ctx, LockingStrengthUpdate, accountID, peer)
			if err != nil {
				log.WithContext(ctx).Warnf("could not store location for peer %s: %s", peer.ID, err)
			}
		}
	}

	err := am.Store.SavePeerStatus(ctx, LockingStrengthUpdate, accountID, peer.ID, *newStatus)
	if err != nil {
		return false, err
	}

	return oldStatus.LoginExpired, nil
}

// UpdatePeer updates peer. Only Peer.Name, Peer.SSHEnabled, Peer.LoginExpirationEnabled and Peer.InactivityExpirationEnabled can be updated.
func (am *DefaultAccountManager) UpdatePeer(ctx context.Context, accountID, userID string, update *nbpeer.Peer) (*nbpeer.Peer, error) {
	user, err := am.Store.GetUserByUserID(ctx, LockingStrengthShare, userID)
	if err != nil {
		return nil, err
	}

	if user.AccountID != accountID {
		return nil, status.Errorf(status.PermissionDenied, errUserNotPartOfAccountMsg)
	}

	peer, err := am.Store.GetPeerByID(ctx, LockingStrengthShare, accountID, update.ID)
	if err != nil {
		return nil, err
	}

	settings, err := am.Store.GetAccountSettings(ctx, LockingStrengthShare, accountID)
	if err != nil {
		return nil, err
	}

	peerGroupList, err := am.getPeerGroupIDs(ctx, accountID, update.ID)
	if err != nil {
		return nil, err
	}

	update, err = am.integratedPeerValidator.ValidatePeer(ctx, update, peer, userID, accountID, am.GetDNSDomain(), peerGroupList, settings.Extra)
	if err != nil {
		return nil, err
	}

	if peer.SSHEnabled != update.SSHEnabled {
		peer.SSHEnabled = update.SSHEnabled
		event := activity.PeerSSHEnabled
		if !update.SSHEnabled {
			event = activity.PeerSSHDisabled
		}
		am.StoreEvent(ctx, userID, peer.IP.String(), accountID, event, peer.EventMeta(am.GetDNSDomain()))
	}

	peerLabelUpdated := peer.Name != update.Name

	if peerLabelUpdated {
		peer.Name = update.Name

		existingLabels, err := am.getPeerDNSLabels(ctx, accountID)
		if err != nil {
			return nil, err
		}

		newLabel, err := getPeerHostLabel(peer.Name, existingLabels)
		if err != nil {
			return nil, err
		}

		peer.DNSLabel = newLabel

		am.StoreEvent(ctx, userID, peer.ID, accountID, activity.PeerRenamed, peer.EventMeta(am.GetDNSDomain()))
	}

	if peer.LoginExpirationEnabled != update.LoginExpirationEnabled {

		if !peer.AddedWithSSOLogin() {
			return nil, status.Errorf(status.PreconditionFailed, "this peer hasn't been added with the SSO login, therefore the login expiration can't be updated")
		}

		peer.LoginExpirationEnabled = update.LoginExpirationEnabled

		event := activity.PeerLoginExpirationEnabled
		if !update.LoginExpirationEnabled {
			event = activity.PeerLoginExpirationDisabled
		}
		am.StoreEvent(ctx, userID, peer.IP.String(), accountID, event, peer.EventMeta(am.GetDNSDomain()))

		if peer.AddedWithSSOLogin() && peer.LoginExpirationEnabled && settings.PeerLoginExpirationEnabled {
			am.checkAndSchedulePeerLoginExpiration(ctx, accountID)
		}
	}

	if peer.InactivityExpirationEnabled != update.InactivityExpirationEnabled {
		if !peer.AddedWithSSOLogin() {
			return nil, status.Errorf(status.PreconditionFailed, "this peer hasn't been added with the SSO login, therefore the login expiration can't be updated")
		}

		peer.InactivityExpirationEnabled = update.InactivityExpirationEnabled

		event := activity.PeerInactivityExpirationEnabled
		if !update.InactivityExpirationEnabled {
			event = activity.PeerInactivityExpirationDisabled
		}
		am.StoreEvent(ctx, userID, peer.IP.String(), accountID, event, peer.EventMeta(am.GetDNSDomain()))

		if peer.AddedWithSSOLogin() && peer.InactivityExpirationEnabled && settings.PeerInactivityExpirationEnabled {
			am.checkAndSchedulePeerInactivityExpiration(ctx, accountID)
		}
	}

	if err = am.Store.SavePeer(ctx, LockingStrengthUpdate, accountID, peer); err != nil {
		return nil, err
	}

<<<<<<< HEAD
	account, err := am.requestBuffer.GetAccountWithBackpressure(ctx, accountID)
	if err != nil {
		return nil, fmt.Errorf(errGetAccountFmt, err)
	}
	am.updateAccountPeers(ctx, account)
=======
	if peerLabelUpdated {
		am.updateAccountPeers(ctx, account)
	}
>>>>>>> 39c99781

	return peer, nil
}

// deletePeers will delete all specified peers and send updates to the remote peers. Don't call without acquiring account lock
func (am *DefaultAccountManager) deletePeers(ctx context.Context, accountID string, userID string, peers []*nbpeer.Peer) error {
	return am.Store.ExecuteInTransaction(ctx, func(transaction Store) error {
		for _, peer := range peers {
			if err := am.integratedPeerValidator.PeerDeleted(ctx, accountID, peer.ID); err != nil {
				return fmt.Errorf("failed to validate peer: %w", err)
			}

			network, err := transaction.GetAccountNetwork(ctx, LockingStrengthShare, accountID)
			if err != nil {
				return fmt.Errorf("failed to get account network: %w", err)
			}

			if err = transaction.DeletePeer(ctx, LockingStrengthUpdate, accountID, peer.ID); err != nil {
				return fmt.Errorf("failed to delete peer: %w", err)
			}

			am.peersUpdateManager.SendUpdate(ctx, peer.ID,
				&UpdateMessage{
					Update: &proto.SyncResponse{
						// fill those field for backward compatibility
						RemotePeers:        []*proto.RemotePeerConfig{},
						RemotePeersIsEmpty: true,
						// new field
						NetworkMap: &proto.NetworkMap{
							Serial:               network.CurrentSerial(),
							RemotePeers:          []*proto.RemotePeerConfig{},
							RemotePeersIsEmpty:   true,
							FirewallRules:        []*proto.FirewallRule{},
							FirewallRulesIsEmpty: true,
						},
					},
<<<<<<< HEAD
				})
			am.peersUpdateManager.CloseChannel(ctx, peer.ID)
			am.StoreEvent(ctx, userID, peer.ID, accountID, activity.PeerRemovedByUser, peer.EventMeta(am.GetDNSDomain()))
		}
		return nil
	})
=======
				},
				NetworkMap: &NetworkMap{},
			})
		am.peersUpdateManager.CloseChannel(ctx, peer.ID)
		am.StoreEvent(ctx, userID, peer.ID, account.Id, activity.PeerRemovedByUser, peer.EventMeta(am.GetDNSDomain()))
	}
>>>>>>> 39c99781

}

// DeletePeer removes peer from the account by its IP
func (am *DefaultAccountManager) DeletePeer(ctx context.Context, accountID, peerID, userID string) error {
	user, err := am.Store.GetUserByUserID(ctx, LockingStrengthShare, userID)
	if err != nil {
		return err
	}

<<<<<<< HEAD
	if user.AccountID != accountID {
		return status.Errorf(status.PermissionDenied, errUserNotPartOfAccountMsg)
	}

	peer, err := am.Store.GetPeerByID(ctx, LockingStrengthShare, accountID, peerID)
=======
	updateAccountPeers := isPeerInActiveGroup(account, peerID)

	err = am.deletePeers(ctx, account, []string{peerID}, userID)
>>>>>>> 39c99781
	if err != nil {
		return err
	}

	if err = am.deletePeers(ctx, accountID, userID, []*nbpeer.Peer{peer}); err != nil {
		return err
	}

<<<<<<< HEAD
	account, err := am.requestBuffer.GetAccountWithBackpressure(ctx, accountID)
	if err != nil {
		return fmt.Errorf(errGetAccountFmt, err)
	}
	am.updateAccountPeers(ctx, account)
=======
	if updateAccountPeers {
		am.updateAccountPeers(ctx, account)
	}
>>>>>>> 39c99781

	return nil
}

// GetNetworkMap returns Network map for a given peer (omits original peer from the Peers result)
func (am *DefaultAccountManager) GetNetworkMap(ctx context.Context, peerID string) (*NetworkMap, error) {
	account, err := am.Store.GetAccountByPeerID(ctx, peerID)
	if err != nil {
		return nil, err
	}

	peer := account.GetPeer(peerID)
	if peer == nil {
		return nil, status.Errorf(status.NotFound, "peer with ID %s not found", peerID)
	}

	groups := make(map[string][]string)
	for groupID, group := range account.Groups {
		groups[groupID] = group.Peers
	}

	validatedPeers, err := am.integratedPeerValidator.GetValidatedPeers(account.Id, account.Groups, account.Peers, account.Settings.Extra)
	if err != nil {
		return nil, err
	}
	customZone := account.GetPeersCustomZone(ctx, am.dnsDomain)
	return account.GetPeerNetworkMap(ctx, peer.ID, customZone, validatedPeers, nil), nil
}

// GetPeerNetwork returns the Network for a given peer
func (am *DefaultAccountManager) GetPeerNetwork(ctx context.Context, peerID string) (*Network, error) {
	account, err := am.Store.GetAccountByPeerID(ctx, peerID)
	if err != nil {
		return nil, err
	}

	return account.Network.Copy(), err
}

// AddPeer adds a new peer to the Store.
// Each Account has a list of pre-authorized SetupKey and if no Account has a given key err with a code status.PermissionDenied
// will be returned, meaning the setup key is invalid or not found.
// If a User ID is provided, it means that we passed the authentication using JWT, then we look for account by User ID and register the peer
// to it. We also add the User ID to the peer metadata to identify registrant. If no userID provided, then fail with status.PermissionDenied
// Each new Peer will be assigned a new next net.IP from the Account.Network and Account.Network.LastIP will be updated (IP's are not reused).
// The peer property is just a placeholder for the Peer properties to pass further
func (am *DefaultAccountManager) AddPeer(ctx context.Context, setupKey, userID string, peer *nbpeer.Peer) (*nbpeer.Peer, *NetworkMap, []*posture.Checks, error) {
	if setupKey == "" && userID == "" {
		// no auth method provided => reject access
		return nil, nil, nil, status.Errorf(status.Unauthenticated, "no peer auth method provided, please use a setup key or interactive SSO login")
	}

	upperKey := strings.ToUpper(setupKey)
	hashedKey := sha256.Sum256([]byte(upperKey))
	encodedHashedKey := b64.StdEncoding.EncodeToString(hashedKey[:])
	var accountID string
	var err error
	addedByUser := false
	if len(userID) > 0 {
		addedByUser = true
		accountID, err = am.Store.GetAccountIDByUserID(userID)
	} else {
		accountID, err = am.Store.GetAccountIDBySetupKey(ctx, encodedHashedKey)
	}
	if err != nil {
		return nil, nil, nil, status.Errorf(status.NotFound, "failed adding new peer: account not found")
	}

	unlock := am.Store.AcquireWriteLockByUID(ctx, accountID)
	defer func() {
		if unlock != nil {
			unlock()
		}
	}()

	// This is a handling for the case when the same machine (with the same WireGuard pub key) tries to register twice.
	// Such case is possible when AddPeer function takes long time to finish after AcquireWriteLockByUID (e.g., database is slow)
	// and the peer disconnects with a timeout and tries to register again.
	// We just check if this machine has been registered before and reject the second registration.
	// The connecting peer should be able to recover with a retry.
	_, err = am.Store.GetPeerByPeerPubKey(ctx, LockingStrengthShare, peer.Key)
	if err == nil {
		return nil, nil, nil, status.Errorf(status.PreconditionFailed, "peer has been already registered")
	}

	opEvent := &activity.Event{
		Timestamp: time.Now().UTC(),
		AccountID: accountID,
	}

	var newPeer *nbpeer.Peer
	var groupsToAdd []string

	err = am.Store.ExecuteInTransaction(ctx, func(transaction Store) error {
		var setupKeyID string
		var setupKeyName string
		var ephemeral bool
		if addedByUser {
			user, err := transaction.GetUserByUserID(ctx, LockingStrengthUpdate, userID)
			if err != nil {
				return fmt.Errorf("failed to get user groups: %w", err)
			}
			groupsToAdd = user.AutoGroups
			opEvent.InitiatorID = userID
			opEvent.Activity = activity.PeerAddedByUser
		} else {
			// Validate the setup key
			sk, err := transaction.GetSetupKeyBySecret(ctx, LockingStrengthUpdate, encodedHashedKey)
			if err != nil {
				return fmt.Errorf("failed to get setup key: %w", err)
			}

			if !sk.IsValid() {
				return status.Errorf(status.PreconditionFailed, "couldn't add peer: setup key is invalid")
			}

			opEvent.InitiatorID = sk.Id
			opEvent.Activity = activity.PeerAddedWithSetupKey
			groupsToAdd = sk.AutoGroups
			ephemeral = sk.Ephemeral
			setupKeyID = sk.Id
			setupKeyName = sk.Name
		}

		if strings.ToLower(peer.Meta.Hostname) == "iphone" || strings.ToLower(peer.Meta.Hostname) == "ipad" && userID != "" {
			if am.idpManager != nil {
				userdata, err := am.idpManager.GetUserDataByID(ctx, userID, idp.AppMetadata{WTAccountID: accountID})
				if err == nil && userdata != nil {
					peer.Meta.Hostname = fmt.Sprintf("%s-%s", peer.Meta.Hostname, strings.Split(userdata.Email, "@")[0])
				}
			}
		}

		freeLabel, err := am.getFreeDNSLabel(ctx, transaction, accountID, peer.Meta.Hostname)
		if err != nil {
			return fmt.Errorf("failed to get free DNS label: %w", err)
		}

		freeIP, err := am.getFreeIP(ctx, transaction, accountID)
		if err != nil {
			return fmt.Errorf("failed to get free IP: %w", err)
		}

		registrationTime := time.Now().UTC()
		newPeer = &nbpeer.Peer{
			ID:                          xid.New().String(),
			AccountID:                   accountID,
			Key:                         peer.Key,
			IP:                          freeIP,
			Meta:                        peer.Meta,
			Name:                        peer.Meta.Hostname,
			DNSLabel:                    freeLabel,
			UserID:                      userID,
			Status:                      &nbpeer.PeerStatus{Connected: false, LastSeen: registrationTime},
			SSHEnabled:                  false,
			SSHKey:                      peer.SSHKey,
			LastLogin:                   registrationTime,
			CreatedAt:                   registrationTime,
			LoginExpirationEnabled:      addedByUser,
			Ephemeral:                   ephemeral,
			Location:                    peer.Location,
			InactivityExpirationEnabled: addedByUser,
		}
		opEvent.TargetID = newPeer.ID
		opEvent.Meta = newPeer.EventMeta(am.GetDNSDomain())
		if !addedByUser {
			opEvent.Meta["setup_key_name"] = setupKeyName
		}

		if am.geo != nil && newPeer.Location.ConnectionIP != nil {
			location, err := am.geo.Lookup(newPeer.Location.ConnectionIP)
			if err != nil {
				log.WithContext(ctx).Warnf("failed to get location for new peer realip: [%s]: %v", newPeer.Location.ConnectionIP.String(), err)
			} else {
				newPeer.Location.CountryCode = location.Country.ISOCode
				newPeer.Location.CityName = location.City.Names.En
				newPeer.Location.GeoNameID = location.City.GeonameID
			}
		}

		settings, err := transaction.GetAccountSettings(ctx, LockingStrengthShare, accountID)
		if err != nil {
			return fmt.Errorf("failed to get account settings: %w", err)
		}
		newPeer = am.integratedPeerValidator.PreparePeer(ctx, accountID, newPeer, groupsToAdd, settings.Extra)

		err = transaction.AddPeerToAllGroup(ctx, accountID, newPeer.ID)
		if err != nil {
			return fmt.Errorf("failed adding peer to All group: %w", err)
		}

		if len(groupsToAdd) > 0 {
			for _, g := range groupsToAdd {
				err = transaction.AddPeerToGroup(ctx, accountID, newPeer.ID, g)
				if err != nil {
					return err
				}
			}
		}

		err = transaction.AddPeerToAccount(ctx, newPeer)
		if err != nil {
			return fmt.Errorf("failed to add peer to account: %w", err)
		}

		err = transaction.IncrementNetworkSerial(ctx, LockingStrengthUpdate, accountID)
		if err != nil {
			return fmt.Errorf("failed to increment network serial: %w", err)
		}

		if addedByUser {
			err := transaction.SaveUserLastLogin(ctx, accountID, userID, newPeer.LastLogin)
			if err != nil {
				return fmt.Errorf("failed to update user last login: %w", err)
			}
		} else {
			err = transaction.IncrementSetupKeyUsage(ctx, setupKeyID)
			if err != nil {
				return fmt.Errorf("failed to increment setup key usage: %w", err)
			}
		}

		log.WithContext(ctx).Debugf("Peer %s added to account %s", newPeer.ID, accountID)
		return nil
	})

	if err != nil {
		return nil, nil, nil, fmt.Errorf("failed to add peer to database: %w", err)
	}

	if newPeer == nil {
		return nil, nil, nil, fmt.Errorf("new peer is nil")
	}

	am.StoreEvent(ctx, opEvent.InitiatorID, opEvent.TargetID, opEvent.AccountID, opEvent.Activity, opEvent.Meta)

	unlock()
	unlock = nil

	account, err := am.requestBuffer.GetAccountWithBackpressure(ctx, accountID)
	if err != nil {
		return nil, nil, nil, fmt.Errorf("error getting account: %w", err)
	}

	if areGroupChangesAffectPeers(account, groupsToAdd) {
		am.updateAccountPeers(ctx, account)
	}

	approvedPeersMap, err := am.GetValidatedPeers(ctx, accountID)
	if err != nil {
		return nil, nil, nil, err
	}

	postureChecks, err := am.getPeerPostureChecks(ctx, account.Id, newPeer.ID)
	if err != nil {
		return nil, nil, nil, err
	}

	customZone := account.GetPeersCustomZone(ctx, am.dnsDomain)
	networkMap := account.GetPeerNetworkMap(ctx, newPeer.ID, customZone, approvedPeersMap, am.metrics.AccountManagerMetrics())
	return newPeer, networkMap, postureChecks, nil
}

func (am *DefaultAccountManager) getFreeIP(ctx context.Context, store Store, accountID string) (net.IP, error) {
	takenIps, err := store.GetTakenIPs(ctx, LockingStrengthShare, accountID)
	if err != nil {
		return nil, fmt.Errorf("failed to get taken IPs: %w", err)
	}

	network, err := store.GetAccountNetwork(ctx, LockingStrengthUpdate, accountID)
	if err != nil {
		return nil, fmt.Errorf("failed getting network: %w", err)
	}

	nextIp, err := AllocatePeerIP(network.Net, takenIps)
	if err != nil {
		return nil, fmt.Errorf("failed to allocate new peer ip: %w", err)
	}

	return nextIp, nil
}

// SyncPeer checks whether peer is eligible for receiving NetworkMap (authenticated) and returns its NetworkMap if eligible
func (am *DefaultAccountManager) SyncPeer(ctx context.Context, sync PeerSync, accountID string) (*nbpeer.Peer, *NetworkMap, []*posture.Checks, error) {
	peer, err := am.Store.GetPeerByPeerPubKey(ctx, LockingStrengthShare, sync.WireGuardPubKey)
	if err != nil {
		return nil, nil, nil, status.NewPeerNotRegisteredError()
	}

	if peer.UserID != "" {
		user, err := am.Store.GetUserByUserID(ctx, LockingStrengthShare, peer.UserID)
		if err != nil {
			return nil, nil, nil, err
		}

		err = checkIfPeerOwnerIsBlocked(peer, user)
		if err != nil {
			return nil, nil, nil, err
		}
	}

	settings, err := am.Store.GetAccountSettings(ctx, LockingStrengthShare, accountID)
	if err != nil {
		return nil, nil, nil, err
	}

	if peerLoginExpired(ctx, peer, settings) {
		return nil, nil, nil, status.NewPeerLoginExpiredError()
	}

	peerGroupList, err := am.getPeerGroupIDs(ctx, accountID, peer.ID)
	if err != nil {
		return nil, nil, nil, err
	}

	peerNotValid, isStatusChanged, err := am.integratedPeerValidator.IsNotValidPeer(ctx, accountID, peer, peerGroupList, settings.Extra)
	if err != nil {
		return nil, nil, nil, err
	}

	var postureChecks []*posture.Checks

	if peerNotValid {
		network, err := am.Store.GetAccountNetwork(ctx, LockingStrengthShare, accountID)
		if err != nil {
			return nil, nil, nil, err
		}

		emptyMap := &NetworkMap{
			Network: network.Copy(),
		}
		return peer, emptyMap, postureChecks, nil
	}

	updated := peer.UpdateMetaIfNew(sync.Meta)
	if updated {
		err = am.Store.SavePeer(ctx, LockingStrengthUpdate, accountID, peer)
		if err != nil {
			return nil, nil, nil, err
		}
	}

	account, err := am.requestBuffer.GetAccountWithBackpressure(ctx, accountID)
	if err != nil {
		return nil, nil, nil, err
	}

	if isStatusChanged || (updated && sync.UpdateAccountPeers) {
		am.updateAccountPeers(ctx, account)
	}

	validPeersMap, err := am.GetValidatedPeers(ctx, accountID)
	if err != nil {
		return nil, nil, nil, err
	}

	postureChecks, err = am.getPeerPostureChecks(ctx, accountID, peer.ID)
	if err != nil {
		return nil, nil, nil, err
	}

	customZone := account.GetPeersCustomZone(ctx, am.dnsDomain)
	return peer, account.GetPeerNetworkMap(ctx, peer.ID, customZone, validPeersMap, am.metrics.AccountManagerMetrics()), postureChecks, nil
}

// LoginPeer logs in or registers a peer.
// If peer doesn't exist the function checks whether a setup key or a user is present and registers a new peer if so.
func (am *DefaultAccountManager) LoginPeer(ctx context.Context, login PeerLogin) (*nbpeer.Peer, *NetworkMap, []*posture.Checks, error) {
	accountID, err := am.Store.GetAccountIDByPeerPubKey(ctx, login.WireGuardPubKey)
	if err != nil {
		if errStatus, ok := status.FromError(err); ok && errStatus.Type() == status.NotFound {
			// we couldn't find this peer by its public key which can mean that peer hasn't been registered yet.
			// Try registering it.
			newPeer := &nbpeer.Peer{
				Key:      login.WireGuardPubKey,
				Meta:     login.Meta,
				SSHKey:   login.SSHKey,
				Location: nbpeer.Location{ConnectionIP: login.ConnectionIP},
			}

			return am.AddPeer(ctx, login.SetupKey, login.UserID, newPeer)
		}

		log.WithContext(ctx).Errorf("failed while logging in peer %s: %v", login.WireGuardPubKey, err)
		return nil, nil, nil, status.Errorf(status.Internal, "failed while logging in peer")
	}

	// when the client sends a login request with a JWT which is used to get the user ID,
	// it means that the client has already checked if it needs login and had been through the SSO flow
	// so, we can skip this check and directly proceed with the login
	if login.UserID == "" {
		log.Info("Peer needs login")
		err = am.checkIFPeerNeedsLoginWithoutLock(ctx, accountID, login)
		if err != nil {
			return nil, nil, nil, err
		}
	}

	unlockAccount := am.Store.AcquireReadLockByUID(ctx, accountID)
	defer unlockAccount()
	unlockPeer := am.Store.AcquireWriteLockByUID(ctx, login.WireGuardPubKey)
	defer func() {
		if unlockPeer != nil {
			unlockPeer()
		}
	}()

	peer, err := am.Store.GetPeerByPeerPubKey(ctx, LockingStrengthUpdate, login.WireGuardPubKey)
	if err != nil {
		return nil, nil, nil, err
	}

	settings, err := am.Store.GetAccountSettings(ctx, LockingStrengthShare, accountID)
	if err != nil {
		return nil, nil, nil, err
	}

	// this flag prevents unnecessary calls to the persistent store.
	shouldStorePeer := false
	updateRemotePeers := false

	if login.UserID != "" {
		if peer.UserID != login.UserID {
			log.Warnf("user mismatch when logging in peer %s: peer user %s, login user %s ", peer.ID, peer.UserID, login.UserID)
			return nil, nil, nil, status.Errorf(status.Unauthenticated, "invalid user")
		}

		changed, err := am.handleUserPeer(ctx, peer, settings)
		if err != nil {
			return nil, nil, nil, err
		}
		if changed {
			shouldStorePeer = true
			updateRemotePeers = true
		}
	}

	groups, err := am.Store.GetAccountGroups(ctx, LockingStrengthShare, accountID)
	if err != nil {
		return nil, nil, nil, err
	}

	var grps []string
	for _, group := range groups {
		for _, id := range group.Peers {
			if id == peer.ID {
				grps = append(grps, group.ID)
				break
			}
		}
	}

	isRequiresApproval, isStatusChanged, err := am.integratedPeerValidator.IsNotValidPeer(ctx, accountID, peer, grps, settings.Extra)
	if err != nil {
		return nil, nil, nil, err
	}

	updated := peer.UpdateMetaIfNew(login.Meta)
	if updated {
		shouldStorePeer = true
	}

	if peer.SSHKey != login.SSHKey {
		peer.SSHKey = login.SSHKey
		shouldStorePeer = true
	}

	if shouldStorePeer {
		err = am.Store.SavePeer(ctx, LockingStrengthUpdate, accountID, peer)
		if err != nil {
			return nil, nil, nil, err
		}
	}

	unlockPeer()
	unlockPeer = nil

	account, err := am.requestBuffer.GetAccountWithBackpressure(ctx, accountID)
	if err != nil {
		return nil, nil, nil, err
	}

	if updateRemotePeers || isStatusChanged {
		am.updateAccountPeers(ctx, account)
	}

	return am.getValidatedPeerWithMap(ctx, isRequiresApproval, account, peer)
}

// checkIFPeerNeedsLoginWithoutLock checks if the peer needs login without acquiring the account lock. The check validate if the peer was not added via SSO
// and if the peer login is expired.
// The NetBird client doesn't have a way to check if the peer needs login besides sending a login request
// with no JWT token and usually no setup-key. As the client can send up to two login request to check if it is expired
// and before starting the engine, we do the checks without an account lock to avoid piling up requests.
func (am *DefaultAccountManager) checkIFPeerNeedsLoginWithoutLock(ctx context.Context, accountID string, login PeerLogin) error {
	peer, err := am.Store.GetPeerByPeerPubKey(ctx, LockingStrengthShare, login.WireGuardPubKey)
	if err != nil {
		return err
	}

	// if the peer was not added with SSO login we can exit early because peers activated with setup-key
	// doesn't expire, and we avoid extra databases calls.
	if !peer.AddedWithSSOLogin() {
		return nil
	}

	settings, err := am.Store.GetAccountSettings(ctx, LockingStrengthShare, accountID)
	if err != nil {
		return err
	}

	if peerLoginExpired(ctx, peer, settings) {
		return status.NewPeerLoginExpiredError()
	}

	return nil
}

func (am *DefaultAccountManager) getValidatedPeerWithMap(ctx context.Context, isRequiresApproval bool, account *Account, peer *nbpeer.Peer) (*nbpeer.Peer, *NetworkMap, []*posture.Checks, error) {
	if isRequiresApproval {
		emptyMap := &NetworkMap{
			Network: account.Network.Copy(),
		}
		return peer, emptyMap, nil, nil
	}

	approvedPeersMap, err := am.GetValidatedPeers(ctx, account.Id)
	if err != nil {
		return nil, nil, nil, err
	}

	postureChecks, err := am.getPeerPostureChecks(ctx, account.Id, peer.ID)
	if err != nil {
		return nil, nil, nil, err
	}

	customZone := account.GetPeersCustomZone(ctx, am.dnsDomain)
	return peer, account.GetPeerNetworkMap(ctx, peer.ID, customZone, approvedPeersMap, am.metrics.AccountManagerMetrics()), postureChecks, nil
}

func (am *DefaultAccountManager) handleExpiredPeer(ctx context.Context, user *User, peer *nbpeer.Peer) error {
	err := checkAuth(ctx, user.Id, peer)
	if err != nil {
		return err
	}
	// If peer was expired before and if it reached this point, it is re-authenticated.
	// UserID is present, meaning that JWT validation passed successfully in the API layer.
	peer = peer.UpdateLastLogin()
	err = am.Store.SavePeer(ctx, LockingStrengthUpdate, peer.AccountID, peer)
	if err != nil {
		return err
	}

	err = am.Store.SaveUserLastLogin(ctx, user.AccountID, user.Id, peer.LastLogin)
	if err != nil {
		return err
	}

	am.StoreEvent(ctx, user.Id, peer.ID, user.AccountID, activity.UserLoggedInPeer, peer.EventMeta(am.GetDNSDomain()))
	return nil
}

func checkIfPeerOwnerIsBlocked(peer *nbpeer.Peer, user *User) error {
	if peer.AddedWithSSOLogin() {
		if user.IsBlocked() {
			return status.Errorf(status.PermissionDenied, "user is blocked")
		}
	}
	return nil
}

func checkAuth(ctx context.Context, loginUserID string, peer *nbpeer.Peer) error {
	if loginUserID == "" {
		// absence of a user ID indicates that JWT wasn't provided.
		return status.NewPeerLoginExpiredError()
	}
	if peer.UserID != loginUserID {
		log.WithContext(ctx).Warnf("user mismatch when logging in peer %s: peer user %s, login user %s ", peer.ID, peer.UserID, loginUserID)
		return status.Errorf(status.Unauthenticated, "can't login with this credentials")
	}
	return nil
}

func peerLoginExpired(ctx context.Context, peer *nbpeer.Peer, settings *Settings) bool {
	expired, expiresIn := peer.LoginExpired(settings.PeerLoginExpiration)
	expired = settings.PeerLoginExpirationEnabled && expired
	if expired || peer.Status.LoginExpired {
		log.WithContext(ctx).Debugf("peer's %s login expired %v ago", peer.ID, expiresIn)
		return true
	}
	return false
}

// GetPeer for a given accountID, peerID and userID error if not found.
func (am *DefaultAccountManager) GetPeer(ctx context.Context, accountID, peerID, userID string) (*nbpeer.Peer, error) {
	user, err := am.Store.GetUserByUserID(ctx, LockingStrengthShare, userID)
	if err != nil {
		return nil, err
	}

	if user.AccountID != accountID {
		return nil, status.Errorf(status.PermissionDenied, errUserNotPartOfAccountMsg)
	}

	settings, err := am.Store.GetAccountSettings(ctx, LockingStrengthShare, accountID)
	if err != nil {
		return nil, err
	}

	if !user.IsAdminOrServiceUser() && settings.RegularUsersViewBlocked {
		return nil, status.Errorf(status.Internal, "user %s has no access to his own peer %s under account %s", userID, peerID, accountID)
	}

	peer, err := am.Store.GetPeerByID(ctx, LockingStrengthShare, accountID, peerID)
	if err != nil {
		return nil, err
	}

	// if admin or user owns this peer, return peer
	if user.IsAdminOrServiceUser() || peer.UserID == userID {
		return peer, nil
	}

	// it is also possible that user doesn't own the peer but some of his peers have access to it,
	// this is a valid case, show the peer as well.
	userPeers, err := am.Store.GetUserPeers(ctx, LockingStrengthShare, accountID, userID)
	if err != nil {
		return nil, err
	}

	approvedPeersMap, err := am.GetValidatedPeers(ctx, accountID)
	if err != nil {
		return nil, err
	}

	account, err := am.requestBuffer.GetAccountWithBackpressure(ctx, accountID)
	if err != nil {
		return nil, fmt.Errorf(errGetAccountFmt, err)
	}

	for _, p := range userPeers {
		aclPeers, _ := account.getPeerConnectionResources(ctx, p.ID, approvedPeersMap)
		for _, aclPeer := range aclPeers {
			if aclPeer.ID == peerID {
				return peer, nil
			}
		}
	}

	return nil, status.Errorf(status.Internal, "user %s has no access to peer %s under account %s", userID, peerID, accountID)
}

// updateAccountPeers updates all peers that belong to an account.
// Should be called when changes have to be synced to peers.
func (am *DefaultAccountManager) updateAccountPeers(ctx context.Context, account *Account) {
	start := time.Now()
	defer func() {
		if am.metrics != nil {
			am.metrics.AccountManagerMetrics().CountUpdateAccountPeersDuration(time.Since(start))
		}
	}()

	peers := account.GetPeers()

	approvedPeersMap, err := am.GetValidatedPeers(ctx, account.Id)
	if err != nil {
		log.WithContext(ctx).Errorf("failed to send out updates to peers, failed to validate peer: %v", err)
		return
	}

	var wg sync.WaitGroup
	semaphore := make(chan struct{}, 10)

	dnsCache := &DNSConfigCache{}
	customZone := account.GetPeersCustomZone(ctx, am.dnsDomain)

	for _, peer := range peers {
		if !am.peersUpdateManager.HasChannel(peer.ID) {
			log.WithContext(ctx).Tracef("peer %s doesn't have a channel, skipping network map update", peer.ID)
			continue
		}

		wg.Add(1)
		semaphore <- struct{}{}
		go func(p *nbpeer.Peer) {
			defer wg.Done()
			defer func() { <-semaphore }()

			postureChecks, err := am.getPeerPostureChecks(ctx, account.Id, p.ID)
			if err != nil {
				log.WithContext(ctx).Debugf("failed to get posture checks for peer %s: %v", peer.ID, err)
				return
			}

			remotePeerNetworkMap := account.GetPeerNetworkMap(ctx, p.ID, customZone, approvedPeersMap, am.metrics.AccountManagerMetrics())
			update := toSyncResponse(ctx, nil, p, nil, nil, remotePeerNetworkMap, am.GetDNSDomain(), postureChecks, dnsCache)
			am.peersUpdateManager.SendUpdate(ctx, p.ID, &UpdateMessage{Update: update, NetworkMap: remotePeerNetworkMap})
		}(peer)
	}

	wg.Wait()
}

// getNextPeerExpiration returns the minimum duration in which the next peer of the account will expire if it was found.
// If there is no peer that expires this function returns false and a duration of 0.
// This function only considers peers that haven't been expired yet and that are connected.
func (am *DefaultAccountManager) getNextPeerExpiration(ctx context.Context, accountID string) (time.Duration, bool) {
	peersWithExpiry, err := am.Store.GetAccountPeersWithExpiration(ctx, LockingStrengthShare, accountID)
	if err != nil {
		log.WithContext(ctx).Errorf("failed to get peers with expiration: %v", err)
		return 0, false
	}

	if len(peersWithExpiry) == 0 {
		return 0, false
	}

	settings, err := am.Store.GetAccountSettings(ctx, LockingStrengthShare, accountID)
	if err != nil {
		log.WithContext(ctx).Errorf("failed to get account settings: %v", err)
		return 0, false
	}

	var nextExpiry *time.Duration
	for _, peer := range peersWithExpiry {
		// consider only connected peers because others will require login on connecting to the management server
		if peer.Status.LoginExpired || !peer.Status.Connected {
			continue
		}
		_, duration := peer.LoginExpired(settings.PeerLoginExpiration)
		if nextExpiry == nil || duration < *nextExpiry {
			// if expiration is below 1s return 1s duration
			// this avoids issues with ticker that can't be set to < 0
			if duration < time.Second {
				return time.Second, true
			}
			nextExpiry = &duration
		}
	}

	if nextExpiry == nil {
		return 0, false
	}

	return *nextExpiry, true
}

// GetNextInactivePeerExpiration returns the minimum duration in which the next peer of the account will expire if it was found.
// If there is no peer that expires this function returns false and a duration of 0.
// This function only considers peers that haven't been expired yet and that are not connected.
func (am *DefaultAccountManager) getNextInactivePeerExpiration(ctx context.Context, accountID string) (time.Duration, bool) {
	peersWithInactivity, err := am.Store.GetAccountPeersWithInactivity(ctx, LockingStrengthShare, accountID)
	if err != nil {
		log.WithContext(ctx).Errorf("failed to get peers with inactivity: %v", err)
		return 0, false
	}

	if len(peersWithInactivity) == 0 {
		return 0, false
	}

	settings, err := am.Store.GetAccountSettings(ctx, LockingStrengthShare, accountID)
	if err != nil {
		log.WithContext(ctx).Errorf("failed to get account settings: %v", err)
		return 0, false
	}

	var nextExpiry *time.Duration
	for _, peer := range peersWithInactivity {
		if peer.Status.LoginExpired || peer.Status.Connected {
			continue
		}
		_, duration := peer.SessionExpired(settings.PeerInactivityExpiration)
		if nextExpiry == nil || duration < *nextExpiry {
			// if expiration is below 1s return 1s duration
			// this avoids issues with ticker that can't be set to < 0
			if duration < time.Second {
				return time.Second, true
			}
			nextExpiry = &duration
		}
	}

	if nextExpiry == nil {
		return 0, false
	}

	return *nextExpiry, true
}

// getExpiredPeers returns peers that have been expired.
func (am *DefaultAccountManager) getExpiredPeers(ctx context.Context, accountID string) ([]*nbpeer.Peer, error) {
	peersWithExpiry, err := am.Store.GetAccountPeersWithExpiration(ctx, LockingStrengthShare, accountID)
	if err != nil {
		return nil, err
	}

	settings, err := am.Store.GetAccountSettings(ctx, LockingStrengthShare, accountID)
	if err != nil {
		return nil, err
	}

	var peers []*nbpeer.Peer
	for _, peer := range peersWithExpiry {
		expired, _ := peer.LoginExpired(settings.PeerLoginExpiration)
		if expired {
			peers = append(peers, peer)
		}
	}

	return peers, nil
}

// getInactivePeers returns peers that have been expired by inactivity
func (am *DefaultAccountManager) getInactivePeers(ctx context.Context, accountID string) ([]*nbpeer.Peer, error) {
	peersWithInactivity, err := am.Store.GetAccountPeersWithInactivity(ctx, LockingStrengthShare, accountID)
	if err != nil {
		return nil, err
	}

	settings, err := am.Store.GetAccountSettings(ctx, LockingStrengthShare, accountID)
	if err != nil {
		return nil, err
	}

	var peers []*nbpeer.Peer
	for _, inactivePeer := range peersWithInactivity {
		inactive, _ := inactivePeer.SessionExpired(settings.PeerInactivityExpiration)
		if inactive {
			peers = append(peers, inactivePeer)
		}
	}

	return peers, nil
}

// GetPeerGroups returns groups that the peer is part of.
func (am *DefaultAccountManager) GetPeerGroups(ctx context.Context, accountID, peerID string) ([]*nbgroup.Group, error) {
	groups, err := am.Store.GetAccountGroups(ctx, LockingStrengthShare, accountID)
	if err != nil {
		return nil, err
	}

	peerGroups := make([]*nbgroup.Group, 0)
	for _, group := range groups {
		if slices.Contains(group.Peers, peerID) {
			peerGroups = append(peerGroups, group)
		}
	}

	return peerGroups, nil
}

// getPeerGroupIDs returns the IDs of the groups that the peer is part of.
func (am *DefaultAccountManager) getPeerGroupIDs(ctx context.Context, accountID string, peerID string) ([]string, error) {
	groups, err := am.GetPeerGroups(ctx, accountID, peerID)
	if err != nil {
		return nil, err
	}

	groupIDs := make([]string, 0, len(groups))
	for _, group := range groups {
		groupIDs = append(groupIDs, group.ID)
	}

	return groupIDs, err
}

func (am *DefaultAccountManager) getPeerDNSLabels(ctx context.Context, accountID string) (lookupMap, error) {
	dnsLabels, err := am.Store.GetAccountPeerDNSLabels(ctx, LockingStrengthShare, accountID)
	if err != nil {
		return nil, err
	}

	existingLabels := make(lookupMap)
	for _, label := range dnsLabels {
		existingLabels[label] = struct{}{}
	}
	return existingLabels, nil
}

func ConvertSliceToMap(existingLabels []string) map[string]struct{} {
	labelMap := make(map[string]struct{}, len(existingLabels))
	for _, label := range existingLabels {
		labelMap[label] = struct{}{}
	}
	return labelMap
}

// IsPeerInActiveGroup checks if the given peer is part of a group that is used
// in an active DNS, route, or ACL configuration.
func isPeerInActiveGroup(account *Account, peerID string) bool {
	peerGroupIDs := make([]string, 0)
	for _, group := range account.Groups {
		if slices.Contains(group.Peers, peerID) {
			peerGroupIDs = append(peerGroupIDs, group.ID)
		}
	}
	return areGroupChangesAffectPeers(account, peerGroupIDs)
}<|MERGE_RESOLUTION|>--- conflicted
+++ resolved
@@ -59,7 +59,7 @@
 	}
 
 	if user.AccountID != accountID {
-		return nil, status.Errorf(status.PermissionDenied, "the user has no permission to access account data")
+		return nil, status.NewUserNotPartOfAccountError()
 	}
 
 	return am.Store.GetAccountPeers(ctx, LockingStrengthShare, accountID)
@@ -74,7 +74,7 @@
 	}
 
 	if user.AccountID != accountID {
-		return nil, status.Errorf(status.PermissionDenied, errUserNotPartOfAccountMsg)
+		return nil, status.NewUserNotPartOfAccountError()
 	}
 
 	settings, err := am.Store.GetAccountSettings(ctx, LockingStrengthShare, accountID)
@@ -89,9 +89,7 @@
 	peers := make([]*nbpeer.Peer, 0)
 	peersMap := make(map[string]*nbpeer.Peer)
 
-	regularUser := !user.HasAdminPower() && !user.IsServiceUser
-
-	if regularUser && settings.RegularUsersViewBlocked {
+	if user.IsRegularUser() && settings.RegularUsersViewBlocked {
 		return peers, nil
 	}
 
@@ -100,7 +98,7 @@
 		return nil, err
 	}
 	for _, peer := range accountPeers {
-		if regularUser && user.Id != peer.UserID {
+		if user.IsRegularUser() && user.Id != peer.UserID {
 			// only display peers that belong to the current user if the current user is not an admin
 			continue
 		}
@@ -109,7 +107,7 @@
 		peersMap[peer.ID] = p
 	}
 
-	if !regularUser {
+	if user.IsAdminOrServiceUser() {
 		return peers, nil
 	}
 
@@ -217,7 +215,7 @@
 	}
 
 	if user.AccountID != accountID {
-		return nil, status.Errorf(status.PermissionDenied, errUserNotPartOfAccountMsg)
+		return nil, status.NewUserNotPartOfAccountError()
 	}
 
 	peer, err := am.Store.GetPeerByID(ctx, LockingStrengthShare, accountID, update.ID)
@@ -310,17 +308,13 @@
 		return nil, err
 	}
 
-<<<<<<< HEAD
-	account, err := am.requestBuffer.GetAccountWithBackpressure(ctx, accountID)
-	if err != nil {
-		return nil, fmt.Errorf(errGetAccountFmt, err)
-	}
-	am.updateAccountPeers(ctx, account)
-=======
 	if peerLabelUpdated {
+		account, err := am.requestBuffer.GetAccountWithBackpressure(ctx, accountID)
+		if err != nil {
+			return nil, fmt.Errorf(errGetAccountFmt, err)
+		}
 		am.updateAccountPeers(ctx, account)
 	}
->>>>>>> 39c99781
 
 	return peer, nil
 }
@@ -357,21 +351,13 @@
 							FirewallRulesIsEmpty: true,
 						},
 					},
-<<<<<<< HEAD
+					NetworkMap: &NetworkMap{},
 				})
 			am.peersUpdateManager.CloseChannel(ctx, peer.ID)
 			am.StoreEvent(ctx, userID, peer.ID, accountID, activity.PeerRemovedByUser, peer.EventMeta(am.GetDNSDomain()))
 		}
 		return nil
 	})
-=======
-				},
-				NetworkMap: &NetworkMap{},
-			})
-		am.peersUpdateManager.CloseChannel(ctx, peer.ID)
-		am.StoreEvent(ctx, userID, peer.ID, account.Id, activity.PeerRemovedByUser, peer.EventMeta(am.GetDNSDomain()))
-	}
->>>>>>> 39c99781
 
 }
 
@@ -382,17 +368,16 @@
 		return err
 	}
 
-<<<<<<< HEAD
 	if user.AccountID != accountID {
-		return status.Errorf(status.PermissionDenied, errUserNotPartOfAccountMsg)
+		return status.NewUserNotPartOfAccountError()
 	}
 
 	peer, err := am.Store.GetPeerByID(ctx, LockingStrengthShare, accountID, peerID)
-=======
-	updateAccountPeers := isPeerInActiveGroup(account, peerID)
-
-	err = am.deletePeers(ctx, account, []string{peerID}, userID)
->>>>>>> 39c99781
+	if err != nil {
+		return err
+	}
+
+	updateAccountPeers, err := am.isPeerInActiveGroup(ctx, accountID, peerID)
 	if err != nil {
 		return err
 	}
@@ -401,17 +386,13 @@
 		return err
 	}
 
-<<<<<<< HEAD
-	account, err := am.requestBuffer.GetAccountWithBackpressure(ctx, accountID)
-	if err != nil {
-		return fmt.Errorf(errGetAccountFmt, err)
-	}
-	am.updateAccountPeers(ctx, account)
-=======
 	if updateAccountPeers {
+		account, err := am.requestBuffer.GetAccountWithBackpressure(ctx, accountID)
+		if err != nil {
+			return fmt.Errorf(errGetAccountFmt, err)
+		}
 		am.updateAccountPeers(ctx, account)
 	}
->>>>>>> 39c99781
 
 	return nil
 }
@@ -651,12 +632,17 @@
 	unlock()
 	unlock = nil
 
+	updateAccountPeers, err := am.areGroupChangesAffectPeers(ctx, accountID, groupsToAdd)
+	if err != nil {
+		return nil, nil, nil, err
+	}
+
 	account, err := am.requestBuffer.GetAccountWithBackpressure(ctx, accountID)
 	if err != nil {
 		return nil, nil, nil, fmt.Errorf("error getting account: %w", err)
 	}
 
-	if areGroupChangesAffectPeers(account, groupsToAdd) {
+	if updateAccountPeers {
 		am.updateAccountPeers(ctx, account)
 	}
 
@@ -1013,7 +999,7 @@
 	}
 
 	if user.AccountID != accountID {
-		return nil, status.Errorf(status.PermissionDenied, errUserNotPartOfAccountMsg)
+		return nil, status.NewUserNotPartOfAccountError()
 	}
 
 	settings, err := am.Store.GetAccountSettings(ctx, LockingStrengthShare, accountID)
@@ -1021,7 +1007,7 @@
 		return nil, err
 	}
 
-	if !user.IsAdminOrServiceUser() && settings.RegularUsersViewBlocked {
+	if user.IsRegularUser() && settings.RegularUsersViewBlocked {
 		return nil, status.Errorf(status.Internal, "user %s has no access to his own peer %s under account %s", userID, peerID, accountID)
 	}
 
@@ -1303,12 +1289,10 @@
 
 // IsPeerInActiveGroup checks if the given peer is part of a group that is used
 // in an active DNS, route, or ACL configuration.
-func isPeerInActiveGroup(account *Account, peerID string) bool {
-	peerGroupIDs := make([]string, 0)
-	for _, group := range account.Groups {
-		if slices.Contains(group.Peers, peerID) {
-			peerGroupIDs = append(peerGroupIDs, group.ID)
-		}
-	}
-	return areGroupChangesAffectPeers(account, peerGroupIDs)
+func (am *DefaultAccountManager) isPeerInActiveGroup(ctx context.Context, accountID, peerID string) (bool, error) {
+	peerGroupIDs, err := am.getPeerGroupIDs(ctx, accountID, peerID)
+	if err != nil {
+		return false, err
+	}
+	return am.areGroupChangesAffectPeers(ctx, accountID, peerGroupIDs)
 }