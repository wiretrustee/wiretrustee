--- conflicted
+++ resolved
@@ -956,12 +956,6 @@
 			continue
 		}
 
-<<<<<<< HEAD
-		postureChecks := am.getPeerPostureChecks(account, peer)
-		remotePeerNetworkMap := account.GetPeerNetworkMap(ctx, peer.ID, am.dnsDomain, approvedPeersMap)
-		update := toSyncResponse(ctx, nil, peer, nil, nil, remotePeerNetworkMap, am.GetDNSDomain(), postureChecks)
-		am.peersUpdateManager.SendUpdate(ctx, peer.ID, &UpdateMessage{Update: update})
-=======
 		wg.Add(1)
 		semaphore <- struct{}{}
 		go func(p *nbpeer.Peer) {
@@ -970,10 +964,9 @@
 
 			postureChecks := am.getPeerPostureChecks(account, p)
 			remotePeerNetworkMap := account.GetPeerNetworkMap(ctx, p.ID, customZone, approvedPeersMap, am.metrics.AccountManagerMetrics())
-			update := toSyncResponse(ctx, nil, p, nil, remotePeerNetworkMap, am.GetDNSDomain(), postureChecks, dnsCache)
+			update := toSyncResponse(ctx, nil, p, nil, nil, remotePeerNetworkMap, am.GetDNSDomain(), postureChecks, dnsCache)
 			am.peersUpdateManager.SendUpdate(ctx, p.ID, &UpdateMessage{Update: update})
 		}(peer)
->>>>>>> d2b04922
 	}
 
 	wg.Wait()
