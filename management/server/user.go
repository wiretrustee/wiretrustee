package server

import (
	"context"
	"errors"
	"fmt"
	"strings"
	"time"

	"github.com/google/uuid"
<<<<<<< HEAD
	nbgroup "github.com/netbirdio/netbird/management/server/group"
	log "github.com/sirupsen/logrus"

=======
>>>>>>> 49e65109
	"github.com/netbirdio/netbird/management/server/activity"
	nbgroup "github.com/netbirdio/netbird/management/server/group"
	"github.com/netbirdio/netbird/management/server/idp"
	"github.com/netbirdio/netbird/management/server/integration_reference"
	"github.com/netbirdio/netbird/management/server/jwtclaims"
	nbpeer "github.com/netbirdio/netbird/management/server/peer"
	"github.com/netbirdio/netbird/management/server/status"
	log "github.com/sirupsen/logrus"
)

const (
	UserRoleOwner        UserRole = "owner"
	UserRoleAdmin        UserRole = "admin"
	UserRoleUser         UserRole = "user"
	UserRoleUnknown      UserRole = "unknown"
	UserRoleBillingAdmin UserRole = "billing_admin"

	UserStatusActive   UserStatus = "active"
	UserStatusDisabled UserStatus = "disabled"
	UserStatusInvited  UserStatus = "invited"

	UserIssuedAPI         = "api"
	UserIssuedIntegration = "integration"
)

// StrRoleToUserRole returns UserRole for a given strRole or UserRoleUnknown if the specified role is unknown
func StrRoleToUserRole(strRole string) UserRole {
	switch strings.ToLower(strRole) {
	case "owner":
		return UserRoleOwner
	case "admin":
		return UserRoleAdmin
	case "user":
		return UserRoleUser
	case "billing_admin":
		return UserRoleBillingAdmin
	default:
		return UserRoleUnknown
	}
}

// UserStatus is the status of a User
type UserStatus string

// UserRole is the role of a User
type UserRole string

// User represents a user of the system
type User struct {
	Id string `gorm:"primaryKey"`
	// AccountID is a reference to Account that this object belongs
	AccountID     string `json:"-" gorm:"index"`
	Role          UserRole
	IsServiceUser bool
	// NonDeletable indicates whether the service user can be deleted
	NonDeletable bool
	// ServiceUserName is only set if IsServiceUser is true
	ServiceUserName string
	// AutoGroups is a list of Group IDs to auto-assign to peers registered by this user
	AutoGroups []string                        `gorm:"serializer:json"`
	PATs       map[string]*PersonalAccessToken `gorm:"-"`
	PATsG      []PersonalAccessToken           `json:"-" gorm:"foreignKey:UserID;references:id"`
	// Blocked indicates whether the user is blocked. Blocked users can't use the system.
	Blocked bool
	// LastLogin is the last time the user logged in to IdP
	LastLogin time.Time
	// CreatedAt records the time the user was created
	CreatedAt time.Time

	// Issued of the user
	Issued string `gorm:"default:api"`

	IntegrationReference integration_reference.IntegrationReference `gorm:"embedded;embeddedPrefix:integration_ref_"`
}

// IsBlocked returns true if the user is blocked, false otherwise
func (u *User) IsBlocked() bool {
	return u.Blocked
}

func (u *User) LastDashboardLoginChanged(LastLogin time.Time) bool {
	return LastLogin.After(u.LastLogin) && !u.LastLogin.IsZero()
}

// HasAdminPower returns true if the user has admin or owner roles, false otherwise
func (u *User) HasAdminPower() bool {
	return u.Role == UserRoleAdmin || u.Role == UserRoleOwner
}

// IsAdminOrServiceUser checks if the user has admin power or is a service user.
func (u *User) IsAdminOrServiceUser() bool {
	return u.HasAdminPower() || u.IsServiceUser
}

// ToUserInfo converts a User object to a UserInfo object.
func (u *User) ToUserInfo(userData *idp.UserData, settings *Settings) (*UserInfo, error) {
	autoGroups := u.AutoGroups
	if autoGroups == nil {
		autoGroups = []string{}
	}

	dashboardViewPermissions := "full"
	if !u.HasAdminPower() {
		dashboardViewPermissions = "limited"
		if settings.RegularUsersViewBlocked {
			dashboardViewPermissions = "blocked"
		}
	}

	if userData == nil {
		return &UserInfo{
			ID:            u.Id,
			Email:         "",
			Name:          u.ServiceUserName,
			Role:          string(u.Role),
			AutoGroups:    u.AutoGroups,
			Status:        string(UserStatusActive),
			IsServiceUser: u.IsServiceUser,
			IsBlocked:     u.Blocked,
			LastLogin:     u.LastLogin,
			Issued:        u.Issued,
			Permissions: UserPermissions{
				DashboardView: dashboardViewPermissions,
			},
		}, nil
	}
	if userData.ID != u.Id {
		return nil, fmt.Errorf("wrong UserData provided for user %s", u.Id)
	}

	userStatus := UserStatusActive
	if userData.AppMetadata.WTPendingInvite != nil && *userData.AppMetadata.WTPendingInvite {
		userStatus = UserStatusInvited
	}

	return &UserInfo{
		ID:            u.Id,
		Email:         userData.Email,
		Name:          userData.Name,
		Role:          string(u.Role),
		AutoGroups:    autoGroups,
		Status:        string(userStatus),
		IsServiceUser: u.IsServiceUser,
		IsBlocked:     u.Blocked,
		LastLogin:     u.LastLogin,
		Issued:        u.Issued,
		Permissions: UserPermissions{
			DashboardView: dashboardViewPermissions,
		},
	}, nil
}

// Copy the user
func (u *User) Copy() *User {
	autoGroups := make([]string, len(u.AutoGroups))
	copy(autoGroups, u.AutoGroups)
	pats := make(map[string]*PersonalAccessToken, len(u.PATs))
	for k, v := range u.PATs {
		pats[k] = v.Copy()
	}
	return &User{
		Id:                   u.Id,
		AccountID:            u.AccountID,
		Role:                 u.Role,
		AutoGroups:           autoGroups,
		IsServiceUser:        u.IsServiceUser,
		NonDeletable:         u.NonDeletable,
		ServiceUserName:      u.ServiceUserName,
		PATs:                 pats,
		Blocked:              u.Blocked,
		LastLogin:            u.LastLogin,
		CreatedAt:            u.CreatedAt,
		Issued:               u.Issued,
		IntegrationReference: u.IntegrationReference,
	}
}

// NewUser creates a new user
func NewUser(id string, role UserRole, isServiceUser bool, nonDeletable bool, serviceUserName string, autoGroups []string, issued string) *User {
	return &User{
		Id:              id,
		Role:            role,
		IsServiceUser:   isServiceUser,
		NonDeletable:    nonDeletable,
		ServiceUserName: serviceUserName,
		AutoGroups:      autoGroups,
		Issued:          issued,
		CreatedAt:       time.Now().UTC(),
	}
}

// NewRegularUser creates a new user with role UserRoleUser
func NewRegularUser(id string) *User {
	return NewUser(id, UserRoleUser, false, false, "", []string{}, UserIssuedAPI)
}

// NewAdminUser creates a new user with role UserRoleAdmin
func NewAdminUser(id string) *User {
	return NewUser(id, UserRoleAdmin, false, false, "", []string{}, UserIssuedAPI)
}

// NewOwnerUser creates a new user with role UserRoleOwner
func NewOwnerUser(id string) *User {
	return NewUser(id, UserRoleOwner, false, false, "", []string{}, UserIssuedAPI)
}

// createServiceUser creates a new service user under the given account.
func (am *DefaultAccountManager) createServiceUser(ctx context.Context, accountID string, initiatorUserID string, role UserRole, serviceUserName string, nonDeletable bool, autoGroups []string) (*UserInfo, error) {
	executingUser, err := am.Store.GetUserByUserID(ctx, LockingStrengthShare, initiatorUserID)
	if err != nil {
		return nil, err
	}

	if !executingUser.HasAdminPower() || executingUser.AccountID != accountID {
		return nil, status.Errorf(status.PermissionDenied, "only users with admin power can create service users")
	}

	if role == UserRoleOwner {
		return nil, status.Errorf(status.InvalidArgument, "can't create a service user with owner role")
	}

	newUserID := uuid.New().String()
	newUser := NewUser(newUserID, role, true, nonDeletable, serviceUserName, autoGroups, UserIssuedAPI)
	log.WithContext(ctx).Debugf("New User: %v", newUser)
	newUser.AccountID = accountID

	if err = am.Store.SaveUser(ctx, LockingStrengthUpdate, newUser); err != nil {
		return nil, err
	}

	meta := map[string]any{"name": newUser.ServiceUserName}
	am.StoreEvent(ctx, initiatorUserID, newUser.Id, accountID, activity.ServiceUserCreated, meta)

	return &UserInfo{
		ID:            newUser.Id,
		Email:         "",
		Name:          newUser.ServiceUserName,
		Role:          string(newUser.Role),
		AutoGroups:    newUser.AutoGroups,
		Status:        string(UserStatusActive),
		IsServiceUser: true,
		LastLogin:     time.Time{},
		Issued:        UserIssuedAPI,
	}, nil
}

// CreateUser creates a new user under the given account. Effectively this is a user invite.
func (am *DefaultAccountManager) CreateUser(ctx context.Context, accountID, userID string, user *UserInfo) (*UserInfo, error) {
	if user.IsServiceUser {
		return am.createServiceUser(ctx, accountID, userID, StrRoleToUserRole(user.Role), user.Name, user.NonDeletable, user.AutoGroups)
	}
	return am.inviteNewUser(ctx, accountID, userID, user)
}

// inviteNewUser Invites a User to a given account and creates reference in datastore
func (am *DefaultAccountManager) inviteNewUser(ctx context.Context, accountID, userID string, invite *UserInfo) (*UserInfo, error) {
	if am.idpManager == nil {
		return nil, status.Errorf(status.PreconditionFailed, "IdP manager must be enabled to send user invites")
	}

	if invite == nil {
		return nil, fmt.Errorf("provided user update is nil")
	}

	invitedRole := StrRoleToUserRole(invite.Role)

	switch {
	case invite.Name == "":
		return nil, status.Errorf(status.InvalidArgument, "name can't be empty")
	case invite.Email == "":
		return nil, status.Errorf(status.InvalidArgument, "email can't be empty")
	case invitedRole == UserRoleOwner:
		return nil, status.Errorf(status.InvalidArgument, "can't invite a user with owner role")
	default:
	}

	initiatorUser, err := am.Store.GetUserByUserID(ctx, LockingStrengthShare, userID)
	if err != nil {
		return nil, status.Errorf(status.NotFound, "initiator user with ID %s doesn't exist", userID)
	}

	inviterID := userID
	if initiatorUser.IsServiceUser {
		ownerID, err := am.Store.GetAccountOwnerID(ctx, LockingStrengthShare, accountID)
		if err != nil {
			log.WithContext(ctx).Errorf("failed to get account owner: %v", err)
			return nil, err
		}

		inviterID = ownerID
	}

	// inviterUser is the one who is inviting the new user
	inviterUser, err := am.lookupUserInCache(ctx, inviterID, accountID)
	if err != nil || inviterUser == nil {
		return nil, status.Errorf(status.NotFound, "inviter user with ID %s doesn't exist in IdP", inviterID)
	}

	// check if the user is already registered with this email => reject
	user, err := am.lookupUserInCacheByEmail(ctx, invite.Email, accountID)
	if err != nil {
		return nil, err
	}

	if user != nil {
		return nil, status.Errorf(status.UserAlreadyExists, "can't invite a user with an existing NetBird account")
	}

	users, err := am.idpManager.GetUserByEmail(ctx, invite.Email)
	if err != nil {
		return nil, err
	}

	if len(users) > 0 {
		return nil, status.Errorf(status.UserAlreadyExists, "can't invite a user with an existing NetBird account")
	}

	idpUser, err := am.idpManager.CreateUser(ctx, invite.Email, invite.Name, accountID, inviterUser.Email)
	if err != nil {
		return nil, err
	}

	newUser := &User{
		Id:                   idpUser.ID,
		AccountID:            accountID,
		Role:                 invitedRole,
		AutoGroups:           invite.AutoGroups,
		Issued:               invite.Issued,
		IntegrationReference: invite.IntegrationReference,
		CreatedAt:            time.Now().UTC(),
	}
	if err = am.Store.SaveUser(ctx, LockingStrengthUpdate, newUser); err != nil {
		return nil, err
	}

	_, err = am.refreshCache(ctx, accountID)
	if err != nil {
		return nil, err
	}

	am.StoreEvent(ctx, userID, newUser.Id, accountID, activity.UserInvited, nil)

	settings, err := am.Store.GetAccountSettings(ctx, LockingStrengthShare, accountID)
	if err != nil {
		return nil, err
	}
	return newUser.ToUserInfo(idpUser, settings)
}

func (am *DefaultAccountManager) GetUserByID(ctx context.Context, id string) (*User, error) {
	return am.Store.GetUserByUserID(ctx, LockingStrengthShare, id)
}

// GetUser looks up a user by provided authorization claims.
// It will also create an account if didn't exist for this user before.
func (am *DefaultAccountManager) GetUser(ctx context.Context, claims jwtclaims.AuthorizationClaims) (*User, error) {
	accountID, userID, err := am.GetAccountIDFromToken(ctx, claims)
	if err != nil {
		return nil, fmt.Errorf("failed to get account with token claims %v", err)
	}

	user, err := am.Store.GetUserByUserID(ctx, LockingStrengthShare, userID)
	if err != nil {
		return nil, err
	}

	// this code should be outside of the am.GetAccountIDFromToken(claims) because this method is called also by the gRPC
	// server when user authenticates a device. And we need to separate the Dashboard login event from the Device login event.
	newLogin := user.LastDashboardLoginChanged(claims.LastLogin)

	err = am.Store.SaveUserLastLogin(ctx, accountID, userID, claims.LastLogin)
	if err != nil {
		log.WithContext(ctx).Errorf("failed saving user last login: %v", err)
	}

	if newLogin {
		meta := map[string]any{"timestamp": claims.LastLogin}
		am.StoreEvent(ctx, claims.UserId, claims.UserId, accountID, activity.DashboardLogin, meta)
	}

	return user, nil
}

// ListUsers returns lists of all users under the account.
// It doesn't populate user information such as email or name.
func (am *DefaultAccountManager) ListUsers(ctx context.Context, accountID string) ([]*User, error) {
	return am.Store.GetAccountUsers(ctx, LockingStrengthShare, accountID)
}

func (am *DefaultAccountManager) deleteServiceUser(ctx context.Context, account *Account, initiatorUserID string, targetUser *User) {
	meta := map[string]any{"name": targetUser.ServiceUserName, "created_at": targetUser.CreatedAt}
	am.StoreEvent(ctx, initiatorUserID, targetUser.Id, account.Id, activity.ServiceUserDeleted, meta)
	delete(account.Users, targetUser.Id)
}

// DeleteUser deletes a user from the given account.
func (am *DefaultAccountManager) DeleteUser(ctx context.Context, accountID, initiatorUserID string, targetUserID string) error {
	if initiatorUserID == targetUserID {
		return status.Errorf(status.InvalidArgument, "self deletion is not allowed")
	}
	unlock := am.Store.AcquireWriteLockByUID(ctx, accountID)
	defer unlock()

	account, err := am.Store.GetAccount(ctx, accountID)
	if err != nil {
		return err
	}

	executingUser := account.Users[initiatorUserID]
	if executingUser == nil {
		return status.Errorf(status.NotFound, "user not found")
	}
	if !executingUser.HasAdminPower() {
		return status.Errorf(status.PermissionDenied, "only users with admin power can delete users")
	}

	targetUser := account.Users[targetUserID]
	if targetUser == nil {
		return status.Errorf(status.NotFound, "target user not found")
	}

	if targetUser.Role == UserRoleOwner {
		return status.Errorf(status.PermissionDenied, "unable to delete a user with owner role")
	}

	// disable deleting integration user if the initiator is not admin service user
	if targetUser.Issued == UserIssuedIntegration && !executingUser.IsServiceUser {
		return status.Errorf(status.PermissionDenied, "only integration service user can delete this user")
	}

	// handle service user first and exit, no need to fetch extra data from IDP, etc
	if targetUser.IsServiceUser {
		if targetUser.NonDeletable {
			return status.Errorf(status.PermissionDenied, "service user is marked as non-deletable")
		}

		am.deleteServiceUser(ctx, account, initiatorUserID, targetUser)
		return am.Store.SaveAccount(ctx, account)
	}

	return am.deleteRegularUser(ctx, account, initiatorUserID, targetUserID)
}

func (am *DefaultAccountManager) deleteRegularUser(ctx context.Context, account *Account, initiatorUserID, targetUserID string) error {
	meta, err := am.prepareUserDeletion(ctx, account, initiatorUserID, targetUserID)
	if err != nil {
		return err
	}

	delete(account.Users, targetUserID)
	err = am.Store.SaveAccount(ctx, account)
	if err != nil {
		return err
	}

	am.StoreEvent(ctx, initiatorUserID, targetUserID, account.Id, activity.UserDeleted, meta)
	am.updateAccountPeers(ctx, account)

	return nil
}

func (am *DefaultAccountManager) deleteUserPeers(ctx context.Context, initiatorUserID string, targetUserID string, account *Account) error {
	peers, err := account.FindUserPeers(targetUserID)
	if err != nil {
		return status.Errorf(status.Internal, "failed to find user peers")
	}

	peerIDs := make([]string, 0, len(peers))
	for _, peer := range peers {
		peerIDs = append(peerIDs, peer.ID)
	}

	return am.deletePeers(ctx, account, peerIDs, initiatorUserID)
}

// InviteUser resend invitations to users who haven't activated their accounts prior to the expiration period.
func (am *DefaultAccountManager) InviteUser(ctx context.Context, accountID string, initiatorUserID string, targetUserID string) error {
	if am.idpManager == nil {
		return status.Errorf(status.PreconditionFailed, "IdP manager must be enabled to send user invites")
	}

	// check if the user is already registered with this ID
	user, err := am.lookupUserInCache(ctx, targetUserID, accountID)
	if err != nil {
		return err
	}

	if user == nil {
		return status.Errorf(status.NotFound, "user account %s doesn't exist", targetUserID)
	}

	// check if user account is already invited and account is not activated
	pendingInvite := user.AppMetadata.WTPendingInvite
	if pendingInvite == nil || !*pendingInvite {
		return status.Errorf(status.PreconditionFailed, "can't invite a user with an activated NetBird account")
	}

	err = am.idpManager.InviteUserByID(ctx, user.ID)
	if err != nil {
		return err
	}

	am.StoreEvent(ctx, initiatorUserID, user.ID, accountID, activity.UserInvited, nil)

	return nil
}

// CreatePAT creates a new PAT for the given user
func (am *DefaultAccountManager) CreatePAT(ctx context.Context, accountID string, initiatorUserID string, targetUserID string, tokenName string, expiresIn int) (*PersonalAccessTokenGenerated, error) {
	if tokenName == "" {
		return nil, status.Errorf(status.InvalidArgument, "token name can't be empty")
	}

	if expiresIn < 1 || expiresIn > 365 {
		return nil, status.Errorf(status.InvalidArgument, "expiration has to be between 1 and 365")
	}

	executingUser, err := am.Store.GetUserByUserID(ctx, LockingStrengthShare, initiatorUserID)
	if err != nil {
		return nil, err
	}

	targetUser, err := am.Store.GetUserByUserID(ctx, LockingStrengthShare, targetUserID)
	if err != nil {
		return nil, err
	}

	if !(initiatorUserID == targetUserID || (executingUser.HasAdminPower() && targetUser.IsServiceUser)) ||
		executingUser.AccountID != accountID {
		return nil, status.Errorf(status.PermissionDenied, "no permission to create PAT for this user")
	}

	pat, err := CreateNewPAT(tokenName, expiresIn, targetUser.Id, executingUser.Id)
	if err != nil {
		return nil, status.Errorf(status.Internal, "failed to create PAT: %v", err)
	}

	if err = am.Store.SavePAT(ctx, LockingStrengthUpdate, &pat.PersonalAccessToken); err != nil {
		return nil, fmt.Errorf("failed to save PAT: %w", err)
	}

	meta := map[string]any{"name": pat.Name, "is_service_user": targetUser.IsServiceUser, "user_name": targetUser.ServiceUserName}
	am.StoreEvent(ctx, initiatorUserID, targetUserID, accountID, activity.PersonalAccessTokenCreated, meta)

	return pat, nil
}

// DeletePAT deletes a specific PAT from a user
func (am *DefaultAccountManager) DeletePAT(ctx context.Context, accountID string, initiatorUserID string, targetUserID string, tokenID string) error {
	executingUser, err := am.Store.GetUserByUserID(ctx, LockingStrengthShare, initiatorUserID)
	if err != nil {
		return err
	}

	targetUser, err := am.Store.GetUserByUserID(ctx, LockingStrengthShare, targetUserID)
	if err != nil {
		return err
	}

	if !(initiatorUserID == targetUserID || (executingUser.HasAdminPower() && targetUser.IsServiceUser)) ||
		executingUser.AccountID != accountID {
		return status.Errorf(status.PermissionDenied, "no permission to delete PAT for this user")
	}

	pat, err := am.Store.GetPATByID(ctx, LockingStrengthShare, tokenID, targetUserID)
	if err != nil {
		return err
	}

	if err = am.Store.DeletePAT(ctx, LockingStrengthUpdate, tokenID, targetUserID); err != nil {
		return fmt.Errorf("failed to delete PAT: %w", err)
	}

	meta := map[string]any{"name": pat.Name, "is_service_user": targetUser.IsServiceUser, "user_name": targetUser.ServiceUserName}
	am.StoreEvent(ctx, initiatorUserID, targetUserID, accountID, activity.PersonalAccessTokenDeleted, meta)

	return nil
}

// GetPAT returns a specific PAT from a user
func (am *DefaultAccountManager) GetPAT(ctx context.Context, accountID string, initiatorUserID string, targetUserID string, tokenID string) (*PersonalAccessToken, error) {
	initiatorUser, err := am.Store.GetUserByUserID(ctx, LockingStrengthShare, initiatorUserID)
	if err != nil {
		return nil, err
	}

	if (initiatorUserID != targetUserID && !initiatorUser.IsAdminOrServiceUser()) || initiatorUser.AccountID != accountID {
		return nil, status.Errorf(status.PermissionDenied, "no permission to get PAT for this user")
	}

	return am.Store.GetPATByID(ctx, LockingStrengthShare, tokenID, targetUserID)
}

// GetAllPATs returns all PATs for a user
func (am *DefaultAccountManager) GetAllPATs(ctx context.Context, accountID string, initiatorUserID string, targetUserID string) ([]*PersonalAccessToken, error) {
	initiatorUser, err := am.Store.GetUserByUserID(ctx, LockingStrengthShare, initiatorUserID)
	if err != nil {
		return nil, err
	}

	if (initiatorUserID != targetUserID && !initiatorUser.IsAdminOrServiceUser()) || initiatorUser.AccountID != accountID {
		return nil, status.Errorf(status.PermissionDenied, "no permission to get PAT for this user")
	}

	targetUser, err := am.Store.GetUserByUserID(ctx, LockingStrengthShare, targetUserID)
	if err != nil {
		return nil, err
	}

	pats := make([]*PersonalAccessToken, 0, len(targetUser.PATsG))
	for _, pat := range targetUser.PATsG {
		pats = append(pats, pat.Copy())
	}

	return pats, nil
}

// SaveUser saves updates to the given user. If the user doesn't exist, it will throw status.NotFound error.
func (am *DefaultAccountManager) SaveUser(ctx context.Context, accountID, initiatorUserID string, update *User) (*UserInfo, error) {
	return am.SaveOrAddUser(ctx, accountID, initiatorUserID, update, false) // false means do not create user and throw status.NotFound
}

// SaveOrAddUser updates the given user. If addIfNotExists is set to true it will add user when no exist
// Only User.AutoGroups, User.Role, and User.Blocked fields are allowed to be updated for now.
func (am *DefaultAccountManager) SaveOrAddUser(ctx context.Context, accountID, initiatorUserID string, update *User, addIfNotExists bool) (*UserInfo, error) {
	if update == nil {
		return nil, status.Errorf(status.InvalidArgument, "provided user update is nil")
	}

	updatedUsers, err := am.SaveOrAddUsers(ctx, accountID, initiatorUserID, []*User{update}, addIfNotExists)
	if err != nil {
		return nil, err
	}

	if len(updatedUsers) == 0 {
		return nil, status.Errorf(status.Internal, "user was not updated")
	}

	return updatedUsers[0], nil
}

// SaveOrAddUsers updates existing users or adds new users to the account.
// Note: This function does not acquire the global lock.
// It is the caller's responsibility to ensure proper locking is in place before invoking this method.
func (am *DefaultAccountManager) SaveOrAddUsers(ctx context.Context, accountID, initiatorUserID string, updates []*User, addIfNotExists bool) ([]*UserInfo, error) {
	if len(updates) == 0 {
		return nil, nil //nolint:nilnil
	}

	initiatorUser, err := am.Store.GetUserByUserID(ctx, LockingStrengthShare, initiatorUserID)
	if err != nil {
		return nil, err
	}

	if !initiatorUser.HasAdminPower() || initiatorUser.IsBlocked() || initiatorUser.AccountID != accountID {
		return nil, status.Errorf(status.PermissionDenied, "only users with admin power are authorized to perform user update operations")
	}

	updatedUsers := make([]*UserInfo, 0, len(updates))
	var (
		expiredPeers  []*nbpeer.Peer
		eventsToStore []func()
		usersToSave   []*User
	)

	settings, err := am.Store.GetAccountSettings(ctx, LockingStrengthShare, accountID)
	if err != nil {
		return nil, err
	}

	for _, update := range updates {
		if update == nil {
			return nil, status.Errorf(status.InvalidArgument, "provided user update is nil")
		}

		oldUser, err := am.Store.GetUserByUserID(ctx, LockingStrengthShare, update.Id)
		if err != nil {
			if !addIfNotExists {
				return nil, status.Errorf(status.NotFound, "user to update doesn't exist: %s", update.Id)
			}
			// when addIfNotExists is set to true, the newUser will use all fields from the update input
			oldUser = update
		}

		if err := am.validateUserUpdate(ctx, accountID, initiatorUser, oldUser, update); err != nil {
			return nil, err
		}

		// only auto groups, revoked status, and integration reference can be updated for now
		newUser := oldUser.Copy()
		newUser.Role = update.Role
		newUser.Blocked = update.Blocked
		newUser.AutoGroups = update.AutoGroups
		// these two fields can't be set via API, only via direct call to the method
		newUser.Issued = update.Issued
		newUser.IntegrationReference = update.IntegrationReference

		// handle owner role transfer
		transferredOwnerRole := initiatorUser.Role == UserRoleOwner && initiatorUser.Id != update.Id && update.Role == UserRoleOwner
		if transferredOwnerRole {
			newInitiatorUser := initiatorUser.Copy()
			newInitiatorUser.Role = UserRoleAdmin

			usersToSave = append(usersToSave, newInitiatorUser)
		}
		usersToSave = append(usersToSave, newUser)

		if !oldUser.IsBlocked() && update.IsBlocked() {
			// expire peers that belong to the user who's getting blocked
			blockedPeers, err := am.Store.GetUserPeers(ctx, LockingStrengthShare, update.Id, accountID)
			if err != nil {
				return nil, err
			}
			expiredPeers = append(expiredPeers, blockedPeers...)
		}

		if update.AutoGroups != nil && settings.GroupsPropagationEnabled {
			//removedGroups := difference(oldUser.AutoGroups, update.AutoGroups)
			// need force update all auto groups in any case they will not be duplicated

			//TODO: wraps this in a transaction

			//account.UserGroupsAddToPeers(oldUser.Id, update.AutoGroups...)
			//account.UserGroupsRemoveFromPeers(oldUser.Id, removedGroups...)

		}

		events := am.prepareUserUpdateEvents(ctx, initiatorUser.Id, oldUser, newUser, accountID, transferredOwnerRole)
		eventsToStore = append(eventsToStore, events...)

		updatedUserInfo, err := getUserInfo(ctx, am, newUser, accountID)
		if err != nil {
			return nil, err
		}
		updatedUsers = append(updatedUsers, updatedUserInfo)
	}

	if len(expiredPeers) > 0 {
		if err := am.expireAndUpdatePeers(ctx, accountID, expiredPeers); err != nil {
			log.WithContext(ctx).Errorf("failed update expired peers: %s", err)
			return nil, err
		}
	}

	err = am.Store.ExecuteInTransaction(ctx, func(transaction Store) error {
		if err = transaction.IncrementNetworkSerial(ctx, LockingStrengthUpdate, accountID); err != nil {
			return fmt.Errorf("failed to increment network serial: %w", err)
		}

		//TODO:  update groups with new members

		if err = transaction.SaveUsers(ctx, LockingStrengthUpdate, usersToSave); err != nil {
			return fmt.Errorf("failed to save users: %w", err)
		}

		return nil
	})
	if err != nil {
		return nil, err
	}

	for _, storeEvent := range eventsToStore {
		storeEvent()
	}

	if settings.GroupsPropagationEnabled {
		account, err := am.requestBuffer.GetAccountWithBackpressure(ctx, accountID)
		if err != nil {
			return nil, fmt.Errorf("error getting account: %w", err)
		}
		am.updateAccountPeers(ctx, account)
	}

	return updatedUsers, nil
}

// propagateAutoGroupChangesForUser updates the user's auto-groups.
// If group propagation is enabled, it adds or removes groups from
// the peers owned by the user based on changes in their group assignments.
func (am *DefaultAccountManager) propagateAutoGroupChangesForUser(ctx context.Context, oldUser, updatedUser *User) []*nbgroup.Group {
	return nil
}

// prepareUserUpdateEvents prepares a list user update events based on the changes between the old and new user data.
func (am *DefaultAccountManager) prepareUserUpdateEvents(ctx context.Context, initiatorUserID string, oldUser, newUser *User, accountID string, transferredOwnerRole bool) []func() {
	var eventsToStore []func()

	if oldUser.IsBlocked() != newUser.IsBlocked() {
		if newUser.IsBlocked() {
			eventsToStore = append(eventsToStore, func() {
				am.StoreEvent(ctx, initiatorUserID, oldUser.Id, accountID, activity.UserBlocked, nil)
			})
		} else {
			eventsToStore = append(eventsToStore, func() {
				am.StoreEvent(ctx, initiatorUserID, oldUser.Id, accountID, activity.UserUnblocked, nil)
			})
		}
	}

	switch {
	case transferredOwnerRole:
		eventsToStore = append(eventsToStore, func() {
			am.StoreEvent(ctx, initiatorUserID, oldUser.Id, accountID, activity.TransferredOwnerRole, nil)
		})
	case oldUser.Role != newUser.Role:
		eventsToStore = append(eventsToStore, func() {
			am.StoreEvent(ctx, initiatorUserID, oldUser.Id, accountID, activity.UserRoleUpdated, map[string]any{"role": newUser.Role})
		})
	}

	if newUser.AutoGroups != nil {
		removedGroups := difference(oldUser.AutoGroups, newUser.AutoGroups)
		addedGroups := difference(newUser.AutoGroups, oldUser.AutoGroups)
		for _, g := range removedGroups {
			group, err := am.Store.GetGroupByID(ctx, LockingStrengthShare, g, accountID)
			if err != nil {
				log.WithContext(ctx).Errorf("group %s not found while saving user activity event of account %s", g, accountID)
			} else {
				eventsToStore = append(eventsToStore, func() {
					meta := map[string]any{
						"group":           group.Name,
						"group_id":        group.ID,
						"is_service_user": newUser.IsServiceUser,
						"user_name":       newUser.ServiceUserName,
					}
					am.StoreEvent(ctx, initiatorUserID, oldUser.Id, accountID, activity.GroupRemovedFromUser, meta)
				})
			}
		}

		for _, g := range addedGroups {
			group, err := am.Store.GetGroupByID(ctx, LockingStrengthShare, g, accountID)
			if err != nil {
				log.WithContext(ctx).Errorf("group %s not found while saving user activity event of account %s", g, accountID)
			} else {
				eventsToStore = append(eventsToStore, func() {
					meta := map[string]any{
						"group":           group.Name,
						"group_id":        group.ID,
						"is_service_user": newUser.IsServiceUser,
						"user_name":       newUser.ServiceUserName,
					}
					am.StoreEvent(ctx, initiatorUserID, oldUser.Id, accountID, activity.GroupAddedToUser, meta)
				})
			}
		}
	}

	return eventsToStore
}

// getUserInfo retrieves the UserInfo for a given User and Account.
// If the AccountManager has a non-nil idpManager and the User is not a service user,
// it will attempt to look up the UserData from the cache.
func getUserInfo(ctx context.Context, am *DefaultAccountManager, user *User, accountID string) (*UserInfo, error) {
	settings, err := am.Store.GetAccountSettings(ctx, LockingStrengthShare, accountID)
	if err != nil {
		return nil, err
	}

	if !isNil(am.idpManager) && !user.IsServiceUser {
		userData, err := am.lookupUserInCache(ctx, user.Id, accountID)
		if err != nil {
			return nil, err
		}
		return user.ToUserInfo(userData, settings)
	}
	return user.ToUserInfo(nil, settings)
}

// validateUserUpdate validates the update operation for a user.
func (am *DefaultAccountManager) validateUserUpdate(ctx context.Context, accountID string, initiatorUser, oldUser, update *User) error {
	if initiatorUser.HasAdminPower() && initiatorUser.Id == update.Id && oldUser.Blocked != update.Blocked {
		return status.Errorf(status.PermissionDenied, "admins can't block or unblock themselves")
	}
	if initiatorUser.HasAdminPower() && initiatorUser.Id == update.Id && update.Role != initiatorUser.Role {
		return status.Errorf(status.PermissionDenied, "admins can't change their role")
	}
	if initiatorUser.Role == UserRoleAdmin && oldUser.Role == UserRoleOwner && update.Role != oldUser.Role {
		return status.Errorf(status.PermissionDenied, "only owners can remove owner role from their user")
	}
	if initiatorUser.Role == UserRoleAdmin && oldUser.Role == UserRoleOwner && update.IsBlocked() && !oldUser.IsBlocked() {
		return status.Errorf(status.PermissionDenied, "unable to block owner user")
	}
	if initiatorUser.Role == UserRoleAdmin && update.Role == UserRoleOwner && update.Role != oldUser.Role {
		return status.Errorf(status.PermissionDenied, "only owners can add owner role to other users")
	}
	if oldUser.IsServiceUser && update.Role == UserRoleOwner {
		return status.Errorf(status.PermissionDenied, "can't update a service user with owner role")
	}

	for _, newGroupID := range update.AutoGroups {
		group, err := am.Store.GetGroupByID(ctx, LockingStrengthShare, newGroupID, accountID)
		if err != nil {
			return status.Errorf(status.InvalidArgument, "provided group ID %s in the user %s update doesn't exist",
				newGroupID, update.Id)
		}

		if group.Name == "All" {
			return status.Errorf(status.InvalidArgument, "can't add All group to the user")
		}
	}

	return nil
}

// GetOrCreateAccountByUser returns an existing account for a given user id or creates a new one if doesn't exist
func (am *DefaultAccountManager) GetOrCreateAccountByUser(ctx context.Context, userID, domain string) (*Account, error) {
	start := time.Now()
	unlock := am.Store.AcquireGlobalLock(ctx)
	defer unlock()
	log.WithContext(ctx).Debugf("Acquired global lock in %s for user %s", time.Since(start), userID)

	lowerDomain := strings.ToLower(domain)

	account, err := am.Store.GetAccountByUser(ctx, userID)
	if err != nil {
		if s, ok := status.FromError(err); ok && s.Type() == status.NotFound {
			account, err = am.newAccount(ctx, userID, lowerDomain)
			if err != nil {
				return nil, err
			}
			err = am.Store.SaveAccount(ctx, account)
			if err != nil {
				return nil, err
			}
		} else {
			// other error
			return nil, err
		}
	}

	userObj := account.Users[userID]

	if lowerDomain != "" && account.Domain != lowerDomain && userObj.Role == UserRoleOwner {
		account.Domain = lowerDomain
		err = am.Store.SaveAccount(ctx, account)
		if err != nil {
			return nil, status.Errorf(status.Internal, "failed updating account with domain")
		}
	}

	return account, nil
}

// GetUsersFromAccount performs a batched request for users from IDP by account ID apply filter on what data to return
// based on provided user role.
func (am *DefaultAccountManager) GetUsersFromAccount(ctx context.Context, accountID, userID string) ([]*UserInfo, error) {
	user, err := am.Store.GetUserByUserID(ctx, LockingStrengthShare, userID)
	if err != nil {
		return nil, err
	}

	if user.AccountID != accountID {
		return nil, status.Errorf(status.PermissionDenied, "no permission to get users")
	}

	accountUsers, err := am.Store.GetAccountUsers(ctx, LockingStrengthShare, accountID)
	if err != nil {
		return nil, err
	}

	queriedUsers := make([]*idp.UserData, 0)
	if !isNil(am.idpManager) {
		users := make(map[string]userLoggedInOnce, len(accountUsers))

		usersFromIntegration := make([]*idp.UserData, 0)
		for _, user := range accountUsers {
			if user.Issued == UserIssuedIntegration {
				key := user.IntegrationReference.CacheKey(accountID, user.Id)
				info, err := am.externalCacheManager.Get(am.ctx, key)
				if err != nil {
					log.WithContext(ctx).Infof("Get ExternalCache for key: %s, error: %s", key, err)
					users[user.Id] = true
					continue
				}
				usersFromIntegration = append(usersFromIntegration, info)
				continue
			}
			if !user.IsServiceUser {
				users[user.Id] = userLoggedInOnce(!user.LastLogin.IsZero())
			}
		}
		queriedUsers, err = am.lookupCache(ctx, users, accountID)
		if err != nil {
			return nil, err
		}
		log.WithContext(ctx).Debugf("Got %d users from ExternalCache for account %s", len(usersFromIntegration), accountID)
		log.WithContext(ctx).Debugf("Got %d users from InternalCache for account %s", len(queriedUsers), accountID)
		queriedUsers = append(queriedUsers, usersFromIntegration...)
	}

	settings, err := am.Store.GetAccountSettings(ctx, LockingStrengthShare, accountID)
	if err != nil {
		return nil, err
	}

	userInfos := make([]*UserInfo, 0)

	// in case of self-hosted, or IDP doesn't return anything, we will return the locally stored userInfo
	if len(queriedUsers) == 0 {
		for _, accountUser := range accountUsers {
			if !(user.HasAdminPower() || user.IsServiceUser || user.Id == accountUser.Id) {
				// if user is not an admin then show only current user and do not show other users
				continue
			}
			info, err := accountUser.ToUserInfo(nil, settings)
			if err != nil {
				return nil, err
			}
			userInfos = append(userInfos, info)
		}
		return userInfos, nil
	}

	for _, localUser := range accountUsers {
		if !(user.HasAdminPower() || user.IsServiceUser) && user.Id != localUser.Id {
			// if user is not an admin then show only current user and do not show other users
			continue
		}

		var info *UserInfo
		if queriedUser, contains := findUserInIDPUserdata(localUser.Id, queriedUsers); contains {
			info, err = localUser.ToUserInfo(queriedUser, settings)
			if err != nil {
				return nil, err
			}
		} else {
			name := ""
			if localUser.IsServiceUser {
				name = localUser.ServiceUserName
			}

			dashboardViewPermissions := "full"
			if !localUser.HasAdminPower() {
				dashboardViewPermissions = "limited"
				if settings.RegularUsersViewBlocked {
					dashboardViewPermissions = "blocked"
				}
			}

			info = &UserInfo{
				ID:            localUser.Id,
				Email:         "",
				Name:          name,
				Role:          string(localUser.Role),
				AutoGroups:    localUser.AutoGroups,
				Status:        string(UserStatusActive),
				IsServiceUser: localUser.IsServiceUser,
				NonDeletable:  localUser.NonDeletable,
				Permissions:   UserPermissions{DashboardView: dashboardViewPermissions},
			}
		}
		userInfos = append(userInfos, info)
	}

	return userInfos, nil
}

// expireAndUpdatePeers expires all peers of the given user and updates them in the account
func (am *DefaultAccountManager) expireAndUpdatePeers(ctx context.Context, accountID string, peers []*nbpeer.Peer) error {
	var peerIDs []string
	for _, peer := range peers {
		if peer.Status.LoginExpired {
			continue
		}
		peerIDs = append(peerIDs, peer.ID)
		peer.MarkLoginExpired(true)

		if err := am.Store.SavePeerStatus(accountID, peer.ID, *peer.Status); err != nil {
			return err
		}
		am.StoreEvent(
			ctx,
			peer.UserID, peer.ID, accountID,
			activity.PeerLoginExpired, peer.EventMeta(am.GetDNSDomain()),
		)
	}

	if len(peerIDs) != 0 {
		// this will trigger peer disconnect from the management service
		am.peersUpdateManager.CloseChannels(ctx, peerIDs)
		account, err := am.requestBuffer.GetAccountWithBackpressure(ctx, accountID)
		if err != nil {
			return fmt.Errorf("error getting account: %w", err)
		}
		am.updateAccountPeers(ctx, account)
	}
	return nil
}

func (am *DefaultAccountManager) deleteUserFromIDP(ctx context.Context, targetUserID, accountID string) error {
	if am.userDeleteFromIDPEnabled {
		log.WithContext(ctx).Debugf("user %s deleted from IdP", targetUserID)
		err := am.idpManager.DeleteUser(ctx, targetUserID)
		if err != nil {
			return fmt.Errorf("failed to delete user %s from IdP: %s", targetUserID, err)
		}
	} else {
		err := am.idpManager.UpdateUserAppMetadata(ctx, targetUserID, idp.AppMetadata{})
		if err != nil {
			return fmt.Errorf("failed to remove user %s app metadata in IdP: %s", targetUserID, err)
		}
	}
	err := am.removeUserFromCache(ctx, accountID, targetUserID)
	if err != nil {
		log.WithContext(ctx).Errorf("remove user from account (%q) cache failed with error: %v", accountID, err)
	}
	return nil
}

func (am *DefaultAccountManager) getEmailAndNameOfTargetUser(ctx context.Context, accountId, initiatorId, targetId string) (string, string, error) {
	userInfos, err := am.GetUsersFromAccount(ctx, accountId, initiatorId)
	if err != nil {
		return "", "", err
	}
	for _, ui := range userInfos {
		if ui.ID == targetId {
			return ui.Email, ui.Name, nil
		}
	}

	return "", "", fmt.Errorf("user info not found for user: %s", targetId)
}

// DeleteRegularUsers deletes regular users from an account.
// Note: This function does not acquire the global lock.
// It is the caller's responsibility to ensure proper locking is in place before invoking this method.
//
// If an error occurs while deleting the user, the function skips it and continues deleting other users.
// Errors are collected and returned at the end.
func (am *DefaultAccountManager) DeleteRegularUsers(ctx context.Context, accountID, initiatorUserID string, targetUserIDs []string) error {
	account, err := am.Store.GetAccount(ctx, accountID)
	if err != nil {
		return err
	}

	executingUser := account.Users[initiatorUserID]
	if executingUser == nil {
		return status.Errorf(status.NotFound, "user not found")
	}
	if !executingUser.HasAdminPower() {
		return status.Errorf(status.PermissionDenied, "only users with admin power can delete users")
	}

	var allErrors error

	deletedUsersMeta := make(map[string]map[string]any)
	for _, targetUserID := range targetUserIDs {
		if initiatorUserID == targetUserID {
			allErrors = errors.Join(allErrors, errors.New("self deletion is not allowed"))
			continue
		}

		targetUser := account.Users[targetUserID]
		if targetUser == nil {
			allErrors = errors.Join(allErrors, fmt.Errorf("target user: %s not found", targetUserID))
			continue
		}

		if targetUser.Role == UserRoleOwner {
			allErrors = errors.Join(allErrors, fmt.Errorf("unable to delete a user: %s with owner role", targetUserID))
			continue
		}

		// disable deleting integration user if the initiator is not admin service user
		if targetUser.Issued == UserIssuedIntegration && !executingUser.IsServiceUser {
			allErrors = errors.Join(allErrors, errors.New("only integration service user can delete this user"))
			continue
		}

		meta, err := am.prepareUserDeletion(ctx, account, initiatorUserID, targetUserID)
		if err != nil {
			allErrors = errors.Join(allErrors, fmt.Errorf("failed to delete user %s: %s", targetUserID, err))
			continue
		}

		delete(account.Users, targetUserID)
		deletedUsersMeta[targetUserID] = meta
	}

	err = am.Store.SaveAccount(ctx, account)
	if err != nil {
		return fmt.Errorf("failed to delete users: %w", err)
	}

	am.updateAccountPeers(ctx, account)

	for targetUserID, meta := range deletedUsersMeta {
		am.StoreEvent(ctx, initiatorUserID, targetUserID, account.Id, activity.UserDeleted, meta)
	}

	return allErrors
}

func (am *DefaultAccountManager) prepareUserDeletion(ctx context.Context, account *Account, initiatorUserID, targetUserID string) (map[string]any, error) {
	tuEmail, tuName, err := am.getEmailAndNameOfTargetUser(ctx, account.Id, initiatorUserID, targetUserID)
	if err != nil {
		log.WithContext(ctx).Errorf("failed to resolve email address: %s", err)
		return nil, err
	}

	if !isNil(am.idpManager) {
		// Delete if the user already exists in the IdP. Necessary in cases where a user account
		// was created where a user account was provisioned but the user did not sign in
		_, err = am.idpManager.GetUserDataByID(ctx, targetUserID, idp.AppMetadata{WTAccountID: account.Id})
		if err == nil {
			err = am.deleteUserFromIDP(ctx, targetUserID, account.Id)
			if err != nil {
				log.WithContext(ctx).Debugf("failed to delete user from IDP: %s", targetUserID)
				return nil, err
			}
		} else {
			log.WithContext(ctx).Debugf("skipped deleting user %s from IDP, error: %v", targetUserID, err)
		}
	}

	err = am.deleteUserPeers(ctx, initiatorUserID, targetUserID, account)
	if err != nil {
		return nil, err
	}

	u, err := account.FindUser(targetUserID)
	if err != nil {
		log.WithContext(ctx).Errorf("failed to find user %s for deletion, this should never happen: %s", targetUserID, err)
	}

	var tuCreatedAt time.Time
	if u != nil {
		tuCreatedAt = u.CreatedAt
	}

	return map[string]any{"name": tuName, "email": tuEmail, "created_at": tuCreatedAt}, nil
}

// updateUserPeersInGroups updates the user's peers in the specified groups by adding or removing them.
func (am *DefaultAccountManager) updateUserPeersInGroups(accountGroups map[string]*nbgroup.Group, peers []*nbpeer.Peer, groupsToAdd,
	groupsToRemove []string) (groupsToUpdate []*nbgroup.Group, err error) {

	if len(groupsToAdd) == 0 && len(groupsToRemove) == 0 {
		return
	}

	userPeerIDMap := make(map[string]struct{}, len(peers))
	for _, peer := range peers {
		userPeerIDMap[peer.ID] = struct{}{}
	}

	for _, gid := range groupsToAdd {
		group, ok := accountGroups[gid]
		if !ok {
			return nil, errors.New("group not found")
		}
		addUserPeersToGroup(userPeerIDMap, group)
		groupsToUpdate = append(groupsToUpdate, group)
	}

	for _, gid := range groupsToRemove {
		group, ok := accountGroups[gid]
		if !ok {
			return nil, errors.New("group not found")
		}
		removeUserPeersFromGroup(userPeerIDMap, group)
		groupsToUpdate = append(groupsToUpdate, group)
	}

	return groupsToUpdate, nil
}

// addUserPeersToGroup adds the user's peers to the group.
func addUserPeersToGroup(userPeerIDs map[string]struct{}, group *nbgroup.Group) {
	groupPeers := make(map[string]struct{}, len(group.Peers))
	for _, pid := range group.Peers {
		groupPeers[pid] = struct{}{}
	}

	for pid := range userPeerIDs {
		groupPeers[pid] = struct{}{}
	}

	group.Peers = make([]string, 0, len(groupPeers))
	for pid := range groupPeers {
		group.Peers = append(group.Peers, pid)
	}
}

// removeUserPeersFromGroup removes user's peers from the group.
func removeUserPeersFromGroup(userPeerIDs map[string]struct{}, group *nbgroup.Group) {
	// skip removing peers from group All
	if group.Name == "All" {
		return
	}

	updatedPeers := make([]string, 0, len(group.Peers))
	for _, pid := range group.Peers {
		if _, found := userPeerIDs[pid]; !found {
			updatedPeers = append(updatedPeers, pid)
		}
	}

	group.Peers = updatedPeers
}

func findUserInIDPUserdata(userID string, userData []*idp.UserData) (*idp.UserData, bool) {
	for _, user := range userData {
		if user.ID == userID {
			return user, true
		}
	}
	return nil, false
}<|MERGE_RESOLUTION|>--- conflicted
+++ resolved
@@ -8,12 +8,6 @@
 	"time"
 
 	"github.com/google/uuid"
-<<<<<<< HEAD
-	nbgroup "github.com/netbirdio/netbird/management/server/group"
-	log "github.com/sirupsen/logrus"
-
-=======
->>>>>>> 49e65109
 	"github.com/netbirdio/netbird/management/server/activity"
 	nbgroup "github.com/netbirdio/netbird/management/server/group"
 	"github.com/netbirdio/netbird/management/server/idp"
@@ -222,12 +216,19 @@
 
 // createServiceUser creates a new service user under the given account.
 func (am *DefaultAccountManager) createServiceUser(ctx context.Context, accountID string, initiatorUserID string, role UserRole, serviceUserName string, nonDeletable bool, autoGroups []string) (*UserInfo, error) {
-	executingUser, err := am.Store.GetUserByUserID(ctx, LockingStrengthShare, initiatorUserID)
-	if err != nil {
-		return nil, err
-	}
-
-	if !executingUser.HasAdminPower() || executingUser.AccountID != accountID {
+	unlock := am.Store.AcquireWriteLockByUID(ctx, accountID)
+	defer unlock()
+
+	account, err := am.Store.GetAccount(ctx, accountID)
+	if err != nil {
+		return nil, status.Errorf(status.NotFound, "account %s doesn't exist", accountID)
+	}
+
+	executingUser := account.Users[initiatorUserID]
+	if executingUser == nil {
+		return nil, status.Errorf(status.NotFound, "user not found")
+	}
+	if !executingUser.HasAdminPower() {
 		return nil, status.Errorf(status.PermissionDenied, "only users with admin power can create service users")
 	}
 
@@ -238,9 +239,10 @@
 	newUserID := uuid.New().String()
 	newUser := NewUser(newUserID, role, true, nonDeletable, serviceUserName, autoGroups, UserIssuedAPI)
 	log.WithContext(ctx).Debugf("New User: %v", newUser)
-	newUser.AccountID = accountID
-
-	if err = am.Store.SaveUser(ctx, LockingStrengthUpdate, newUser); err != nil {
+	account.Users[newUserID] = newUser
+
+	err = am.Store.SaveAccount(ctx, account)
+	if err != nil {
 		return nil, err
 	}
 
@@ -268,8 +270,11 @@
 	return am.inviteNewUser(ctx, accountID, userID, user)
 }
 
-// inviteNewUser Invites a User to a given account and creates reference in datastore
+// inviteNewUser Invites a USer to a given account and creates reference in datastore
 func (am *DefaultAccountManager) inviteNewUser(ctx context.Context, accountID, userID string, invite *UserInfo) (*UserInfo, error) {
+	unlock := am.Store.AcquireWriteLockByUID(ctx, accountID)
+	defer unlock()
+
 	if am.idpManager == nil {
 		return nil, status.Errorf(status.PreconditionFailed, "IdP manager must be enabled to send user invites")
 	}
@@ -290,24 +295,23 @@
 	default:
 	}
 
-	initiatorUser, err := am.Store.GetUserByUserID(ctx, LockingStrengthShare, userID)
+	account, err := am.Store.GetAccount(ctx, accountID)
+	if err != nil {
+		return nil, status.Errorf(status.NotFound, "account %s doesn't exist", accountID)
+	}
+
+	initiatorUser, err := account.FindUser(userID)
 	if err != nil {
 		return nil, status.Errorf(status.NotFound, "initiator user with ID %s doesn't exist", userID)
 	}
 
 	inviterID := userID
 	if initiatorUser.IsServiceUser {
-		ownerID, err := am.Store.GetAccountOwnerID(ctx, LockingStrengthShare, accountID)
-		if err != nil {
-			log.WithContext(ctx).Errorf("failed to get account owner: %v", err)
-			return nil, err
-		}
-
-		inviterID = ownerID
+		inviterID = account.CreatedBy
 	}
 
 	// inviterUser is the one who is inviting the new user
-	inviterUser, err := am.lookupUserInCache(ctx, inviterID, accountID)
+	inviterUser, err := am.lookupUserInCache(ctx, inviterID, account)
 	if err != nil || inviterUser == nil {
 		return nil, status.Errorf(status.NotFound, "inviter user with ID %s doesn't exist in IdP", inviterID)
 	}
@@ -338,29 +342,27 @@
 
 	newUser := &User{
 		Id:                   idpUser.ID,
-		AccountID:            accountID,
 		Role:                 invitedRole,
 		AutoGroups:           invite.AutoGroups,
 		Issued:               invite.Issued,
 		IntegrationReference: invite.IntegrationReference,
 		CreatedAt:            time.Now().UTC(),
 	}
-	if err = am.Store.SaveUser(ctx, LockingStrengthUpdate, newUser); err != nil {
-		return nil, err
-	}
-
-	_, err = am.refreshCache(ctx, accountID)
+	account.Users[idpUser.ID] = newUser
+
+	err = am.Store.SaveAccount(ctx, account)
+	if err != nil {
+		return nil, err
+	}
+
+	_, err = am.refreshCache(ctx, account.Id)
 	if err != nil {
 		return nil, err
 	}
 
 	am.StoreEvent(ctx, userID, newUser.Id, accountID, activity.UserInvited, nil)
 
-	settings, err := am.Store.GetAccountSettings(ctx, LockingStrengthShare, accountID)
-	if err != nil {
-		return nil, err
-	}
-	return newUser.ToUserInfo(idpUser, settings)
+	return newUser.ToUserInfo(idpUser, account.Settings)
 }
 
 func (am *DefaultAccountManager) GetUserByID(ctx context.Context, id string) (*User, error) {
@@ -400,7 +402,20 @@
 // ListUsers returns lists of all users under the account.
 // It doesn't populate user information such as email or name.
 func (am *DefaultAccountManager) ListUsers(ctx context.Context, accountID string) ([]*User, error) {
-	return am.Store.GetAccountUsers(ctx, LockingStrengthShare, accountID)
+	unlock := am.Store.AcquireWriteLockByUID(ctx, accountID)
+	defer unlock()
+
+	account, err := am.Store.GetAccount(ctx, accountID)
+	if err != nil {
+		return nil, err
+	}
+
+	users := make([]*User, 0, len(account.Users))
+	for _, item := range account.Users {
+		users = append(users, item)
+	}
+
+	return users, nil
 }
 
 func (am *DefaultAccountManager) deleteServiceUser(ctx context.Context, account *Account, initiatorUserID string, targetUser *User) {
@@ -491,12 +506,20 @@
 
 // InviteUser resend invitations to users who haven't activated their accounts prior to the expiration period.
 func (am *DefaultAccountManager) InviteUser(ctx context.Context, accountID string, initiatorUserID string, targetUserID string) error {
+	unlock := am.Store.AcquireWriteLockByUID(ctx, accountID)
+	defer unlock()
+
 	if am.idpManager == nil {
 		return status.Errorf(status.PreconditionFailed, "IdP manager must be enabled to send user invites")
 	}
 
+	account, err := am.Store.GetAccount(ctx, accountID)
+	if err != nil {
+		return status.Errorf(status.NotFound, "account %s doesn't exist", accountID)
+	}
+
 	// check if the user is already registered with this ID
-	user, err := am.lookupUserInCache(ctx, targetUserID, accountID)
+	user, err := am.lookupUserInCache(ctx, targetUserID, account)
 	if err != nil {
 		return err
 	}
@@ -523,6 +546,9 @@
 
 // CreatePAT creates a new PAT for the given user
 func (am *DefaultAccountManager) CreatePAT(ctx context.Context, accountID string, initiatorUserID string, targetUserID string, tokenName string, expiresIn int) (*PersonalAccessTokenGenerated, error) {
+	unlock := am.Store.AcquireWriteLockByUID(ctx, accountID)
+	defer unlock()
+
 	if tokenName == "" {
 		return nil, status.Errorf(status.InvalidArgument, "token name can't be empty")
 	}
@@ -531,28 +557,35 @@
 		return nil, status.Errorf(status.InvalidArgument, "expiration has to be between 1 and 365")
 	}
 
-	executingUser, err := am.Store.GetUserByUserID(ctx, LockingStrengthShare, initiatorUserID)
-	if err != nil {
-		return nil, err
-	}
-
-	targetUser, err := am.Store.GetUserByUserID(ctx, LockingStrengthShare, targetUserID)
-	if err != nil {
-		return nil, err
-	}
-
-	if !(initiatorUserID == targetUserID || (executingUser.HasAdminPower() && targetUser.IsServiceUser)) ||
-		executingUser.AccountID != accountID {
+	account, err := am.Store.GetAccount(ctx, accountID)
+	if err != nil {
+		return nil, err
+	}
+
+	targetUser, ok := account.Users[targetUserID]
+	if !ok {
+		return nil, status.Errorf(status.NotFound, "user not found")
+	}
+
+	executingUser, ok := account.Users[initiatorUserID]
+	if !ok {
+		return nil, status.Errorf(status.NotFound, "user not found")
+	}
+
+	if !(initiatorUserID == targetUserID || (executingUser.HasAdminPower() && targetUser.IsServiceUser)) {
 		return nil, status.Errorf(status.PermissionDenied, "no permission to create PAT for this user")
 	}
 
-	pat, err := CreateNewPAT(tokenName, expiresIn, targetUser.Id, executingUser.Id)
+	pat, err := CreateNewPAT(tokenName, expiresIn, executingUser.Id)
 	if err != nil {
 		return nil, status.Errorf(status.Internal, "failed to create PAT: %v", err)
 	}
 
-	if err = am.Store.SavePAT(ctx, LockingStrengthUpdate, &pat.PersonalAccessToken); err != nil {
-		return nil, fmt.Errorf("failed to save PAT: %w", err)
+	targetUser.PATs[pat.ID] = &pat.PersonalAccessToken
+
+	err = am.Store.SaveAccount(ctx, account)
+	if err != nil {
+		return nil, status.Errorf(status.Internal, "failed to save account: %v", err)
 	}
 
 	meta := map[string]any{"name": pat.Name, "is_service_user": targetUser.IsServiceUser, "user_name": targetUser.ServiceUserName}
@@ -563,33 +596,51 @@
 
 // DeletePAT deletes a specific PAT from a user
 func (am *DefaultAccountManager) DeletePAT(ctx context.Context, accountID string, initiatorUserID string, targetUserID string, tokenID string) error {
-	executingUser, err := am.Store.GetUserByUserID(ctx, LockingStrengthShare, initiatorUserID)
-	if err != nil {
-		return err
-	}
-
-	targetUser, err := am.Store.GetUserByUserID(ctx, LockingStrengthShare, targetUserID)
-	if err != nil {
-		return err
-	}
-
-	if !(initiatorUserID == targetUserID || (executingUser.HasAdminPower() && targetUser.IsServiceUser)) ||
-		executingUser.AccountID != accountID {
+	unlock := am.Store.AcquireWriteLockByUID(ctx, accountID)
+	defer unlock()
+
+	account, err := am.Store.GetAccount(ctx, accountID)
+	if err != nil {
+		return status.Errorf(status.NotFound, "account not found: %s", err)
+	}
+
+	targetUser, ok := account.Users[targetUserID]
+	if !ok {
+		return status.Errorf(status.NotFound, "user not found")
+	}
+
+	executingUser, ok := account.Users[initiatorUserID]
+	if !ok {
+		return status.Errorf(status.NotFound, "user not found")
+	}
+
+	if !(initiatorUserID == targetUserID || (executingUser.HasAdminPower() && targetUser.IsServiceUser)) {
 		return status.Errorf(status.PermissionDenied, "no permission to delete PAT for this user")
 	}
 
-	pat, err := am.Store.GetPATByID(ctx, LockingStrengthShare, tokenID, targetUserID)
-	if err != nil {
-		return err
-	}
-
-	if err = am.Store.DeletePAT(ctx, LockingStrengthUpdate, tokenID, targetUserID); err != nil {
-		return fmt.Errorf("failed to delete PAT: %w", err)
+	pat := targetUser.PATs[tokenID]
+	if pat == nil {
+		return status.Errorf(status.NotFound, "PAT not found")
+	}
+
+	err = am.Store.DeleteTokenID2UserIDIndex(pat.ID)
+	if err != nil {
+		return status.Errorf(status.Internal, "Failed to delete token id index: %s", err)
+	}
+	err = am.Store.DeleteHashedPAT2TokenIDIndex(pat.HashedToken)
+	if err != nil {
+		return status.Errorf(status.Internal, "Failed to delete hashed token index: %s", err)
 	}
 
 	meta := map[string]any{"name": pat.Name, "is_service_user": targetUser.IsServiceUser, "user_name": targetUser.ServiceUserName}
 	am.StoreEvent(ctx, initiatorUserID, targetUserID, accountID, activity.PersonalAccessTokenDeleted, meta)
 
+	delete(targetUser.PATs, tokenID)
+
+	err = am.Store.SaveAccount(ctx, account)
+	if err != nil {
+		return status.Errorf(status.Internal, "Failed to save account: %s", err)
+	}
 	return nil
 }
 
@@ -600,11 +651,22 @@
 		return nil, err
 	}
 
+	targetUser, err := am.Store.GetUserByUserID(ctx, LockingStrengthShare, targetUserID)
+	if err != nil {
+		return nil, err
+	}
+
 	if (initiatorUserID != targetUserID && !initiatorUser.IsAdminOrServiceUser()) || initiatorUser.AccountID != accountID {
 		return nil, status.Errorf(status.PermissionDenied, "no permission to get PAT for this user")
 	}
 
-	return am.Store.GetPATByID(ctx, LockingStrengthShare, tokenID, targetUserID)
+	for _, pat := range targetUser.PATsG {
+		if pat.ID == tokenID {
+			return pat.Copy(), nil
+		}
+	}
+
+	return nil, status.Errorf(status.NotFound, "PAT not found")
 }
 
 // GetAllPATs returns all PATs for a user
@@ -614,13 +676,13 @@
 		return nil, err
 	}
 
+	targetUser, err := am.Store.GetUserByUserID(ctx, LockingStrengthShare, targetUserID)
+	if err != nil {
+		return nil, err
+	}
+
 	if (initiatorUserID != targetUserID && !initiatorUser.IsAdminOrServiceUser()) || initiatorUser.AccountID != accountID {
 		return nil, status.Errorf(status.PermissionDenied, "no permission to get PAT for this user")
-	}
-
-	targetUser, err := am.Store.GetUserByUserID(ctx, LockingStrengthShare, targetUserID)
-	if err != nil {
-		return nil, err
 	}
 
 	pats := make([]*PersonalAccessToken, 0, len(targetUser.PATsG))
@@ -642,6 +704,9 @@
 	if update == nil {
 		return nil, status.Errorf(status.InvalidArgument, "provided user update is nil")
 	}
+
+	unlock := am.Store.AcquireWriteLockByUID(ctx, accountID)
+	defer unlock()
 
 	updatedUsers, err := am.SaveOrAddUsers(ctx, accountID, initiatorUserID, []*User{update}, addIfNotExists)
 	if err != nil {
@@ -663,12 +728,17 @@
 		return nil, nil //nolint:nilnil
 	}
 
-	initiatorUser, err := am.Store.GetUserByUserID(ctx, LockingStrengthShare, initiatorUserID)
-	if err != nil {
-		return nil, err
-	}
-
-	if !initiatorUser.HasAdminPower() || initiatorUser.IsBlocked() || initiatorUser.AccountID != accountID {
+	account, err := am.Store.GetAccount(ctx, accountID)
+	if err != nil {
+		return nil, err
+	}
+
+	initiatorUser, err := account.FindUser(initiatorUserID)
+	if err != nil {
+		return nil, err
+	}
+
+	if !initiatorUser.HasAdminPower() || initiatorUser.IsBlocked() {
 		return nil, status.Errorf(status.PermissionDenied, "only users with admin power are authorized to perform user update operations")
 	}
 
@@ -676,21 +746,15 @@
 	var (
 		expiredPeers  []*nbpeer.Peer
 		eventsToStore []func()
-		usersToSave   []*User
 	)
-
-	settings, err := am.Store.GetAccountSettings(ctx, LockingStrengthShare, accountID)
-	if err != nil {
-		return nil, err
-	}
 
 	for _, update := range updates {
 		if update == nil {
 			return nil, status.Errorf(status.InvalidArgument, "provided user update is nil")
 		}
 
-		oldUser, err := am.Store.GetUserByUserID(ctx, LockingStrengthShare, update.Id)
-		if err != nil {
+		oldUser := account.Users[update.Id]
+		if oldUser == nil {
 			if !addIfNotExists {
 				return nil, status.Errorf(status.NotFound, "user to update doesn't exist: %s", update.Id)
 			}
@@ -698,7 +762,7 @@
 			oldUser = update
 		}
 
-		if err := am.validateUserUpdate(ctx, accountID, initiatorUser, oldUser, update); err != nil {
+		if err := validateUserUpdate(account, initiatorUser, oldUser, update); err != nil {
 			return nil, err
 		}
 
@@ -711,40 +775,29 @@
 		newUser.Issued = update.Issued
 		newUser.IntegrationReference = update.IntegrationReference
 
-		// handle owner role transfer
-		transferredOwnerRole := initiatorUser.Role == UserRoleOwner && initiatorUser.Id != update.Id && update.Role == UserRoleOwner
-		if transferredOwnerRole {
-			newInitiatorUser := initiatorUser.Copy()
-			newInitiatorUser.Role = UserRoleAdmin
-
-			usersToSave = append(usersToSave, newInitiatorUser)
-		}
-		usersToSave = append(usersToSave, newUser)
+		transferredOwnerRole := handleOwnerRoleTransfer(account, initiatorUser, update)
+		account.Users[newUser.Id] = newUser
 
 		if !oldUser.IsBlocked() && update.IsBlocked() {
 			// expire peers that belong to the user who's getting blocked
-			blockedPeers, err := am.Store.GetUserPeers(ctx, LockingStrengthShare, update.Id, accountID)
+			blockedPeers, err := account.FindUserPeers(update.Id)
 			if err != nil {
 				return nil, err
 			}
 			expiredPeers = append(expiredPeers, blockedPeers...)
 		}
 
-		if update.AutoGroups != nil && settings.GroupsPropagationEnabled {
-			//removedGroups := difference(oldUser.AutoGroups, update.AutoGroups)
+		if update.AutoGroups != nil && account.Settings.GroupsPropagationEnabled {
+			removedGroups := difference(oldUser.AutoGroups, update.AutoGroups)
 			// need force update all auto groups in any case they will not be duplicated
-
-			//TODO: wraps this in a transaction
-
-			//account.UserGroupsAddToPeers(oldUser.Id, update.AutoGroups...)
-			//account.UserGroupsRemoveFromPeers(oldUser.Id, removedGroups...)
-
-		}
-
-		events := am.prepareUserUpdateEvents(ctx, initiatorUser.Id, oldUser, newUser, accountID, transferredOwnerRole)
+			account.UserGroupsAddToPeers(oldUser.Id, update.AutoGroups...)
+			account.UserGroupsRemoveFromPeers(oldUser.Id, removedGroups...)
+		}
+
+		events := am.prepareUserUpdateEvents(ctx, initiatorUser.Id, oldUser, newUser, account, transferredOwnerRole)
 		eventsToStore = append(eventsToStore, events...)
 
-		updatedUserInfo, err := getUserInfo(ctx, am, newUser, accountID)
+		updatedUserInfo, err := getUserInfo(ctx, am, newUser, account)
 		if err != nil {
 			return nil, err
 		}
@@ -752,63 +805,40 @@
 	}
 
 	if len(expiredPeers) > 0 {
-		if err := am.expireAndUpdatePeers(ctx, accountID, expiredPeers); err != nil {
+		if err := am.expireAndUpdatePeers(ctx, account, expiredPeers); err != nil {
 			log.WithContext(ctx).Errorf("failed update expired peers: %s", err)
 			return nil, err
 		}
 	}
 
-	err = am.Store.ExecuteInTransaction(ctx, func(transaction Store) error {
-		if err = transaction.IncrementNetworkSerial(ctx, LockingStrengthUpdate, accountID); err != nil {
-			return fmt.Errorf("failed to increment network serial: %w", err)
-		}
-
-		//TODO:  update groups with new members
-
-		if err = transaction.SaveUsers(ctx, LockingStrengthUpdate, usersToSave); err != nil {
-			return fmt.Errorf("failed to save users: %w", err)
-		}
-
-		return nil
-	})
-	if err != nil {
-		return nil, err
+	account.Network.IncSerial()
+	if err = am.Store.SaveAccount(ctx, account); err != nil {
+		return nil, err
+	}
+
+	if account.Settings.GroupsPropagationEnabled {
+		am.updateAccountPeers(ctx, account)
 	}
 
 	for _, storeEvent := range eventsToStore {
 		storeEvent()
 	}
 
-	if settings.GroupsPropagationEnabled {
-		account, err := am.requestBuffer.GetAccountWithBackpressure(ctx, accountID)
-		if err != nil {
-			return nil, fmt.Errorf("error getting account: %w", err)
-		}
-		am.updateAccountPeers(ctx, account)
-	}
-
 	return updatedUsers, nil
 }
 
-// propagateAutoGroupChangesForUser updates the user's auto-groups.
-// If group propagation is enabled, it adds or removes groups from
-// the peers owned by the user based on changes in their group assignments.
-func (am *DefaultAccountManager) propagateAutoGroupChangesForUser(ctx context.Context, oldUser, updatedUser *User) []*nbgroup.Group {
-	return nil
-}
-
 // prepareUserUpdateEvents prepares a list user update events based on the changes between the old and new user data.
-func (am *DefaultAccountManager) prepareUserUpdateEvents(ctx context.Context, initiatorUserID string, oldUser, newUser *User, accountID string, transferredOwnerRole bool) []func() {
+func (am *DefaultAccountManager) prepareUserUpdateEvents(ctx context.Context, initiatorUserID string, oldUser, newUser *User, account *Account, transferredOwnerRole bool) []func() {
 	var eventsToStore []func()
 
 	if oldUser.IsBlocked() != newUser.IsBlocked() {
 		if newUser.IsBlocked() {
 			eventsToStore = append(eventsToStore, func() {
-				am.StoreEvent(ctx, initiatorUserID, oldUser.Id, accountID, activity.UserBlocked, nil)
+				am.StoreEvent(ctx, initiatorUserID, oldUser.Id, account.Id, activity.UserBlocked, nil)
 			})
 		} else {
 			eventsToStore = append(eventsToStore, func() {
-				am.StoreEvent(ctx, initiatorUserID, oldUser.Id, accountID, activity.UserUnblocked, nil)
+				am.StoreEvent(ctx, initiatorUserID, oldUser.Id, account.Id, activity.UserUnblocked, nil)
 			})
 		}
 	}
@@ -816,11 +846,11 @@
 	switch {
 	case transferredOwnerRole:
 		eventsToStore = append(eventsToStore, func() {
-			am.StoreEvent(ctx, initiatorUserID, oldUser.Id, accountID, activity.TransferredOwnerRole, nil)
+			am.StoreEvent(ctx, initiatorUserID, oldUser.Id, account.Id, activity.TransferredOwnerRole, nil)
 		})
 	case oldUser.Role != newUser.Role:
 		eventsToStore = append(eventsToStore, func() {
-			am.StoreEvent(ctx, initiatorUserID, oldUser.Id, accountID, activity.UserRoleUpdated, map[string]any{"role": newUser.Role})
+			am.StoreEvent(ctx, initiatorUserID, oldUser.Id, account.Id, activity.UserRoleUpdated, map[string]any{"role": newUser.Role})
 		})
 	}
 
@@ -828,64 +858,57 @@
 		removedGroups := difference(oldUser.AutoGroups, newUser.AutoGroups)
 		addedGroups := difference(newUser.AutoGroups, oldUser.AutoGroups)
 		for _, g := range removedGroups {
-			group, err := am.Store.GetGroupByID(ctx, LockingStrengthShare, g, accountID)
-			if err != nil {
-				log.WithContext(ctx).Errorf("group %s not found while saving user activity event of account %s", g, accountID)
+			group := account.GetGroup(g)
+			if group != nil {
+				eventsToStore = append(eventsToStore, func() {
+					am.StoreEvent(ctx, initiatorUserID, oldUser.Id, account.Id, activity.GroupRemovedFromUser,
+						map[string]any{"group": group.Name, "group_id": group.ID, "is_service_user": newUser.IsServiceUser, "user_name": newUser.ServiceUserName})
+				})
+
 			} else {
+				log.WithContext(ctx).Errorf("group %s not found while saving user activity event of account %s", g, account.Id)
+			}
+		}
+		for _, g := range addedGroups {
+			group := account.GetGroup(g)
+			if group != nil {
 				eventsToStore = append(eventsToStore, func() {
-					meta := map[string]any{
-						"group":           group.Name,
-						"group_id":        group.ID,
-						"is_service_user": newUser.IsServiceUser,
-						"user_name":       newUser.ServiceUserName,
-					}
-					am.StoreEvent(ctx, initiatorUserID, oldUser.Id, accountID, activity.GroupRemovedFromUser, meta)
+					am.StoreEvent(ctx, initiatorUserID, oldUser.Id, account.Id, activity.GroupAddedToUser,
+						map[string]any{"group": group.Name, "group_id": group.ID, "is_service_user": newUser.IsServiceUser, "user_name": newUser.ServiceUserName})
 				})
 			}
 		}
-
-		for _, g := range addedGroups {
-			group, err := am.Store.GetGroupByID(ctx, LockingStrengthShare, g, accountID)
-			if err != nil {
-				log.WithContext(ctx).Errorf("group %s not found while saving user activity event of account %s", g, accountID)
-			} else {
-				eventsToStore = append(eventsToStore, func() {
-					meta := map[string]any{
-						"group":           group.Name,
-						"group_id":        group.ID,
-						"is_service_user": newUser.IsServiceUser,
-						"user_name":       newUser.ServiceUserName,
-					}
-					am.StoreEvent(ctx, initiatorUserID, oldUser.Id, accountID, activity.GroupAddedToUser, meta)
-				})
-			}
-		}
 	}
 
 	return eventsToStore
+}
+
+func handleOwnerRoleTransfer(account *Account, initiatorUser, update *User) bool {
+	if initiatorUser.Role == UserRoleOwner && initiatorUser.Id != update.Id && update.Role == UserRoleOwner {
+		newInitiatorUser := initiatorUser.Copy()
+		newInitiatorUser.Role = UserRoleAdmin
+		account.Users[initiatorUser.Id] = newInitiatorUser
+		return true
+	}
+	return false
 }
 
 // getUserInfo retrieves the UserInfo for a given User and Account.
 // If the AccountManager has a non-nil idpManager and the User is not a service user,
 // it will attempt to look up the UserData from the cache.
-func getUserInfo(ctx context.Context, am *DefaultAccountManager, user *User, accountID string) (*UserInfo, error) {
-	settings, err := am.Store.GetAccountSettings(ctx, LockingStrengthShare, accountID)
-	if err != nil {
-		return nil, err
-	}
-
+func getUserInfo(ctx context.Context, am *DefaultAccountManager, user *User, account *Account) (*UserInfo, error) {
 	if !isNil(am.idpManager) && !user.IsServiceUser {
-		userData, err := am.lookupUserInCache(ctx, user.Id, accountID)
+		userData, err := am.lookupUserInCache(ctx, user.Id, account)
 		if err != nil {
 			return nil, err
 		}
-		return user.ToUserInfo(userData, settings)
-	}
-	return user.ToUserInfo(nil, settings)
+		return user.ToUserInfo(userData, account.Settings)
+	}
+	return user.ToUserInfo(nil, account.Settings)
 }
 
 // validateUserUpdate validates the update operation for a user.
-func (am *DefaultAccountManager) validateUserUpdate(ctx context.Context, accountID string, initiatorUser, oldUser, update *User) error {
+func validateUserUpdate(account *Account, initiatorUser, oldUser, update *User) error {
 	if initiatorUser.HasAdminPower() && initiatorUser.Id == update.Id && oldUser.Blocked != update.Blocked {
 		return status.Errorf(status.PermissionDenied, "admins can't block or unblock themselves")
 	}
@@ -906,12 +929,11 @@
 	}
 
 	for _, newGroupID := range update.AutoGroups {
-		group, err := am.Store.GetGroupByID(ctx, LockingStrengthShare, newGroupID, accountID)
-		if err != nil {
+		group, ok := account.Groups[newGroupID]
+		if !ok {
 			return status.Errorf(status.InvalidArgument, "provided group ID %s in the user %s update doesn't exist",
 				newGroupID, update.Id)
 		}
-
 		if group.Name == "All" {
 			return status.Errorf(status.InvalidArgument, "can't add All group to the user")
 		}
@@ -962,26 +984,21 @@
 // GetUsersFromAccount performs a batched request for users from IDP by account ID apply filter on what data to return
 // based on provided user role.
 func (am *DefaultAccountManager) GetUsersFromAccount(ctx context.Context, accountID, userID string) ([]*UserInfo, error) {
-	user, err := am.Store.GetUserByUserID(ctx, LockingStrengthShare, userID)
-	if err != nil {
-		return nil, err
-	}
-
-	if user.AccountID != accountID {
-		return nil, status.Errorf(status.PermissionDenied, "no permission to get users")
-	}
-
-	accountUsers, err := am.Store.GetAccountUsers(ctx, LockingStrengthShare, accountID)
+	account, err := am.Store.GetAccount(ctx, accountID)
+	if err != nil {
+		return nil, err
+	}
+
+	user, err := account.FindUser(userID)
 	if err != nil {
 		return nil, err
 	}
 
 	queriedUsers := make([]*idp.UserData, 0)
 	if !isNil(am.idpManager) {
-		users := make(map[string]userLoggedInOnce, len(accountUsers))
-
+		users := make(map[string]userLoggedInOnce, len(account.Users))
 		usersFromIntegration := make([]*idp.UserData, 0)
-		for _, user := range accountUsers {
+		for _, user := range account.Users {
 			if user.Issued == UserIssuedIntegration {
 				key := user.IntegrationReference.CacheKey(accountID, user.Id)
 				info, err := am.externalCacheManager.Get(am.ctx, key)
@@ -1006,21 +1023,16 @@
 		queriedUsers = append(queriedUsers, usersFromIntegration...)
 	}
 
-	settings, err := am.Store.GetAccountSettings(ctx, LockingStrengthShare, accountID)
-	if err != nil {
-		return nil, err
-	}
-
 	userInfos := make([]*UserInfo, 0)
 
 	// in case of self-hosted, or IDP doesn't return anything, we will return the locally stored userInfo
 	if len(queriedUsers) == 0 {
-		for _, accountUser := range accountUsers {
+		for _, accountUser := range account.Users {
 			if !(user.HasAdminPower() || user.IsServiceUser || user.Id == accountUser.Id) {
 				// if user is not an admin then show only current user and do not show other users
 				continue
 			}
-			info, err := accountUser.ToUserInfo(nil, settings)
+			info, err := accountUser.ToUserInfo(nil, account.Settings)
 			if err != nil {
 				return nil, err
 			}
@@ -1029,7 +1041,7 @@
 		return userInfos, nil
 	}
 
-	for _, localUser := range accountUsers {
+	for _, localUser := range account.Users {
 		if !(user.HasAdminPower() || user.IsServiceUser) && user.Id != localUser.Id {
 			// if user is not an admin then show only current user and do not show other users
 			continue
@@ -1037,7 +1049,7 @@
 
 		var info *UserInfo
 		if queriedUser, contains := findUserInIDPUserdata(localUser.Id, queriedUsers); contains {
-			info, err = localUser.ToUserInfo(queriedUser, settings)
+			info, err = localUser.ToUserInfo(queriedUser, account.Settings)
 			if err != nil {
 				return nil, err
 			}
@@ -1050,7 +1062,7 @@
 			dashboardViewPermissions := "full"
 			if !localUser.HasAdminPower() {
 				dashboardViewPermissions = "limited"
-				if settings.RegularUsersViewBlocked {
+				if account.Settings.RegularUsersViewBlocked {
 					dashboardViewPermissions = "blocked"
 				}
 			}
@@ -1074,7 +1086,7 @@
 }
 
 // expireAndUpdatePeers expires all peers of the given user and updates them in the account
-func (am *DefaultAccountManager) expireAndUpdatePeers(ctx context.Context, accountID string, peers []*nbpeer.Peer) error {
+func (am *DefaultAccountManager) expireAndUpdatePeers(ctx context.Context, account *Account, peers []*nbpeer.Peer) error {
 	var peerIDs []string
 	for _, peer := range peers {
 		if peer.Status.LoginExpired {
@@ -1082,13 +1094,13 @@
 		}
 		peerIDs = append(peerIDs, peer.ID)
 		peer.MarkLoginExpired(true)
-
-		if err := am.Store.SavePeerStatus(accountID, peer.ID, *peer.Status); err != nil {
+		account.UpdatePeer(peer)
+		if err := am.Store.SavePeerStatus(account.Id, peer.ID, *peer.Status); err != nil {
 			return err
 		}
 		am.StoreEvent(
 			ctx,
-			peer.UserID, peer.ID, accountID,
+			peer.UserID, peer.ID, account.Id,
 			activity.PeerLoginExpired, peer.EventMeta(am.GetDNSDomain()),
 		)
 	}
@@ -1096,10 +1108,6 @@
 	if len(peerIDs) != 0 {
 		// this will trigger peer disconnect from the management service
 		am.peersUpdateManager.CloseChannels(ctx, peerIDs)
-		account, err := am.requestBuffer.GetAccountWithBackpressure(ctx, accountID)
-		if err != nil {
-			return fmt.Errorf("error getting account: %w", err)
-		}
 		am.updateAccountPeers(ctx, account)
 	}
 	return nil
