package server

import (
	"context"
	"fmt"
	"net"
	"net/netip"
	"strings"
	"time"

	pb "github.com/golang/protobuf/proto" // nolint
	"github.com/golang/protobuf/ptypes/timestamp"
	"github.com/grpc-ecosystem/go-grpc-middleware/v2/interceptors/realip"
	log "github.com/sirupsen/logrus"
	"golang.zx2c4.com/wireguard/wgctrl/wgtypes"
	"google.golang.org/grpc/codes"
	"google.golang.org/grpc/status"

	"github.com/netbirdio/netbird/encryption"
	"github.com/netbirdio/netbird/management/proto"
	"github.com/netbirdio/netbird/management/server/jwtclaims"
	nbpeer "github.com/netbirdio/netbird/management/server/peer"
	internalStatus "github.com/netbirdio/netbird/management/server/status"
	"github.com/netbirdio/netbird/management/server/telemetry"
)

// GRPCServer an instance of a Management gRPC API server
type GRPCServer struct {
	accountManager AccountManager
	wgKey          wgtypes.Key
	proto.UnimplementedManagementServiceServer
	peersUpdateManager     *PeersUpdateManager
	config                 *Config
	turnCredentialsManager TURNCredentialsManager
	jwtValidator           *jwtclaims.JWTValidator
	jwtClaimsExtractor     *jwtclaims.ClaimsExtractor
	appMetrics             telemetry.AppMetrics
	ephemeralManager       *EphemeralManager
}

// NewServer creates a new Management server
func NewServer(config *Config, accountManager AccountManager, peersUpdateManager *PeersUpdateManager, turnCredentialsManager TURNCredentialsManager, appMetrics telemetry.AppMetrics, ephemeralManager *EphemeralManager) (*GRPCServer, error) {
	key, err := wgtypes.GeneratePrivateKey()
	if err != nil {
		return nil, err
	}

	var jwtValidator *jwtclaims.JWTValidator

	if config.HttpConfig != nil && config.HttpConfig.AuthIssuer != "" && config.HttpConfig.AuthAudience != "" && validateURL(config.HttpConfig.AuthKeysLocation) {
		jwtValidator, err = jwtclaims.NewJWTValidator(
			config.HttpConfig.AuthIssuer,
			config.GetAuthAudiences(),
			config.HttpConfig.AuthKeysLocation,
			config.HttpConfig.IdpSignKeyRefreshEnabled,
		)
		if err != nil {
			return nil, status.Errorf(codes.Internal, "unable to create new jwt middleware, err: %v", err)
		}
	} else {
		log.Debug("unable to use http config to create new jwt middleware")
	}

	if appMetrics != nil {
		// update gauge based on number of connected peers which is equal to open gRPC streams
		err = appMetrics.GRPCMetrics().RegisterConnectedStreams(func() int64 {
			return int64(len(peersUpdateManager.peerChannels))
		})
		if err != nil {
			return nil, err
		}
	}

	var audience, userIDClaim string
	if config.HttpConfig != nil {
		audience = config.HttpConfig.AuthAudience
		userIDClaim = config.HttpConfig.AuthUserIDClaim
	}
	jwtClaimsExtractor := jwtclaims.NewClaimsExtractor(
		jwtclaims.WithAudience(audience),
		jwtclaims.WithUserIDClaim(userIDClaim),
	)

	return &GRPCServer{
		wgKey: key,
		// peerKey -> event channel
		peersUpdateManager:     peersUpdateManager,
		accountManager:         accountManager,
		config:                 config,
		turnCredentialsManager: turnCredentialsManager,
		jwtValidator:           jwtValidator,
		jwtClaimsExtractor:     jwtClaimsExtractor,
		appMetrics:             appMetrics,
		ephemeralManager:       ephemeralManager,
	}, nil
}

func (s *GRPCServer) GetServerKey(ctx context.Context, req *proto.Empty) (*proto.ServerKeyResponse, error) {
	// todo introduce something more meaningful with the key expiration/rotation
	if s.appMetrics != nil {
		s.appMetrics.GRPCMetrics().CountGetKeyRequest()
	}
	now := time.Now().Add(24 * time.Hour)
	secs := int64(now.Second())
	nanos := int32(now.Nanosecond())
	expiresAt := &timestamp.Timestamp{Seconds: secs, Nanos: nanos}

	return &proto.ServerKeyResponse{
		Key:       s.wgKey.PublicKey().String(),
		ExpiresAt: expiresAt,
	}, nil
}

func getRealIP(ctx context.Context) net.IP {
	if addr, ok := realip.FromContext(ctx); ok {
		return net.IP(addr.AsSlice())
	}
	return nil
}

// Sync validates the existence of a connecting peer, sends an initial state (all available for the connecting peers) and
// notifies the connected peer of any updates (e.g. new peers under the same account)
func (s *GRPCServer) Sync(req *proto.EncryptedMessage, srv proto.ManagementService_SyncServer) error {
	reqStart := time.Now()
	if s.appMetrics != nil {
		s.appMetrics.GRPCMetrics().CountSyncRequest()
	}
	realIP := getRealIP(srv.Context())
	log.Debugf("Sync request from peer [%s] [%s]", req.WgPubKey, realIP.String())

	syncReq := &proto.SyncRequest{}
	peerKey, err := s.parseRequest(req, syncReq)
	if err != nil {
		return err
	}

<<<<<<< HEAD
	if syncReq.GetMeta() == nil {
		log.Tracef("peer system meta has to be provided on sync. Peer %s, remote addr %s", peerKey.String(), realIP)
	}

	peer, netMap, err := s.accountManager.SyncPeer(PeerSync{
		WireGuardPubKey: peerKey.String(),
		Meta:            extractPeerMeta(syncReq.GetMeta()),
	})
=======
	peer, netMap, err := s.accountManager.SyncAndMarkPeer(peerKey.String(), realIP)
>>>>>>> 272ade07
	if err != nil {
		return err
	}

	err = s.sendInitialSync(peerKey, peer, netMap, srv)
	if err != nil {
		log.Debugf("error while sending initial sync for %s: %v", peerKey.String(), err)
		return err
	}

	updates := s.peersUpdateManager.CreateChannel(peer.ID)

	s.ephemeralManager.OnPeerConnected(peer)

	if s.config.TURNConfig.TimeBasedCredentials {
		s.turnCredentialsManager.SetupRefresh(peer.ID)
	}

	if s.appMetrics != nil {
		s.appMetrics.GRPCMetrics().CountSyncRequestDuration(time.Since(reqStart))
	}

	// keep a connection to the peer and send updates when available
	for {
		select {
		// condition when there are some updates
		case update, open := <-updates:

			if s.appMetrics != nil {
				s.appMetrics.GRPCMetrics().UpdateChannelQueueLength(len(updates) + 1)
			}

			if !open {
				log.Debugf("updates channel for peer %s was closed", peerKey.String())
				s.cancelPeerRoutines(peer)
				return nil
			}
			log.Debugf("received an update for peer %s", peerKey.String())

			encryptedResp, err := encryption.EncryptMessage(peerKey, s.wgKey, update.Update)
			if err != nil {
				s.cancelPeerRoutines(peer)
				return status.Errorf(codes.Internal, "failed processing update message")
			}

			err = srv.SendMsg(&proto.EncryptedMessage{
				WgPubKey: s.wgKey.PublicKey().String(),
				Body:     encryptedResp,
			})
			if err != nil {
				s.cancelPeerRoutines(peer)
				return status.Errorf(codes.Internal, "failed sending update message")
			}
			log.Debugf("sent an update to peer %s", peerKey.String())
		// condition when client <-> server connection has been terminated
		case <-srv.Context().Done():
			// happens when connection drops, e.g. client disconnects
			log.Debugf("stream of peer %s has been closed", peerKey.String())
			s.cancelPeerRoutines(peer)
			return srv.Context().Err()
		}
	}
}

func (s *GRPCServer) cancelPeerRoutines(peer *nbpeer.Peer) {
	s.peersUpdateManager.CloseChannel(peer.ID)
	s.turnCredentialsManager.CancelRefresh(peer.ID)
	_ = s.accountManager.CancelPeerRoutines(peer)
	s.ephemeralManager.OnPeerDisconnected(peer)
}

func (s *GRPCServer) validateToken(jwtToken string) (string, error) {
	if s.jwtValidator == nil {
		return "", status.Error(codes.Internal, "no jwt validator set")
	}

	token, err := s.jwtValidator.ValidateAndParse(jwtToken)
	if err != nil {
		return "", status.Errorf(codes.InvalidArgument, "invalid jwt token, err: %v", err)
	}
	claims := s.jwtClaimsExtractor.FromToken(token)
	// we need to call this method because if user is new, we will automatically add it to existing or create a new account
	_, _, err = s.accountManager.GetAccountFromToken(claims)
	if err != nil {
		return "", status.Errorf(codes.Internal, "unable to fetch account with claims, err: %v", err)
	}

	if err := s.accountManager.CheckUserAccessByJWTGroups(claims); err != nil {
		return "", status.Errorf(codes.PermissionDenied, err.Error())
	}

	return claims.UserId, nil
}

// maps internal internalStatus.Error to gRPC status.Error
func mapError(err error) error {
	if e, ok := internalStatus.FromError(err); ok {
		switch e.Type() {
		case internalStatus.PermissionDenied:
			return status.Errorf(codes.PermissionDenied, e.Message)
		case internalStatus.Unauthorized:
			return status.Errorf(codes.PermissionDenied, e.Message)
		case internalStatus.Unauthenticated:
			return status.Errorf(codes.PermissionDenied, e.Message)
		case internalStatus.PreconditionFailed:
			return status.Errorf(codes.FailedPrecondition, e.Message)
		case internalStatus.NotFound:
			return status.Errorf(codes.NotFound, e.Message)
		default:
		}
	}
	log.Errorf("got an unhandled error: %s", err)
	return status.Errorf(codes.Internal, "failed handling request")
}

func extractPeerMeta(meta *proto.PeerSystemMeta) nbpeer.PeerSystemMeta {
	if meta == nil {
		return nbpeer.PeerSystemMeta{}
	}

	osVersion := meta.GetOSVersion()
	if osVersion == "" {
		osVersion = meta.GetCore()
	}

	networkAddresses := make([]nbpeer.NetworkAddress, 0, len(meta.GetNetworkAddresses()))
	for _, addr := range meta.GetNetworkAddresses() {
		netAddr, err := netip.ParsePrefix(addr.GetNetIP())
		if err != nil {
			log.Warnf("failed to parse netip address, %s: %v", addr.GetNetIP(), err)
			continue
		}
		networkAddresses = append(networkAddresses, nbpeer.NetworkAddress{
			NetIP: netAddr,
			Mac:   addr.GetMac(),
		})
	}

	files := make([]nbpeer.File, 0, len(meta.GetFiles()))
	for _, file := range meta.GetFiles() {
		files = append(files, nbpeer.File{
			Path:             file.GetPath(),
			Exist:            file.GetExist(),
			ProcessIsRunning: file.GetProcessIsRunning(),
		})
	}

	return nbpeer.PeerSystemMeta{
		Hostname:           meta.GetHostname(),
		GoOS:               meta.GetGoOS(),
		Kernel:             meta.GetKernel(),
		Platform:           meta.GetPlatform(),
		OS:                 meta.GetOS(),
		OSVersion:          osVersion,
		WtVersion:          meta.GetWiretrusteeVersion(),
		UIVersion:          meta.GetUiVersion(),
		KernelVersion:      meta.GetKernelVersion(),
		NetworkAddresses:   networkAddresses,
		SystemSerialNumber: meta.GetSysSerialNumber(),
		SystemProductName:  meta.GetSysProductName(),
		SystemManufacturer: meta.GetSysManufacturer(),
		Environment: nbpeer.Environment{
			Cloud:    meta.GetEnvironment().GetCloud(),
			Platform: meta.GetEnvironment().GetPlatform(),
		},
		Files: files,
	}
}

func (s *GRPCServer) parseRequest(req *proto.EncryptedMessage, parsed pb.Message) (wgtypes.Key, error) {
	peerKey, err := wgtypes.ParseKey(req.GetWgPubKey())
	if err != nil {
		log.Warnf("error while parsing peer's WireGuard public key %s.", req.WgPubKey)
		return wgtypes.Key{}, status.Errorf(codes.InvalidArgument, "provided wgPubKey %s is invalid", req.WgPubKey)
	}

	err = encryption.DecryptMessage(peerKey, s.wgKey, req.Body, parsed)
	if err != nil {
		return wgtypes.Key{}, status.Errorf(codes.InvalidArgument, "invalid request message")
	}

	return peerKey, nil
}

// Login endpoint first checks whether peer is registered under any account
// In case it is, the login is successful
// In case it isn't, the endpoint checks whether setup key is provided within the request and tries to register a peer.
// In case of the successful registration login is also successful
func (s *GRPCServer) Login(ctx context.Context, req *proto.EncryptedMessage) (*proto.EncryptedMessage, error) {
	reqStart := time.Now()
	defer func() {
		if s.appMetrics != nil {
			s.appMetrics.GRPCMetrics().CountLoginRequestDuration(time.Since(reqStart))
		}
	}()
	if s.appMetrics != nil {
		s.appMetrics.GRPCMetrics().CountLoginRequest()
	}
	realIP := getRealIP(ctx)
	log.Debugf("Login request from peer [%s] [%s]", req.WgPubKey, realIP.String())

	loginReq := &proto.LoginRequest{}
	peerKey, err := s.parseRequest(req, loginReq)
	if err != nil {
		return nil, err
	}

	if loginReq.GetMeta() == nil {
		msg := status.Errorf(codes.FailedPrecondition,
			"peer system meta has to be provided to log in. Peer %s, remote addr %s", peerKey.String(), realIP)
		log.Warn(msg)
		return nil, msg
	}

	userID := ""
	// JWT token is not always provided, it is fine for userID to be empty cuz it might be that peer is already registered,
	// or it uses a setup key to register.

	if loginReq.GetJwtToken() != "" {
		for i := 0; i < 3; i++ {
			userID, err = s.validateToken(loginReq.GetJwtToken())
			if err == nil {
				break
			}
			log.Warnf("failed validating JWT token sent from peer %s with error %v. "+
				"Trying again as it may be due to the IdP cache issue", peerKey, err)
			time.Sleep(200 * time.Millisecond)
		}
		if err != nil {
			return nil, err
		}
	}
	var sshKey []byte
	if loginReq.GetPeerKeys() != nil {
		sshKey = loginReq.GetPeerKeys().GetSshPubKey()
	}

	peer, netMap, err := s.accountManager.LoginPeer(PeerLogin{
		WireGuardPubKey: peerKey.String(),
		SSHKey:          string(sshKey),
		Meta:            extractPeerMeta(loginReq.GetMeta()),
		UserID:          userID,
		SetupKey:        loginReq.GetSetupKey(),
		ConnectionIP:    realIP,
	})

	if err != nil {
		log.Warnf("failed logging in peer %s", peerKey)
		return nil, mapError(err)
	}

	// if the login request contains setup key then it is a registration request
	if loginReq.GetSetupKey() != "" {
		s.ephemeralManager.OnPeerDisconnected(peer)
	}

	// if peer has reached this point then it has logged in
	loginResp := &proto.LoginResponse{
		WiretrusteeConfig: toWiretrusteeConfig(s.config, nil),
		PeerConfig:        toPeerConfig(peer, netMap.Network, s.accountManager.GetDNSDomain()),
		Checks:            toPeerChecks(s.accountManager, peerKey.String()),
	}
	encryptedResp, err := encryption.EncryptMessage(peerKey, s.wgKey, loginResp)
	if err != nil {
		log.Warnf("failed encrypting peer %s message", peer.ID)
		return nil, status.Errorf(codes.Internal, "failed logging in peer")
	}

	return &proto.EncryptedMessage{
		WgPubKey: s.wgKey.PublicKey().String(),
		Body:     encryptedResp,
	}, nil
}

func ToResponseProto(configProto Protocol) proto.HostConfig_Protocol {
	switch configProto {
	case UDP:
		return proto.HostConfig_UDP
	case DTLS:
		return proto.HostConfig_DTLS
	case HTTP:
		return proto.HostConfig_HTTP
	case HTTPS:
		return proto.HostConfig_HTTPS
	case TCP:
		return proto.HostConfig_TCP
	default:
		panic(fmt.Errorf("unexpected config protocol type %v", configProto))
	}
}

func toWiretrusteeConfig(config *Config, turnCredentials *TURNCredentials) *proto.WiretrusteeConfig {
	if config == nil {
		return nil
	}
	var stuns []*proto.HostConfig
	for _, stun := range config.Stuns {
		stuns = append(stuns, &proto.HostConfig{
			Uri:      stun.URI,
			Protocol: ToResponseProto(stun.Proto),
		})
	}
	var turns []*proto.ProtectedHostConfig
	for _, turn := range config.TURNConfig.Turns {
		var username string
		var password string
		if turnCredentials != nil {
			username = turnCredentials.Username
			password = turnCredentials.Password
		} else {
			username = turn.Username
			password = turn.Password
		}
		turns = append(turns, &proto.ProtectedHostConfig{
			HostConfig: &proto.HostConfig{
				Uri:      turn.URI,
				Protocol: ToResponseProto(turn.Proto),
			},
			User:     username,
			Password: password,
		})
	}

	return &proto.WiretrusteeConfig{
		Stuns: stuns,
		Turns: turns,
		Signal: &proto.HostConfig{
			Uri:      config.Signal.URI,
			Protocol: ToResponseProto(config.Signal.Proto),
		},
	}
}

func toPeerConfig(peer *nbpeer.Peer, network *Network, dnsName string) *proto.PeerConfig {
	netmask, _ := network.Net.Mask.Size()
	fqdn := peer.FQDN(dnsName)
	return &proto.PeerConfig{
		Address:   fmt.Sprintf("%s/%d", peer.IP.String(), netmask), // take it from the network
		SshConfig: &proto.SSHConfig{SshEnabled: peer.SSHEnabled},
		Fqdn:      fqdn,
	}
}

func toRemotePeerConfig(peers []*nbpeer.Peer, dnsName string) []*proto.RemotePeerConfig {
	remotePeers := []*proto.RemotePeerConfig{}
	for _, rPeer := range peers {
		fqdn := rPeer.FQDN(dnsName)
		remotePeers = append(remotePeers, &proto.RemotePeerConfig{
			WgPubKey:   rPeer.Key,
			AllowedIps: []string{fmt.Sprintf(AllowedIPsFormat, rPeer.IP)},
			SshConfig:  &proto.SSHConfig{SshPubKey: []byte(rPeer.SSHKey)},
			Fqdn:       fqdn,
		})
	}
	return remotePeers
}

func toSyncResponse(accountManager AccountManager, config *Config, peer *nbpeer.Peer, turnCredentials *TURNCredentials, networkMap *NetworkMap, dnsName string) *proto.SyncResponse {
	wtConfig := toWiretrusteeConfig(config, turnCredentials)

	pConfig := toPeerConfig(peer, networkMap.Network, dnsName)

	remotePeers := toRemotePeerConfig(networkMap.Peers, dnsName)

	routesUpdate := toProtocolRoutes(networkMap.Routes)

	dnsUpdate := toProtocolDNSConfig(networkMap.DNSConfig)

	offlinePeers := toRemotePeerConfig(networkMap.OfflinePeers, dnsName)

	firewallRules := toProtocolFirewallRules(networkMap.FirewallRules)

	return &proto.SyncResponse{
		WiretrusteeConfig:  wtConfig,
		PeerConfig:         pConfig,
		RemotePeers:        remotePeers,
		RemotePeersIsEmpty: len(remotePeers) == 0,
		NetworkMap: &proto.NetworkMap{
			Serial:               networkMap.Network.CurrentSerial(),
			PeerConfig:           pConfig,
			RemotePeers:          remotePeers,
			OfflinePeers:         offlinePeers,
			RemotePeersIsEmpty:   len(remotePeers) == 0,
			Routes:               routesUpdate,
			DNSConfig:            dnsUpdate,
			FirewallRules:        firewallRules,
			FirewallRulesIsEmpty: len(firewallRules) == 0,
		},
		Checks: toPeerChecks(accountManager, peer.Key),
	}
}

// IsHealthy indicates whether the service is healthy
func (s *GRPCServer) IsHealthy(ctx context.Context, req *proto.Empty) (*proto.Empty, error) {
	return &proto.Empty{}, nil
}

// sendInitialSync sends initial proto.SyncResponse to the peer requesting synchronization
func (s *GRPCServer) sendInitialSync(peerKey wgtypes.Key, peer *nbpeer.Peer, networkMap *NetworkMap, srv proto.ManagementService_SyncServer) error {
	// make secret time based TURN credentials optional
	var turnCredentials *TURNCredentials
	if s.config.TURNConfig.TimeBasedCredentials {
		creds := s.turnCredentialsManager.GenerateCredentials()
		turnCredentials = &creds
	} else {
		turnCredentials = nil
	}
	plainResp := toSyncResponse(s.accountManager, s.config, peer, turnCredentials, networkMap, s.accountManager.GetDNSDomain())

	encryptedResp, err := encryption.EncryptMessage(peerKey, s.wgKey, plainResp)
	if err != nil {
		return status.Errorf(codes.Internal, "error handling request")
	}

	err = srv.Send(&proto.EncryptedMessage{
		WgPubKey: s.wgKey.PublicKey().String(),
		Body:     encryptedResp,
	})

	if err != nil {
		log.Errorf("failed sending SyncResponse %v", err)
		return status.Errorf(codes.Internal, "error handling request")
	}

	return nil
}

// GetDeviceAuthorizationFlow returns a device authorization flow information
// This is used for initiating an Oauth 2 device authorization grant flow
// which will be used by our clients to Login
func (s *GRPCServer) GetDeviceAuthorizationFlow(ctx context.Context, req *proto.EncryptedMessage) (*proto.EncryptedMessage, error) {
	peerKey, err := wgtypes.ParseKey(req.GetWgPubKey())
	if err != nil {
		errMSG := fmt.Sprintf("error while parsing peer's Wireguard public key %s on GetDeviceAuthorizationFlow request.", req.WgPubKey)
		log.Warn(errMSG)
		return nil, status.Error(codes.InvalidArgument, errMSG)
	}

	err = encryption.DecryptMessage(peerKey, s.wgKey, req.Body, &proto.DeviceAuthorizationFlowRequest{})
	if err != nil {
		errMSG := fmt.Sprintf("error while decrypting peer's message with Wireguard public key %s.", req.WgPubKey)
		log.Warn(errMSG)
		return nil, status.Error(codes.InvalidArgument, errMSG)
	}

	if s.config.DeviceAuthorizationFlow == nil || s.config.DeviceAuthorizationFlow.Provider == string(NONE) {
		return nil, status.Error(codes.NotFound, "no device authorization flow information available")
	}

	provider, ok := proto.DeviceAuthorizationFlowProvider_value[strings.ToUpper(s.config.DeviceAuthorizationFlow.Provider)]
	if !ok {
		return nil, status.Errorf(codes.InvalidArgument, "no provider found in the protocol for %s", s.config.DeviceAuthorizationFlow.Provider)
	}

	flowInfoResp := &proto.DeviceAuthorizationFlow{
		Provider: proto.DeviceAuthorizationFlowProvider(provider),
		ProviderConfig: &proto.ProviderConfig{
			ClientID:           s.config.DeviceAuthorizationFlow.ProviderConfig.ClientID,
			ClientSecret:       s.config.DeviceAuthorizationFlow.ProviderConfig.ClientSecret,
			Domain:             s.config.DeviceAuthorizationFlow.ProviderConfig.Domain,
			Audience:           s.config.DeviceAuthorizationFlow.ProviderConfig.Audience,
			DeviceAuthEndpoint: s.config.DeviceAuthorizationFlow.ProviderConfig.DeviceAuthEndpoint,
			TokenEndpoint:      s.config.DeviceAuthorizationFlow.ProviderConfig.TokenEndpoint,
			Scope:              s.config.DeviceAuthorizationFlow.ProviderConfig.Scope,
			UseIDToken:         s.config.DeviceAuthorizationFlow.ProviderConfig.UseIDToken,
		},
	}

	encryptedResp, err := encryption.EncryptMessage(peerKey, s.wgKey, flowInfoResp)
	if err != nil {
		return nil, status.Error(codes.Internal, "failed to encrypt no device authorization flow information")
	}

	return &proto.EncryptedMessage{
		WgPubKey: s.wgKey.PublicKey().String(),
		Body:     encryptedResp,
	}, nil
}

// GetPKCEAuthorizationFlow returns a pkce authorization flow information
// This is used for initiating an Oauth 2 pkce authorization grant flow
// which will be used by our clients to Login
func (s *GRPCServer) GetPKCEAuthorizationFlow(_ context.Context, req *proto.EncryptedMessage) (*proto.EncryptedMessage, error) {
	peerKey, err := wgtypes.ParseKey(req.GetWgPubKey())
	if err != nil {
		errMSG := fmt.Sprintf("error while parsing peer's Wireguard public key %s on GetPKCEAuthorizationFlow request.", req.WgPubKey)
		log.Warn(errMSG)
		return nil, status.Error(codes.InvalidArgument, errMSG)
	}

	err = encryption.DecryptMessage(peerKey, s.wgKey, req.Body, &proto.PKCEAuthorizationFlowRequest{})
	if err != nil {
		errMSG := fmt.Sprintf("error while decrypting peer's message with Wireguard public key %s.", req.WgPubKey)
		log.Warn(errMSG)
		return nil, status.Error(codes.InvalidArgument, errMSG)
	}

	if s.config.PKCEAuthorizationFlow == nil {
		return nil, status.Error(codes.NotFound, "no pkce authorization flow information available")
	}

	flowInfoResp := &proto.PKCEAuthorizationFlow{
		ProviderConfig: &proto.ProviderConfig{
			Audience:              s.config.PKCEAuthorizationFlow.ProviderConfig.Audience,
			ClientID:              s.config.PKCEAuthorizationFlow.ProviderConfig.ClientID,
			ClientSecret:          s.config.PKCEAuthorizationFlow.ProviderConfig.ClientSecret,
			TokenEndpoint:         s.config.PKCEAuthorizationFlow.ProviderConfig.TokenEndpoint,
			AuthorizationEndpoint: s.config.PKCEAuthorizationFlow.ProviderConfig.AuthorizationEndpoint,
			Scope:                 s.config.PKCEAuthorizationFlow.ProviderConfig.Scope,
			RedirectURLs:          s.config.PKCEAuthorizationFlow.ProviderConfig.RedirectURLs,
			UseIDToken:            s.config.PKCEAuthorizationFlow.ProviderConfig.UseIDToken,
		},
	}

	encryptedResp, err := encryption.EncryptMessage(peerKey, s.wgKey, flowInfoResp)
	if err != nil {
		return nil, status.Error(codes.Internal, "failed to encrypt no pkce authorization flow information")
	}

	return &proto.EncryptedMessage{
		WgPubKey: s.wgKey.PublicKey().String(),
		Body:     encryptedResp,
	}, nil
}

// SyncMeta endpoint is used to synchronize peer's system metadata and notifies the connected,
// peer's under the same account of any updates.
func (s *GRPCServer) SyncMeta(ctx context.Context, req *proto.EncryptedMessage) (*proto.Empty, error) {
	realIP := getRealIP(ctx)
	log.Debugf("Sync meta request from peer [%s] [%s]", req.WgPubKey, realIP.String())

	syncMetaReq := &proto.SyncMetaRequest{}
	peerKey, err := s.parseRequest(req, syncMetaReq)
	if err != nil {
		return nil, err
	}

	if syncMetaReq.GetMeta() == nil {
		msg := status.Errorf(codes.FailedPrecondition,
			"peer system meta has to be provided on sync. Peer %s, remote addr %s", peerKey.String(), realIP)
		log.Warn(msg)
		return nil, msg
	}

	_, _, err = s.accountManager.SyncPeer(PeerSync{
		WireGuardPubKey:    peerKey.String(),
		Meta:               extractPeerMeta(syncMetaReq.GetMeta()),
		UpdateAccountPeers: true,
	})
	if err != nil {
		return nil, mapError(err)
	}

	return &proto.Empty{}, nil
}

// toPeerChecks returns posture checks for the peer that needs to be evaluated on the client side.
func toPeerChecks(accountManager AccountManager, peerKey string) []*proto.Checks {
	postureChecks, err := accountManager.GetPeerAppliedPostureChecks(peerKey)
	if err != nil {
		log.Errorf("failed getting peer's: %s posture checks: %v", peerKey, err)
		return nil
	}

	protoChecks := make([]*proto.Checks, 0)
	for _, postureCheck := range postureChecks {
		protoCheck := &proto.Checks{}

		if check := postureCheck.Checks.ProcessCheck; check != nil {
			for _, process := range check.Processes {
				if process.LinuxPath != "" {
					protoCheck.Files = append(protoCheck.Files, process.LinuxPath)
				}
				if process.MacPath != "" {
					protoCheck.Files = append(protoCheck.Files, process.MacPath)
				}
				if process.WindowsPath != "" {
					protoCheck.Files = append(protoCheck.Files, process.WindowsPath)
				}
			}
		}
		protoChecks = append(protoChecks, protoCheck)
	}

	return protoChecks
}<|MERGE_RESOLUTION|>--- conflicted
+++ resolved
@@ -134,18 +134,7 @@
 		return err
 	}
 
-<<<<<<< HEAD
-	if syncReq.GetMeta() == nil {
-		log.Tracef("peer system meta has to be provided on sync. Peer %s, remote addr %s", peerKey.String(), realIP)
-	}
-
-	peer, netMap, err := s.accountManager.SyncPeer(PeerSync{
-		WireGuardPubKey: peerKey.String(),
-		Meta:            extractPeerMeta(syncReq.GetMeta()),
-	})
-=======
 	peer, netMap, err := s.accountManager.SyncAndMarkPeer(peerKey.String(), realIP)
->>>>>>> 272ade07
 	if err != nil {
 		return err
 	}
