package server

import (
	"context"
	"fmt"
	"net"
	"net/netip"
	"strings"
	"time"

	pb "github.com/golang/protobuf/proto" // nolint
	"github.com/golang/protobuf/ptypes/timestamp"
	"github.com/grpc-ecosystem/go-grpc-middleware/v2/interceptors/realip"
	log "github.com/sirupsen/logrus"
	"golang.zx2c4.com/wireguard/wgctrl/wgtypes"
	"google.golang.org/grpc/codes"
	"google.golang.org/grpc/status"

	nbContext "github.com/netbirdio/netbird/management/server/context"
	"github.com/netbirdio/netbird/management/server/posture"

	"github.com/netbirdio/netbird/encryption"
	"github.com/netbirdio/netbird/management/proto"
	"github.com/netbirdio/netbird/management/server/jwtclaims"
	nbpeer "github.com/netbirdio/netbird/management/server/peer"
	internalStatus "github.com/netbirdio/netbird/management/server/status"
	"github.com/netbirdio/netbird/management/server/telemetry"
)

// GRPCServer an instance of a Management gRPC API server
type GRPCServer struct {
	accountManager AccountManager
	wgKey          wgtypes.Key
	proto.UnimplementedManagementServiceServer
	peersUpdateManager     *PeersUpdateManager
	config                 *Config
	turnCredentialsManager TURNCredentialsManager
	jwtValidator           *jwtclaims.JWTValidator
	jwtClaimsExtractor     *jwtclaims.ClaimsExtractor
	appMetrics             telemetry.AppMetrics
	ephemeralManager       *EphemeralManager
}

// NewServer creates a new Management server
func NewServer(ctx context.Context, config *Config, accountManager AccountManager, peersUpdateManager *PeersUpdateManager, turnCredentialsManager TURNCredentialsManager, appMetrics telemetry.AppMetrics, ephemeralManager *EphemeralManager) (*GRPCServer, error) {
	key, err := wgtypes.GeneratePrivateKey()
	if err != nil {
		return nil, err
	}

	var jwtValidator *jwtclaims.JWTValidator

	if config.HttpConfig != nil && config.HttpConfig.AuthIssuer != "" && config.HttpConfig.AuthAudience != "" && validateURL(config.HttpConfig.AuthKeysLocation) {
		jwtValidator, err = jwtclaims.NewJWTValidator(
			ctx,
			config.HttpConfig.AuthIssuer,
			config.GetAuthAudiences(),
			config.HttpConfig.AuthKeysLocation,
			config.HttpConfig.IdpSignKeyRefreshEnabled,
		)
		if err != nil {
			return nil, status.Errorf(codes.Internal, "unable to create new jwt middleware, err: %v", err)
		}
	} else {
		log.WithContext(ctx).Debug("unable to use http config to create new jwt middleware")
	}

	if appMetrics != nil {
		// update gauge based on number of connected peers which is equal to open gRPC streams
		err = appMetrics.GRPCMetrics().RegisterConnectedStreams(func() int64 {
			return int64(len(peersUpdateManager.peerChannels))
		})
		if err != nil {
			return nil, err
		}
	}

	var audience, userIDClaim string
	if config.HttpConfig != nil {
		audience = config.HttpConfig.AuthAudience
		userIDClaim = config.HttpConfig.AuthUserIDClaim
	}
	jwtClaimsExtractor := jwtclaims.NewClaimsExtractor(
		jwtclaims.WithAudience(audience),
		jwtclaims.WithUserIDClaim(userIDClaim),
	)

	return &GRPCServer{
		wgKey: key,
		// peerKey -> event channel
		peersUpdateManager:     peersUpdateManager,
		accountManager:         accountManager,
		config:                 config,
		turnCredentialsManager: turnCredentialsManager,
		jwtValidator:           jwtValidator,
		jwtClaimsExtractor:     jwtClaimsExtractor,
		appMetrics:             appMetrics,
		ephemeralManager:       ephemeralManager,
	}, nil
}

func (s *GRPCServer) GetServerKey(ctx context.Context, req *proto.Empty) (*proto.ServerKeyResponse, error) {
	// todo introduce something more meaningful with the key expiration/rotation
	if s.appMetrics != nil {
		s.appMetrics.GRPCMetrics().CountGetKeyRequest()
	}
	now := time.Now().Add(24 * time.Hour)
	secs := int64(now.Second())
	nanos := int32(now.Nanosecond())
	expiresAt := &timestamp.Timestamp{Seconds: secs, Nanos: nanos}

	return &proto.ServerKeyResponse{
		Key:       s.wgKey.PublicKey().String(),
		ExpiresAt: expiresAt,
	}, nil
}

func getRealIP(ctx context.Context) net.IP {
	if addr, ok := realip.FromContext(ctx); ok {
		return net.IP(addr.AsSlice())
	}
	return nil
}

// Sync validates the existence of a connecting peer, sends an initial state (all available for the connecting peers) and
// notifies the connected peer of any updates (e.g. new peers under the same account)
func (s *GRPCServer) Sync(req *proto.EncryptedMessage, srv proto.ManagementService_SyncServer) error {
	reqStart := time.Now()
	if s.appMetrics != nil {
		s.appMetrics.GRPCMetrics().CountSyncRequest()
	}

	ctx := srv.Context()

	realIP := getRealIP(ctx)

	syncReq := &proto.SyncRequest{}
	peerKey, err := s.parseRequest(ctx, req, syncReq)
	if err != nil {
		return err
	}

<<<<<<< HEAD
	ctx = context.WithValue(ctx, nbContext.PeerIDKey, peerKey.String())
	accountID, err := s.accountManager.GetAccountIDForPeerKey(ctx, peerKey.String())
=======
	ctx := srv.Context()
	//nolint
	ctx = context.WithValue(ctx, nbContext.PeerIDKey, peerKey.String())
	accountID, err := s.accountManager.GetAccountIDForPeerKey(peerKey.String())
>>>>>>> 2e2a6566
	if err != nil {
		// this case should not happen and already indicates an issue but we don't want the system to fail due to being unable to log in detail
		accountID = "UNKNOWN"
	}
	//nolint
	ctx = context.WithValue(ctx, nbContext.AccountIDKey, accountID)
<<<<<<< HEAD

	log.WithContext(ctx).Debugf("Sync request from peer [%s] [%s]", req.WgPubKey, realIP.String())
=======
>>>>>>> 2e2a6566

	if syncReq.GetMeta() == nil {
		log.WithContext(ctx).Tracef("peer system meta has to be provided on sync. Peer %s, remote addr %s", peerKey.String(), realIP)
	}

	peer, netMap, err := s.accountManager.SyncAndMarkPeer(ctx, peerKey.String(), extractPeerMeta(ctx, syncReq.GetMeta()), realIP)
	if err != nil {
		return mapError(ctx, err)
	}

	err = s.sendInitialSync(ctx, peerKey, peer, netMap, srv)
	if err != nil {
		log.WithContext(ctx).Debugf("error while sending initial sync for %s: %v", peerKey.String(), err)
		return err
	}

	updates := s.peersUpdateManager.CreateChannel(ctx, peer.ID)

	s.ephemeralManager.OnPeerConnected(ctx, peer)

	if s.config.TURNConfig.TimeBasedCredentials {
		s.turnCredentialsManager.SetupRefresh(ctx, peer.ID)
	}

	if s.appMetrics != nil {
		s.appMetrics.GRPCMetrics().CountSyncRequestDuration(time.Since(reqStart))
	}

	return s.handleUpdates(ctx, peerKey, peer, updates, srv)
}

// handleUpdates sends updates to the connected peer until the updates channel is closed.
func (s *GRPCServer) handleUpdates(ctx context.Context, peerKey wgtypes.Key, peer *nbpeer.Peer, updates chan *UpdateMessage, srv proto.ManagementService_SyncServer) error {
	for {
		select {
		// condition when there are some updates
		case update, open := <-updates:
			if s.appMetrics != nil {
				s.appMetrics.GRPCMetrics().UpdateChannelQueueLength(len(updates) + 1)
			}

			if !open {
				log.WithContext(ctx).Debugf("updates channel for peer %s was closed", peerKey.String())
				s.cancelPeerRoutines(ctx, peer)
				return nil
			}
			log.WithContext(ctx).Debugf("received an update for peer %s", peerKey.String())

			if err := s.sendUpdate(ctx, peerKey, peer, update, srv); err != nil {
				return err
			}

		// condition when client <-> server connection has been terminated
		case <-srv.Context().Done():
			// happens when connection drops, e.g. client disconnects
			log.WithContext(ctx).Debugf("stream of peer %s has been closed", peerKey.String())
			s.cancelPeerRoutines(ctx, peer)
			return srv.Context().Err()
		}
	}
}

// sendUpdate encrypts the update message using the peer key and the server's wireguard key,
// then sends the encrypted message to the connected peer via the sync server.
func (s *GRPCServer) sendUpdate(ctx context.Context, peerKey wgtypes.Key, peer *nbpeer.Peer, update *UpdateMessage, srv proto.ManagementService_SyncServer) error {
	encryptedResp, err := encryption.EncryptMessage(peerKey, s.wgKey, update.Update)
	if err != nil {
		s.cancelPeerRoutines(ctx, peer)
		return status.Errorf(codes.Internal, "failed processing update message")
	}
	err = srv.SendMsg(&proto.EncryptedMessage{
		WgPubKey: s.wgKey.PublicKey().String(),
		Body:     encryptedResp,
	})
	if err != nil {
		s.cancelPeerRoutines(ctx, peer)
		return status.Errorf(codes.Internal, "failed sending update message")
	}
	log.WithContext(ctx).Debugf("sent an update to peer %s", peerKey.String())
	return nil
}

func (s *GRPCServer) cancelPeerRoutines(ctx context.Context, peer *nbpeer.Peer) {
	s.peersUpdateManager.CloseChannel(ctx, peer.ID)
	s.turnCredentialsManager.CancelRefresh(peer.ID)
	_ = s.accountManager.CancelPeerRoutines(ctx, peer)
	s.ephemeralManager.OnPeerDisconnected(ctx, peer)
}

func (s *GRPCServer) validateToken(ctx context.Context, jwtToken string) (string, error) {
	if s.jwtValidator == nil {
		return "", status.Error(codes.Internal, "no jwt validator set")
	}

	token, err := s.jwtValidator.ValidateAndParse(ctx, jwtToken)
	if err != nil {
		return "", status.Errorf(codes.InvalidArgument, "invalid jwt token, err: %v", err)
	}
	claims := s.jwtClaimsExtractor.FromToken(token)
	// we need to call this method because if user is new, we will automatically add it to existing or create a new account
	_, _, err = s.accountManager.GetAccountFromToken(ctx, claims)
	if err != nil {
		return "", status.Errorf(codes.Internal, "unable to fetch account with claims, err: %v", err)
	}

	if err := s.accountManager.CheckUserAccessByJWTGroups(ctx, claims); err != nil {
		return "", status.Errorf(codes.PermissionDenied, err.Error())
	}

	return claims.UserId, nil
}

// maps internal internalStatus.Error to gRPC status.Error
func mapError(ctx context.Context, err error) error {
	if e, ok := internalStatus.FromError(err); ok {
		switch e.Type() {
		case internalStatus.PermissionDenied:
			return status.Errorf(codes.PermissionDenied, e.Message)
		case internalStatus.Unauthorized:
			return status.Errorf(codes.PermissionDenied, e.Message)
		case internalStatus.Unauthenticated:
			return status.Errorf(codes.PermissionDenied, e.Message)
		case internalStatus.PreconditionFailed:
			return status.Errorf(codes.FailedPrecondition, e.Message)
		case internalStatus.NotFound:
			return status.Errorf(codes.NotFound, e.Message)
		default:
		}
	}
	log.WithContext(ctx).Errorf("got an unhandled error: %s", err)
	return status.Errorf(codes.Internal, "failed handling request")
}

func extractPeerMeta(ctx context.Context, meta *proto.PeerSystemMeta) nbpeer.PeerSystemMeta {
	if meta == nil {
		return nbpeer.PeerSystemMeta{}
	}

	osVersion := meta.GetOSVersion()
	if osVersion == "" {
		osVersion = meta.GetCore()
	}

	networkAddresses := make([]nbpeer.NetworkAddress, 0, len(meta.GetNetworkAddresses()))
	for _, addr := range meta.GetNetworkAddresses() {
		netAddr, err := netip.ParsePrefix(addr.GetNetIP())
		if err != nil {
			log.WithContext(ctx).Warnf("failed to parse netip address, %s: %v", addr.GetNetIP(), err)
			continue
		}
		networkAddresses = append(networkAddresses, nbpeer.NetworkAddress{
			NetIP: netAddr,
			Mac:   addr.GetMac(),
		})
	}

	files := make([]nbpeer.File, 0, len(meta.GetFiles()))
	for _, file := range meta.GetFiles() {
		files = append(files, nbpeer.File{
			Path:             file.GetPath(),
			Exist:            file.GetExist(),
			ProcessIsRunning: file.GetProcessIsRunning(),
		})
	}

	return nbpeer.PeerSystemMeta{
		Hostname:           meta.GetHostname(),
		GoOS:               meta.GetGoOS(),
		Kernel:             meta.GetKernel(),
		Platform:           meta.GetPlatform(),
		OS:                 meta.GetOS(),
		OSVersion:          osVersion,
		WtVersion:          meta.GetWiretrusteeVersion(),
		UIVersion:          meta.GetUiVersion(),
		KernelVersion:      meta.GetKernelVersion(),
		NetworkAddresses:   networkAddresses,
		SystemSerialNumber: meta.GetSysSerialNumber(),
		SystemProductName:  meta.GetSysProductName(),
		SystemManufacturer: meta.GetSysManufacturer(),
		Environment: nbpeer.Environment{
			Cloud:    meta.GetEnvironment().GetCloud(),
			Platform: meta.GetEnvironment().GetPlatform(),
		},
		Files: files,
	}
}

func (s *GRPCServer) parseRequest(ctx context.Context, req *proto.EncryptedMessage, parsed pb.Message) (wgtypes.Key, error) {
	peerKey, err := wgtypes.ParseKey(req.GetWgPubKey())
	if err != nil {
		log.WithContext(ctx).Warnf("error while parsing peer's WireGuard public key %s.", req.WgPubKey)
		return wgtypes.Key{}, status.Errorf(codes.InvalidArgument, "provided wgPubKey %s is invalid", req.WgPubKey)
	}

	err = encryption.DecryptMessage(peerKey, s.wgKey, req.Body, parsed)
	if err != nil {
		return wgtypes.Key{}, status.Errorf(codes.InvalidArgument, "invalid request message")
	}

	return peerKey, nil
}

// Login endpoint first checks whether peer is registered under any account
// In case it is, the login is successful
// In case it isn't, the endpoint checks whether setup key is provided within the request and tries to register a peer.
// In case of the successful registration login is also successful
func (s *GRPCServer) Login(ctx context.Context, req *proto.EncryptedMessage) (*proto.EncryptedMessage, error) {
	reqStart := time.Now()
	defer func() {
		if s.appMetrics != nil {
			s.appMetrics.GRPCMetrics().CountLoginRequestDuration(time.Since(reqStart))
		}
	}()
	if s.appMetrics != nil {
		s.appMetrics.GRPCMetrics().CountLoginRequest()
	}
	realIP := getRealIP(ctx)
	log.WithContext(ctx).Debugf("Login request from peer [%s] [%s]", req.WgPubKey, realIP.String())

	loginReq := &proto.LoginRequest{}
	peerKey, err := s.parseRequest(ctx, req, loginReq)
	if err != nil {
		return nil, err
	}

	ctx = context.WithValue(ctx, nbContext.PeerIDKey, peerKey.String())
	accountID, err := s.accountManager.GetAccountIDForPeerKey(ctx, peerKey.String())
	if err != nil {
		return nil, err
	}
	//nolint
	ctx = context.WithValue(ctx, nbContext.AccountIDKey, accountID)

	//nolint
	ctx = context.WithValue(ctx, nbContext.PeerIDKey, peerKey.String())
	accountID, err := s.accountManager.GetAccountIDForPeerKey(peerKey.String())
	if err != nil {
		// this case should not happen and already indicates an issue but we don't want the system to fail due to being unable to log in detail
		accountID = "UNKNOWN"
	}
	//nolint
	ctx = context.WithValue(ctx, nbContext.AccountIDKey, accountID)

	if loginReq.GetMeta() == nil {
		msg := status.Errorf(codes.FailedPrecondition,
			"peer system meta has to be provided to log in. Peer %s, remote addr %s", peerKey.String(), realIP)
		log.WithContext(ctx).Warn(msg)
		return nil, msg
	}

	userID, err := s.processJwtToken(ctx, loginReq, peerKey)
	if err != nil {
		return nil, err
	}

	var sshKey []byte
	if loginReq.GetPeerKeys() != nil {
		sshKey = loginReq.GetPeerKeys().GetSshPubKey()
	}

	peer, netMap, err := s.accountManager.LoginPeer(ctx, PeerLogin{
		WireGuardPubKey: peerKey.String(),
		SSHKey:          string(sshKey),
		Meta:            extractPeerMeta(ctx, loginReq.GetMeta()),
		UserID:          userID,
		SetupKey:        loginReq.GetSetupKey(),
		ConnectionIP:    realIP,
	})
	if err != nil {
		log.WithContext(ctx).Warnf("failed logging in peer %s: %s", peerKey, err)
		return nil, mapError(ctx, err)
	}

	// if the login request contains setup key then it is a registration request
	if loginReq.GetSetupKey() != "" {
		s.ephemeralManager.OnPeerDisconnected(ctx, peer)
	}

	// if peer has reached this point then it has logged in
	loginResp := &proto.LoginResponse{
		WiretrusteeConfig: toWiretrusteeConfig(s.config, nil),
		PeerConfig:        toPeerConfig(peer, netMap.Network, s.accountManager.GetDNSDomain()),
		Checks:            toProtocolChecks(ctx, s.accountManager, peerKey.String()),
	}
	encryptedResp, err := encryption.EncryptMessage(peerKey, s.wgKey, loginResp)
	if err != nil {
		log.WithContext(ctx).Warnf("failed encrypting peer %s message", peer.ID)
		return nil, status.Errorf(codes.Internal, "failed logging in peer")
	}

	return &proto.EncryptedMessage{
		WgPubKey: s.wgKey.PublicKey().String(),
		Body:     encryptedResp,
	}, nil
}

// processJwtToken validates the existence of a JWT token in the login request, and returns the corresponding user ID if
// the token is valid.
//
// The user ID can be empty if the token is not provided, which is acceptable if the peer is already
// registered or if it uses a setup key to register.
func (s *GRPCServer) processJwtToken(ctx context.Context, loginReq *proto.LoginRequest, peerKey wgtypes.Key) (string, error) {
	userID := ""
	if loginReq.GetJwtToken() != "" {
		var err error
		for i := 0; i < 3; i++ {
			userID, err = s.validateToken(ctx, loginReq.GetJwtToken())
			if err == nil {
				break
			}
			log.WithContext(ctx).Warnf("failed validating JWT token sent from peer %s with error %v. "+
				"Trying again as it may be due to the IdP cache issue", peerKey.String(), err)
			time.Sleep(200 * time.Millisecond)
		}
		if err != nil {
			return "", err
		}
	}
	return userID, nil
}

func ToResponseProto(configProto Protocol) proto.HostConfig_Protocol {
	switch configProto {
	case UDP:
		return proto.HostConfig_UDP
	case DTLS:
		return proto.HostConfig_DTLS
	case HTTP:
		return proto.HostConfig_HTTP
	case HTTPS:
		return proto.HostConfig_HTTPS
	case TCP:
		return proto.HostConfig_TCP
	default:
		panic(fmt.Errorf("unexpected config protocol type %v", configProto))
	}
}

func toWiretrusteeConfig(config *Config, turnCredentials *TURNCredentials) *proto.WiretrusteeConfig {
	if config == nil {
		return nil
	}
	var stuns []*proto.HostConfig
	for _, stun := range config.Stuns {
		stuns = append(stuns, &proto.HostConfig{
			Uri:      stun.URI,
			Protocol: ToResponseProto(stun.Proto),
		})
	}
	var turns []*proto.ProtectedHostConfig
	for _, turn := range config.TURNConfig.Turns {
		var username string
		var password string
		if turnCredentials != nil {
			username = turnCredentials.Username
			password = turnCredentials.Password
		} else {
			username = turn.Username
			password = turn.Password
		}
		turns = append(turns, &proto.ProtectedHostConfig{
			HostConfig: &proto.HostConfig{
				Uri:      turn.URI,
				Protocol: ToResponseProto(turn.Proto),
			},
			User:     username,
			Password: password,
		})
	}

	return &proto.WiretrusteeConfig{
		Stuns: stuns,
		Turns: turns,
		Signal: &proto.HostConfig{
			Uri:      config.Signal.URI,
			Protocol: ToResponseProto(config.Signal.Proto),
		},
	}
}

func toPeerConfig(peer *nbpeer.Peer, network *Network, dnsName string) *proto.PeerConfig {
	netmask, _ := network.Net.Mask.Size()
	fqdn := peer.FQDN(dnsName)
	return &proto.PeerConfig{
		Address:   fmt.Sprintf("%s/%d", peer.IP.String(), netmask), // take it from the network
		SshConfig: &proto.SSHConfig{SshEnabled: peer.SSHEnabled},
		Fqdn:      fqdn,
	}
}

func toRemotePeerConfig(peers []*nbpeer.Peer, dnsName string) []*proto.RemotePeerConfig {
	remotePeers := []*proto.RemotePeerConfig{}
	for _, rPeer := range peers {
		fqdn := rPeer.FQDN(dnsName)
		remotePeers = append(remotePeers, &proto.RemotePeerConfig{
			WgPubKey:   rPeer.Key,
			AllowedIps: []string{fmt.Sprintf(AllowedIPsFormat, rPeer.IP)},
			SshConfig:  &proto.SSHConfig{SshPubKey: []byte(rPeer.SSHKey)},
			Fqdn:       fqdn,
		})
	}
	return remotePeers
}

func toSyncResponse(ctx context.Context, accountManager AccountManager, config *Config, peer *nbpeer.Peer, turnCredentials *TURNCredentials, networkMap *NetworkMap, dnsName string) *proto.SyncResponse {
	wtConfig := toWiretrusteeConfig(config, turnCredentials)

	pConfig := toPeerConfig(peer, networkMap.Network, dnsName)

	remotePeers := toRemotePeerConfig(networkMap.Peers, dnsName)

	routesUpdate := toProtocolRoutes(networkMap.Routes)

	dnsUpdate := toProtocolDNSConfig(networkMap.DNSConfig)

	offlinePeers := toRemotePeerConfig(networkMap.OfflinePeers, dnsName)

	firewallRules := toProtocolFirewallRules(networkMap.FirewallRules)

	return &proto.SyncResponse{
		WiretrusteeConfig:  wtConfig,
		PeerConfig:         pConfig,
		RemotePeers:        remotePeers,
		RemotePeersIsEmpty: len(remotePeers) == 0,
		NetworkMap: &proto.NetworkMap{
			Serial:               networkMap.Network.CurrentSerial(),
			PeerConfig:           pConfig,
			RemotePeers:          remotePeers,
			OfflinePeers:         offlinePeers,
			RemotePeersIsEmpty:   len(remotePeers) == 0,
			Routes:               routesUpdate,
			DNSConfig:            dnsUpdate,
			FirewallRules:        firewallRules,
			FirewallRulesIsEmpty: len(firewallRules) == 0,
		},
		Checks: toProtocolChecks(ctx, accountManager, peer.Key),
	}
}

// IsHealthy indicates whether the service is healthy
func (s *GRPCServer) IsHealthy(ctx context.Context, req *proto.Empty) (*proto.Empty, error) {
	return &proto.Empty{}, nil
}

// sendInitialSync sends initial proto.SyncResponse to the peer requesting synchronization
func (s *GRPCServer) sendInitialSync(ctx context.Context, peerKey wgtypes.Key, peer *nbpeer.Peer, networkMap *NetworkMap, srv proto.ManagementService_SyncServer) error {
	// make secret time based TURN credentials optional
	var turnCredentials *TURNCredentials
	if s.config.TURNConfig.TimeBasedCredentials {
		creds := s.turnCredentialsManager.GenerateCredentials()
		turnCredentials = &creds
	} else {
		turnCredentials = nil
	}
	plainResp := toSyncResponse(ctx, s.accountManager, s.config, peer, turnCredentials, networkMap, s.accountManager.GetDNSDomain())

	encryptedResp, err := encryption.EncryptMessage(peerKey, s.wgKey, plainResp)
	if err != nil {
		return status.Errorf(codes.Internal, "error handling request")
	}

	err = srv.Send(&proto.EncryptedMessage{
		WgPubKey: s.wgKey.PublicKey().String(),
		Body:     encryptedResp,
	})

	if err != nil {
		log.WithContext(ctx).Errorf("failed sending SyncResponse %v", err)
		return status.Errorf(codes.Internal, "error handling request")
	}

	return nil
}

// GetDeviceAuthorizationFlow returns a device authorization flow information
// This is used for initiating an Oauth 2 device authorization grant flow
// which will be used by our clients to Login
func (s *GRPCServer) GetDeviceAuthorizationFlow(ctx context.Context, req *proto.EncryptedMessage) (*proto.EncryptedMessage, error) {
	peerKey, err := wgtypes.ParseKey(req.GetWgPubKey())
	if err != nil {
		errMSG := fmt.Sprintf("error while parsing peer's Wireguard public key %s on GetDeviceAuthorizationFlow request.", req.WgPubKey)
		log.WithContext(ctx).Warn(errMSG)
		return nil, status.Error(codes.InvalidArgument, errMSG)
	}

	err = encryption.DecryptMessage(peerKey, s.wgKey, req.Body, &proto.DeviceAuthorizationFlowRequest{})
	if err != nil {
		errMSG := fmt.Sprintf("error while decrypting peer's message with Wireguard public key %s.", req.WgPubKey)
		log.WithContext(ctx).Warn(errMSG)
		return nil, status.Error(codes.InvalidArgument, errMSG)
	}

	if s.config.DeviceAuthorizationFlow == nil || s.config.DeviceAuthorizationFlow.Provider == string(NONE) {
		return nil, status.Error(codes.NotFound, "no device authorization flow information available")
	}

	provider, ok := proto.DeviceAuthorizationFlowProvider_value[strings.ToUpper(s.config.DeviceAuthorizationFlow.Provider)]
	if !ok {
		return nil, status.Errorf(codes.InvalidArgument, "no provider found in the protocol for %s", s.config.DeviceAuthorizationFlow.Provider)
	}

	flowInfoResp := &proto.DeviceAuthorizationFlow{
		Provider: proto.DeviceAuthorizationFlowProvider(provider),
		ProviderConfig: &proto.ProviderConfig{
			ClientID:           s.config.DeviceAuthorizationFlow.ProviderConfig.ClientID,
			ClientSecret:       s.config.DeviceAuthorizationFlow.ProviderConfig.ClientSecret,
			Domain:             s.config.DeviceAuthorizationFlow.ProviderConfig.Domain,
			Audience:           s.config.DeviceAuthorizationFlow.ProviderConfig.Audience,
			DeviceAuthEndpoint: s.config.DeviceAuthorizationFlow.ProviderConfig.DeviceAuthEndpoint,
			TokenEndpoint:      s.config.DeviceAuthorizationFlow.ProviderConfig.TokenEndpoint,
			Scope:              s.config.DeviceAuthorizationFlow.ProviderConfig.Scope,
			UseIDToken:         s.config.DeviceAuthorizationFlow.ProviderConfig.UseIDToken,
		},
	}

	encryptedResp, err := encryption.EncryptMessage(peerKey, s.wgKey, flowInfoResp)
	if err != nil {
		return nil, status.Error(codes.Internal, "failed to encrypt no device authorization flow information")
	}

	return &proto.EncryptedMessage{
		WgPubKey: s.wgKey.PublicKey().String(),
		Body:     encryptedResp,
	}, nil
}

// GetPKCEAuthorizationFlow returns a pkce authorization flow information
// This is used for initiating an Oauth 2 pkce authorization grant flow
// which will be used by our clients to Login
func (s *GRPCServer) GetPKCEAuthorizationFlow(ctx context.Context, req *proto.EncryptedMessage) (*proto.EncryptedMessage, error) {
	peerKey, err := wgtypes.ParseKey(req.GetWgPubKey())
	if err != nil {
		errMSG := fmt.Sprintf("error while parsing peer's Wireguard public key %s on GetPKCEAuthorizationFlow request.", req.WgPubKey)
		log.WithContext(ctx).Warn(errMSG)
		return nil, status.Error(codes.InvalidArgument, errMSG)
	}

	err = encryption.DecryptMessage(peerKey, s.wgKey, req.Body, &proto.PKCEAuthorizationFlowRequest{})
	if err != nil {
		errMSG := fmt.Sprintf("error while decrypting peer's message with Wireguard public key %s.", req.WgPubKey)
		log.WithContext(ctx).Warn(errMSG)
		return nil, status.Error(codes.InvalidArgument, errMSG)
	}

	if s.config.PKCEAuthorizationFlow == nil {
		return nil, status.Error(codes.NotFound, "no pkce authorization flow information available")
	}

	flowInfoResp := &proto.PKCEAuthorizationFlow{
		ProviderConfig: &proto.ProviderConfig{
			Audience:              s.config.PKCEAuthorizationFlow.ProviderConfig.Audience,
			ClientID:              s.config.PKCEAuthorizationFlow.ProviderConfig.ClientID,
			ClientSecret:          s.config.PKCEAuthorizationFlow.ProviderConfig.ClientSecret,
			TokenEndpoint:         s.config.PKCEAuthorizationFlow.ProviderConfig.TokenEndpoint,
			AuthorizationEndpoint: s.config.PKCEAuthorizationFlow.ProviderConfig.AuthorizationEndpoint,
			Scope:                 s.config.PKCEAuthorizationFlow.ProviderConfig.Scope,
			RedirectURLs:          s.config.PKCEAuthorizationFlow.ProviderConfig.RedirectURLs,
			UseIDToken:            s.config.PKCEAuthorizationFlow.ProviderConfig.UseIDToken,
		},
	}

	encryptedResp, err := encryption.EncryptMessage(peerKey, s.wgKey, flowInfoResp)
	if err != nil {
		return nil, status.Error(codes.Internal, "failed to encrypt no pkce authorization flow information")
	}

	return &proto.EncryptedMessage{
		WgPubKey: s.wgKey.PublicKey().String(),
		Body:     encryptedResp,
	}, nil
}

// SyncMeta endpoint is used to synchronize peer's system metadata and notifies the connected,
// peer's under the same account of any updates.
func (s *GRPCServer) SyncMeta(ctx context.Context, req *proto.EncryptedMessage) (*proto.Empty, error) {
	realIP := getRealIP(ctx)
	log.WithContext(ctx).Debugf("Sync meta request from peer [%s] [%s]", req.WgPubKey, realIP.String())

	syncMetaReq := &proto.SyncMetaRequest{}
	peerKey, err := s.parseRequest(ctx, req, syncMetaReq)
	if err != nil {
		return nil, err
	}

	if syncMetaReq.GetMeta() == nil {
		msg := status.Errorf(codes.FailedPrecondition,
			"peer system meta has to be provided on sync. Peer %s, remote addr %s", peerKey.String(), realIP)
		log.WithContext(ctx).Warn(msg)
		return nil, msg
	}

	err = s.accountManager.SyncPeerMeta(ctx, peerKey.String(), extractPeerMeta(ctx, syncMetaReq.GetMeta()))
	if err != nil {
		return nil, mapError(ctx, err)
	}

	return &proto.Empty{}, nil
}

// toProtocolChecks returns posture checks for the peer that needs to be evaluated on the client side.
func toProtocolChecks(ctx context.Context, accountManager AccountManager, peerKey string) []*proto.Checks {
	postureChecks, err := accountManager.GetPeerAppliedPostureChecks(ctx, peerKey)
	if err != nil {
		log.WithContext(ctx).Errorf("failed getting peer's: %s posture checks: %v", peerKey, err)
		return nil
	}

	protoChecks := make([]*proto.Checks, 0)
	for _, postureCheck := range postureChecks {
		protoChecks = append(protoChecks, toProtocolCheck(postureCheck))
	}

	return protoChecks
}

// toProtocolCheck converts a posture.Checks to a proto.Checks.
func toProtocolCheck(postureCheck posture.Checks) *proto.Checks {
	protoCheck := &proto.Checks{}

	if check := postureCheck.Checks.ProcessCheck; check != nil {
		for _, process := range check.Processes {
			if process.LinuxPath != "" {
				protoCheck.Files = append(protoCheck.Files, process.LinuxPath)
			}
			if process.MacPath != "" {
				protoCheck.Files = append(protoCheck.Files, process.MacPath)
			}
			if process.WindowsPath != "" {
				protoCheck.Files = append(protoCheck.Files, process.WindowsPath)
			}
		}
	}

	return protoCheck
}<|MERGE_RESOLUTION|>--- conflicted
+++ resolved
@@ -140,26 +140,17 @@
 		return err
 	}
 
-<<<<<<< HEAD
+	//nolint
 	ctx = context.WithValue(ctx, nbContext.PeerIDKey, peerKey.String())
 	accountID, err := s.accountManager.GetAccountIDForPeerKey(ctx, peerKey.String())
-=======
-	ctx := srv.Context()
-	//nolint
-	ctx = context.WithValue(ctx, nbContext.PeerIDKey, peerKey.String())
-	accountID, err := s.accountManager.GetAccountIDForPeerKey(peerKey.String())
->>>>>>> 2e2a6566
 	if err != nil {
 		// this case should not happen and already indicates an issue but we don't want the system to fail due to being unable to log in detail
 		accountID = "UNKNOWN"
 	}
 	//nolint
 	ctx = context.WithValue(ctx, nbContext.AccountIDKey, accountID)
-<<<<<<< HEAD
 
 	log.WithContext(ctx).Debugf("Sync request from peer [%s] [%s]", req.WgPubKey, realIP.String())
-=======
->>>>>>> 2e2a6566
 
 	if syncReq.GetMeta() == nil {
 		log.WithContext(ctx).Tracef("peer system meta has to be provided on sync. Peer %s, remote addr %s", peerKey.String(), realIP)
@@ -385,17 +376,9 @@
 		return nil, err
 	}
 
+	//nolint
 	ctx = context.WithValue(ctx, nbContext.PeerIDKey, peerKey.String())
 	accountID, err := s.accountManager.GetAccountIDForPeerKey(ctx, peerKey.String())
-	if err != nil {
-		return nil, err
-	}
-	//nolint
-	ctx = context.WithValue(ctx, nbContext.AccountIDKey, accountID)
-
-	//nolint
-	ctx = context.WithValue(ctx, nbContext.PeerIDKey, peerKey.String())
-	accountID, err := s.accountManager.GetAccountIDForPeerKey(peerKey.String())
 	if err != nil {
 		// this case should not happen and already indicates an issue but we don't want the system to fail due to being unable to log in detail
 		accountID = "UNKNOWN"
