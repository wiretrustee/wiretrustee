package server

import (
	"context"
	_ "embed"
	"fmt"
	"strconv"
	"strings"

	"github.com/netbirdio/netbird/management/proto"
	log "github.com/sirupsen/logrus"

	"github.com/netbirdio/netbird/management/server/activity"
	nbgroup "github.com/netbirdio/netbird/management/server/group"
	nbpeer "github.com/netbirdio/netbird/management/server/peer"
	"github.com/netbirdio/netbird/management/server/posture"
	"github.com/netbirdio/netbird/management/server/status"
)

// PolicyUpdateOperationType operation type
type PolicyUpdateOperationType int

// PolicyTrafficActionType action type for the firewall
type PolicyTrafficActionType string

// PolicyRuleProtocolType type of traffic
type PolicyRuleProtocolType string

// PolicyRuleDirection direction of traffic
type PolicyRuleDirection string

const (
	// PolicyTrafficActionAccept indicates that the traffic is accepted
	PolicyTrafficActionAccept = PolicyTrafficActionType("accept")
	// PolicyTrafficActionDrop indicates that the traffic is dropped
	PolicyTrafficActionDrop = PolicyTrafficActionType("drop")
)

const (
	// PolicyRuleProtocolALL type of traffic
	PolicyRuleProtocolALL = PolicyRuleProtocolType("all")
	// PolicyRuleProtocolTCP type of traffic
	PolicyRuleProtocolTCP = PolicyRuleProtocolType("tcp")
	// PolicyRuleProtocolUDP type of traffic
	PolicyRuleProtocolUDP = PolicyRuleProtocolType("udp")
	// PolicyRuleProtocolICMP type of traffic
	PolicyRuleProtocolICMP = PolicyRuleProtocolType("icmp")
)

const (
	// PolicyRuleFlowDirect allows traffic from source to destination
	PolicyRuleFlowDirect = PolicyRuleDirection("direct")
	// PolicyRuleFlowBidirect allows traffic to both directions
	PolicyRuleFlowBidirect = PolicyRuleDirection("bidirect")
)

const (
	// DefaultRuleName is a name for the Default rule that is created for every account
	DefaultRuleName = "Default"
	// DefaultRuleDescription is a description for the Default rule that is created for every account
	DefaultRuleDescription = "This is a default rule that allows connections between all the resources"
	// DefaultPolicyName is a name for the Default policy that is created for every account
	DefaultPolicyName = "Default"
	// DefaultPolicyDescription is a description for the Default policy that is created for every account
	DefaultPolicyDescription = "This is a default policy that allows connections between all the resources"
)

const (
	firewallRuleDirectionIN  = 0
	firewallRuleDirectionOUT = 1
)

// PolicyUpdateOperation operation object with type and values to be applied
type PolicyUpdateOperation struct {
	Type   PolicyUpdateOperationType
	Values []string
}

// RulePortRange represents a range of ports for a firewall rule.
type RulePortRange struct {
	Start uint16
	End   uint16
}

// PolicyRule is the metadata of the policy
type PolicyRule struct {
	// ID of the policy rule
	ID string `gorm:"primaryKey"`

	// PolicyID is a reference to Policy that this object belongs
	PolicyID string `json:"-" gorm:"index"`

	// Name of the rule visible in the UI
	Name string

	// Description of the rule visible in the UI
	Description string

	// Enabled status of rule in the system
	Enabled bool

	// Action policy accept or drops packets
	Action PolicyTrafficActionType

	// Destinations policy destination groups
	Destinations []string `gorm:"serializer:json"`

	// Sources policy source groups
	Sources []string `gorm:"serializer:json"`

	// Bidirectional define if the rule is applicable in both directions, sources, and destinations
	Bidirectional bool

	// Protocol type of the traffic
	Protocol PolicyRuleProtocolType

	// Ports or it ranges list
	Ports []string `gorm:"serializer:json"`

	// PortRanges a list of port ranges.
	PortRanges []RulePortRange `gorm:"serializer:json"`
}

// Copy returns a copy of a policy rule
func (pm *PolicyRule) Copy() *PolicyRule {
	rule := &PolicyRule{
		ID:            pm.ID,
		Name:          pm.Name,
		Description:   pm.Description,
		Enabled:       pm.Enabled,
		Action:        pm.Action,
		Destinations:  make([]string, len(pm.Destinations)),
		Sources:       make([]string, len(pm.Sources)),
		Bidirectional: pm.Bidirectional,
		Protocol:      pm.Protocol,
		Ports:         make([]string, len(pm.Ports)),
		PortRanges:    make([]RulePortRange, len(pm.PortRanges)),
	}
	copy(rule.Destinations, pm.Destinations)
	copy(rule.Sources, pm.Sources)
	copy(rule.Ports, pm.Ports)
	copy(rule.PortRanges, pm.PortRanges)
	return rule
}

// Policy of the Rego query
type Policy struct {
	// ID of the policy'
	ID string `gorm:"primaryKey"`

	// AccountID is a reference to Account that this object belongs
	AccountID string `json:"-" gorm:"index"`

	// Name of the Policy
	Name string

	// Description of the policy visible in the UI
	Description string

	// Enabled status of the policy
	Enabled bool

	// Rules of the policy
	Rules []*PolicyRule `gorm:"foreignKey:PolicyID;references:id;constraint:OnDelete:CASCADE;"`

	// SourcePostureChecks are ID references to Posture checks for policy source groups
	SourcePostureChecks []string `gorm:"serializer:json"`
}

// Copy returns a copy of the policy.
func (p *Policy) Copy() *Policy {
	c := &Policy{
		ID:                  p.ID,
		Name:                p.Name,
		Description:         p.Description,
		Enabled:             p.Enabled,
		Rules:               make([]*PolicyRule, len(p.Rules)),
		SourcePostureChecks: make([]string, len(p.SourcePostureChecks)),
	}
	for i, r := range p.Rules {
		c.Rules[i] = r.Copy()
	}
	copy(c.SourcePostureChecks, p.SourcePostureChecks)
	return c
}

// EventMeta returns activity event meta related to this policy
func (p *Policy) EventMeta() map[string]any {
	return map[string]any{"name": p.Name}
}

// UpgradeAndFix different version of policies to latest version
func (p *Policy) UpgradeAndFix() {
	for _, r := range p.Rules {
		// start migrate from version v0.20.3
		if r.Protocol == "" {
			r.Protocol = PolicyRuleProtocolALL
		}
		if r.Protocol == PolicyRuleProtocolALL && !r.Bidirectional {
			r.Bidirectional = true
		}
		// -- v0.20.4
	}
}

// ruleGroups returns a list of all groups referenced in the policy's rules,
// including sources and destinations.
func (p *Policy) ruleGroups() []string {
	groups := make([]string, 0)
	for _, rule := range p.Rules {
		groups = append(groups, rule.Sources...)
		groups = append(groups, rule.Destinations...)
	}
	return groups
}

// FirewallRule is a rule of the firewall.
type FirewallRule struct {
	// PeerIP of the peer
	PeerIP string

	// Direction of the traffic
	Direction int

	// Action of the traffic
	Action string

	// Protocol of the traffic
	Protocol string

	// Port of the traffic
	Port string
}

// getPeerConnectionResources for a given peer
//
// This function returns the list of peers and firewall rules that are applicable to a given peer.
func (a *Account) getPeerConnectionResources(ctx context.Context, peerID string, validatedPeersMap map[string]struct{}) ([]*nbpeer.Peer, []*FirewallRule) {
	generateResources, getAccumulatedResources := a.connResourcesGenerator(ctx)
	for _, policy := range a.Policies {
		if !policy.Enabled {
			continue
		}

		for _, rule := range policy.Rules {
			if !rule.Enabled {
				continue
			}

			sourcePeers, peerInSources := a.getAllPeersFromGroups(ctx, rule.Sources, peerID, policy.SourcePostureChecks, validatedPeersMap)
			destinationPeers, peerInDestinations := a.getAllPeersFromGroups(ctx, rule.Destinations, peerID, nil, validatedPeersMap)

			if rule.Bidirectional {
				if peerInSources {
					generateResources(rule, destinationPeers, firewallRuleDirectionIN)
				}
				if peerInDestinations {
					generateResources(rule, sourcePeers, firewallRuleDirectionOUT)
				}
			}

			if peerInSources {
				generateResources(rule, destinationPeers, firewallRuleDirectionOUT)
			}

			if peerInDestinations {
				generateResources(rule, sourcePeers, firewallRuleDirectionIN)
			}
		}
	}

	return getAccumulatedResources()
}

// connResourcesGenerator returns generator and accumulator function which returns the result of generator calls
//
// The generator function is used to generate the list of peers and firewall rules that are applicable to a given peer.
// It safe to call the generator function multiple times for same peer and different rules no duplicates will be
// generated. The accumulator function returns the result of all the generator calls.
func (a *Account) connResourcesGenerator(ctx context.Context) (func(*PolicyRule, []*nbpeer.Peer, int), func() ([]*nbpeer.Peer, []*FirewallRule)) {
	rulesExists := make(map[string]struct{})
	peersExists := make(map[string]struct{})
	rules := make([]*FirewallRule, 0)
	peers := make([]*nbpeer.Peer, 0)

	all, err := a.GetGroupAll()
	if err != nil {
		log.WithContext(ctx).Errorf("failed to get group all: %v", err)
		all = &nbgroup.Group{}
	}

	return func(rule *PolicyRule, groupPeers []*nbpeer.Peer, direction int) {
			isAll := (len(all.Peers) - 1) == len(groupPeers)
			for _, peer := range groupPeers {
				if peer == nil {
					continue
				}

				if _, ok := peersExists[peer.ID]; !ok {
					peers = append(peers, peer)
					peersExists[peer.ID] = struct{}{}
				}

				fr := FirewallRule{
					PeerIP:    peer.IP.String(),
					Direction: direction,
					Action:    string(rule.Action),
					Protocol:  string(rule.Protocol),
				}

				if isAll {
					fr.PeerIP = "0.0.0.0"
				}

				ruleID := rule.ID + fr.PeerIP + strconv.Itoa(direction) +
					fr.Protocol + fr.Action + strings.Join(rule.Ports, ",")
				if _, ok := rulesExists[ruleID]; ok {
					continue
				}
				rulesExists[ruleID] = struct{}{}

				if len(rule.Ports) == 0 {
					rules = append(rules, &fr)
					continue
				}

				for _, port := range rule.Ports {
					pr := fr // clone rule and add set new port
					pr.Port = port
					rules = append(rules, &pr)
				}
			}
		}, func() ([]*nbpeer.Peer, []*FirewallRule) {
			return peers, rules
		}
}

// GetPolicy from the store
func (am *DefaultAccountManager) GetPolicy(ctx context.Context, accountID, policyID, userID string) (*Policy, error) {
	user, err := am.Store.GetUserByUserID(ctx, LockingStrengthShare, userID)
	if err != nil {
		return nil, err
	}

	if user.AccountID != accountID {
		return nil, status.NewUserNotPartOfAccountError()
	}

	if user.IsRegularUser() {
		return nil, status.NewUnauthorizedToViewPoliciesError()
	}

	return am.Store.GetPolicyByID(ctx, LockingStrengthShare, accountID, policyID)
}

// SavePolicy in the store
func (am *DefaultAccountManager) SavePolicy(ctx context.Context, accountID, userID string, policy *Policy, isUpdate bool) error {
	user, err := am.Store.GetUserByUserID(ctx, LockingStrengthShare, userID)
	if err != nil {
		return err
	}

	if user.AccountID != accountID {
		return status.NewUserNotPartOfAccountError()
	}

	if user.IsRegularUser() {
		return status.NewUnauthorizedToViewPoliciesError()
	}

	groups, err := am.Store.GetAccountGroups(ctx, LockingStrengthShare, accountID)
	if err != nil {
		return err
	}

	postureChecks, err := am.Store.GetAccountPostureChecks(ctx, LockingStrengthShare, accountID)
	if err != nil {
		return err
	}

	for index, rule := range policy.Rules {
		rule.Sources = getValidGroupIDs(groups, rule.Sources)
		rule.Destinations = getValidGroupIDs(groups, rule.Destinations)
		policy.Rules[index] = rule
	}

	if policy.SourcePostureChecks != nil {
		policy.SourcePostureChecks = getValidPostureCheckIDs(postureChecks, policy.SourcePostureChecks)
	}

	updateAccountPeers, err := am.arePolicyChangesAffectPeers(ctx, policy, isUpdate)
	if err != nil {
		return err
	}

	err = am.Store.ExecuteInTransaction(ctx, func(transaction Store) error {
		if err = transaction.IncrementNetworkSerial(ctx, LockingStrengthUpdate, accountID); err != nil {
			return fmt.Errorf("failed to increment network serial: %w", err)
		}

		if err = transaction.SavePolicy(ctx, LockingStrengthUpdate, policy); err != nil {
			return fmt.Errorf("failed to save policy: %w", err)
		}
		return nil
	})
	if err != nil {
		return err
	}

	action := activity.PolicyAdded
	if isUpdate {
		action = activity.PolicyUpdated
	}
	am.StoreEvent(ctx, userID, policy.ID, accountID, action, policy.EventMeta())

	if updateAccountPeers {
		account, err := am.requestBuffer.GetAccountWithBackpressure(ctx, accountID)
		if err != nil {
			return fmt.Errorf("error getting account: %w", err)
		}
		am.updateAccountPeers(ctx, account)
	}

	return nil
}

// DeletePolicy from the store
func (am *DefaultAccountManager) DeletePolicy(ctx context.Context, accountID, policyID, userID string) error {
	user, err := am.Store.GetUserByUserID(ctx, LockingStrengthShare, userID)
	if err != nil {
		return err
	}

	if user.AccountID != accountID {
		return status.NewUserNotPartOfAccountError()
	}

	policy, err := am.Store.GetPolicyByID(ctx, LockingStrengthShare, accountID, policyID)
	if err != nil {
		return err
	}

	err = am.Store.ExecuteInTransaction(ctx, func(transaction Store) error {
		if err = transaction.IncrementNetworkSerial(ctx, LockingStrengthUpdate, accountID); err != nil {
			return fmt.Errorf(errNetworkSerialIncrementFmt, err)
		}

		if err = transaction.DeletePolicy(ctx, LockingStrengthUpdate, accountID, policyID); err != nil {
			return fmt.Errorf("failed to delete policy: %w", err)
		}
		return nil
	})
	if err != nil {
		return err
	}

	am.StoreEvent(ctx, userID, policyID, accountID, activity.PolicyRemoved, policy.EventMeta())

<<<<<<< HEAD
	account, err := am.requestBuffer.GetAccountWithBackpressure(ctx, accountID)
	if err != nil {
		return fmt.Errorf("error getting account: %w", err)
	}
	am.updateAccountPeers(ctx, account)
=======
	if anyGroupHasPeers(account, policy.ruleGroups()) {
		am.updateAccountPeers(ctx, account)
	}
>>>>>>> 4c758c6e

	return nil
}

// ListPolicies from the store.
func (am *DefaultAccountManager) ListPolicies(ctx context.Context, accountID, userID string) ([]*Policy, error) {
	user, err := am.Store.GetUserByUserID(ctx, LockingStrengthShare, userID)
	if err != nil {
		return nil, err
	}

	if user.AccountID != accountID {
		return nil, status.NewUserNotPartOfAccountError()
	}

	if user.IsRegularUser() {
		return nil, status.NewUnauthorizedToViewPoliciesError()
	}

	return am.Store.GetAccountPolicies(ctx, LockingStrengthShare, accountID)
}

// arePolicyChangesAffectPeers checks if changes to a policy will affect any associated peers.
func (am *DefaultAccountManager) arePolicyChangesAffectPeers(ctx context.Context, policyToSave *Policy, isUpdate bool) (bool, error) {
	if isUpdate {
		existingPolicy, err := am.Store.GetPolicyByID(ctx, LockingStrengthShare, policyToSave.AccountID, policyToSave.ID)
		if err != nil {
			return false, err
		}

		if !policyToSave.Enabled && !existingPolicy.Enabled {
			return false, nil
		}

		hasPeers, err := am.anyGroupHasPeers(ctx, policyToSave.AccountID, existingPolicy.ruleGroups())
		if err != nil {
			return false, err
		}

		if hasPeers {
			return true, nil
		}

		return am.anyGroupHasPeers(ctx, policyToSave.AccountID, policyToSave.ruleGroups())
	}

	return am.anyGroupHasPeers(ctx, policyToSave.AccountID, policyToSave.ruleGroups())
}

// getAllPeersFromGroups for given peer ID and list of groups
//
// Returns a list of peers from specified groups that pass specified posture checks
// and a boolean indicating if the supplied peer ID exists within these groups.
//
// Important: Posture checks are applicable only to source group peers,
// for destination group peers, call this method with an empty list of sourcePostureChecksIDs
func (a *Account) getAllPeersFromGroups(ctx context.Context, groups []string, peerID string, sourcePostureChecksIDs []string, validatedPeersMap map[string]struct{}) ([]*nbpeer.Peer, bool) {
	peerInGroups := false
	filteredPeers := make([]*nbpeer.Peer, 0, len(groups))
	for _, g := range groups {
		group, ok := a.Groups[g]
		if !ok {
			continue
		}

		for _, p := range group.Peers {
			peer, ok := a.Peers[p]
			if !ok || peer == nil {
				continue
			}

			// validate the peer based on policy posture checks applied
			isValid := a.validatePostureChecksOnPeer(ctx, sourcePostureChecksIDs, peer.ID)
			if !isValid {
				continue
			}

			if _, ok := validatedPeersMap[peer.ID]; !ok {
				continue
			}

			if peer.ID == peerID {
				peerInGroups = true
				continue
			}

			filteredPeers = append(filteredPeers, peer)
		}
	}
	return filteredPeers, peerInGroups
}

// validatePostureChecksOnPeer validates the posture checks on a peer
func (a *Account) validatePostureChecksOnPeer(ctx context.Context, sourcePostureChecksID []string, peerID string) bool {
	peer, ok := a.Peers[peerID]
	if !ok && peer == nil {
		return false
	}

	for _, postureChecksID := range sourcePostureChecksID {
		postureChecks := a.getPostureChecks(postureChecksID)
		if postureChecks == nil {
			continue
		}

		for _, check := range postureChecks.GetChecks() {
			isValid, err := check.Check(ctx, *peer)
			if err != nil {
				log.WithContext(ctx).Debugf("an error occurred check %s: on peer: %s :%s", check.Name(), peer.ID, err.Error())
			}
			if !isValid {
				return false
			}
		}
	}
	return true
}

func (a *Account) getPostureChecks(postureChecksID string) *posture.Checks {
	for _, postureChecks := range a.PostureChecks {
		if postureChecks.ID == postureChecksID {
			return postureChecks
		}
	}
	return nil
}

// getValidPostureCheckIDs filters and returns only the valid posture check IDs from the provided list.
func getValidPostureCheckIDs(postureChecks []*posture.Checks, postureChecksIds []string) []string {
	validPostureCheckIDs := make(map[string]struct{})
	for _, check := range postureChecks {
		validPostureCheckIDs[check.ID] = struct{}{}
	}

	validIDs := make([]string, 0, len(postureChecksIds))
	for _, id := range postureChecksIds {
		if _, exists := validPostureCheckIDs[id]; exists {
			validIDs = append(validIDs, id)
		}
	}

	return validIDs
}

// getValidGroupIDs filters and returns only the valid group IDs from the provided list.
func getValidGroupIDs(groups []*nbgroup.Group, groupIDs []string) []string {
	validGroupIDs := make(map[string]struct{})
	for _, group := range groups {
		validGroupIDs[group.ID] = struct{}{}
	}

	validIDs := make([]string, 0, len(groupIDs))
	for _, id := range groupIDs {
		if _, exists := validGroupIDs[id]; exists {
			validIDs = append(validIDs, id)
		}
	}

	return validIDs
}

// toProtocolFirewallRules converts the firewall rules to the protocol firewall rules.
func toProtocolFirewallRules(rules []*FirewallRule) []*proto.FirewallRule {
	result := make([]*proto.FirewallRule, len(rules))
	for i := range rules {
		rule := rules[i]

		result[i] = &proto.FirewallRule{
			PeerIP:    rule.PeerIP,
			Direction: getProtoDirection(rule.Direction),
			Action:    getProtoAction(rule.Action),
			Protocol:  getProtoProtocol(rule.Protocol),
			Port:      rule.Port,
		}
	}
	return result
}<|MERGE_RESOLUTION|>--- conflicted
+++ resolved
@@ -440,6 +440,11 @@
 		return err
 	}
 
+	updateAccountPeers, err := am.arePolicyChangesAffectPeers(ctx, policy, false)
+	if err != nil {
+		return err
+	}
+
 	err = am.Store.ExecuteInTransaction(ctx, func(transaction Store) error {
 		if err = transaction.IncrementNetworkSerial(ctx, LockingStrengthUpdate, accountID); err != nil {
 			return fmt.Errorf(errNetworkSerialIncrementFmt, err)
@@ -456,17 +461,13 @@
 
 	am.StoreEvent(ctx, userID, policyID, accountID, activity.PolicyRemoved, policy.EventMeta())
 
-<<<<<<< HEAD
-	account, err := am.requestBuffer.GetAccountWithBackpressure(ctx, accountID)
-	if err != nil {
-		return fmt.Errorf("error getting account: %w", err)
-	}
-	am.updateAccountPeers(ctx, account)
-=======
-	if anyGroupHasPeers(account, policy.ruleGroups()) {
+	if updateAccountPeers {
+		account, err := am.requestBuffer.GetAccountWithBackpressure(ctx, accountID)
+		if err != nil {
+			return fmt.Errorf("error getting account: %w", err)
+		}
 		am.updateAccountPeers(ctx, account)
 	}
->>>>>>> 4c758c6e
 
 	return nil
 }
@@ -490,18 +491,18 @@
 }
 
 // arePolicyChangesAffectPeers checks if changes to a policy will affect any associated peers.
-func (am *DefaultAccountManager) arePolicyChangesAffectPeers(ctx context.Context, policyToSave *Policy, isUpdate bool) (bool, error) {
+func (am *DefaultAccountManager) arePolicyChangesAffectPeers(ctx context.Context, policy *Policy, isUpdate bool) (bool, error) {
 	if isUpdate {
-		existingPolicy, err := am.Store.GetPolicyByID(ctx, LockingStrengthShare, policyToSave.AccountID, policyToSave.ID)
+		existingPolicy, err := am.Store.GetPolicyByID(ctx, LockingStrengthShare, policy.AccountID, policy.ID)
 		if err != nil {
 			return false, err
 		}
 
-		if !policyToSave.Enabled && !existingPolicy.Enabled {
+		if !policy.Enabled && !existingPolicy.Enabled {
 			return false, nil
 		}
 
-		hasPeers, err := am.anyGroupHasPeers(ctx, policyToSave.AccountID, existingPolicy.ruleGroups())
+		hasPeers, err := am.anyGroupHasPeers(ctx, policy.AccountID, existingPolicy.ruleGroups())
 		if err != nil {
 			return false, err
 		}
@@ -510,10 +511,10 @@
 			return true, nil
 		}
 
-		return am.anyGroupHasPeers(ctx, policyToSave.AccountID, policyToSave.ruleGroups())
-	}
-
-	return am.anyGroupHasPeers(ctx, policyToSave.AccountID, policyToSave.ruleGroups())
+		return am.anyGroupHasPeers(ctx, policy.AccountID, policy.ruleGroups())
+	}
+
+	return am.anyGroupHasPeers(ctx, policy.AccountID, policy.ruleGroups())
 }
 
 // getAllPeersFromGroups for given peer ID and list of groups
