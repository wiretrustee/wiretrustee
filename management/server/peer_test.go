--- conflicted
+++ resolved
@@ -93,11 +93,7 @@
 		return
 	}
 
-<<<<<<< HEAD
-	peer1, _, err := manager.AddPeer(context.Background(), setupKey.Key, "", &nbpeer.Peer{
-=======
-	peer1, _, _, err := manager.AddPeer(setupKey.Key, "", &nbpeer.Peer{
->>>>>>> 7cb81f1d
+	peer1, _, _, err := manager.AddPeer(context.Background(), setupKey.Key, "", &nbpeer.Peer{
 		Key:  peerKey1.PublicKey().String(),
 		Meta: nbpeer.PeerSystemMeta{Hostname: "test-peer-1"},
 	})
@@ -111,11 +107,7 @@
 		t.Fatal(err)
 		return
 	}
-<<<<<<< HEAD
-	_, _, err = manager.AddPeer(context.Background(), setupKey.Key, "", &nbpeer.Peer{
-=======
-	_, _, _, err = manager.AddPeer(setupKey.Key, "", &nbpeer.Peer{
->>>>>>> 7cb81f1d
+	_, _, _, err = manager.AddPeer(context.Background(), setupKey.Key, "", &nbpeer.Peer{
 		Key:  peerKey2.PublicKey().String(),
 		Meta: nbpeer.PeerSystemMeta{Hostname: "test-peer-2"},
 	})
@@ -174,11 +166,7 @@
 		return
 	}
 
-<<<<<<< HEAD
-	peer1, _, err := manager.AddPeer(context.Background(), setupKey.Key, "", &nbpeer.Peer{
-=======
-	peer1, _, _, err := manager.AddPeer(setupKey.Key, "", &nbpeer.Peer{
->>>>>>> 7cb81f1d
+	peer1, _, _, err := manager.AddPeer(context.Background(), setupKey.Key, "", &nbpeer.Peer{
 		Key:  peerKey1.PublicKey().String(),
 		Meta: nbpeer.PeerSystemMeta{Hostname: "test-peer-1"},
 	})
@@ -192,11 +180,7 @@
 		t.Fatal(err)
 		return
 	}
-<<<<<<< HEAD
-	peer2, _, err := manager.AddPeer(context.Background(), setupKey.Key, "", &nbpeer.Peer{
-=======
-	peer2, _, _, err := manager.AddPeer(setupKey.Key, "", &nbpeer.Peer{
->>>>>>> 7cb81f1d
+	peer2, _, _, err := manager.AddPeer(context.Background(), setupKey.Key, "", &nbpeer.Peer{
 		Key:  peerKey2.PublicKey().String(),
 		Meta: nbpeer.PeerSystemMeta{Hostname: "test-peer-2"},
 	})
@@ -358,11 +342,7 @@
 		return
 	}
 
-<<<<<<< HEAD
-	peer1, _, err := manager.AddPeer(context.Background(), setupKey.Key, "", &nbpeer.Peer{
-=======
-	peer1, _, _, err := manager.AddPeer(setupKey.Key, "", &nbpeer.Peer{
->>>>>>> 7cb81f1d
+	peer1, _, _, err := manager.AddPeer(context.Background(), setupKey.Key, "", &nbpeer.Peer{
 		Key:  peerKey1.PublicKey().String(),
 		Meta: nbpeer.PeerSystemMeta{Hostname: "test-peer-1"},
 	})
@@ -376,11 +356,7 @@
 		t.Fatal(err)
 		return
 	}
-<<<<<<< HEAD
-	_, _, err = manager.AddPeer(context.Background(), setupKey.Key, "", &nbpeer.Peer{
-=======
-	_, _, _, err = manager.AddPeer(setupKey.Key, "", &nbpeer.Peer{
->>>>>>> 7cb81f1d
+	_, _, _, err = manager.AddPeer(context.Background(), setupKey.Key, "", &nbpeer.Peer{
 		Key:  peerKey2.PublicKey().String(),
 		Meta: nbpeer.PeerSystemMeta{Hostname: "test-peer-2"},
 	})
@@ -438,11 +414,7 @@
 		return
 	}
 
-<<<<<<< HEAD
-	peer1, _, err := manager.AddPeer(context.Background(), "", someUser, &nbpeer.Peer{
-=======
-	peer1, _, _, err := manager.AddPeer("", someUser, &nbpeer.Peer{
->>>>>>> 7cb81f1d
+	peer1, _, _, err := manager.AddPeer(context.Background(), "", someUser, &nbpeer.Peer{
 		Key:  peerKey1.PublicKey().String(),
 		Meta: nbpeer.PeerSystemMeta{Hostname: "test-peer-2"},
 	})
@@ -458,11 +430,7 @@
 	}
 
 	// the second peer added with a setup key
-<<<<<<< HEAD
-	peer2, _, err := manager.AddPeer(context.Background(), setupKey.Key, "", &nbpeer.Peer{
-=======
-	peer2, _, _, err := manager.AddPeer(setupKey.Key, "", &nbpeer.Peer{
->>>>>>> 7cb81f1d
+	peer2, _, _, err := manager.AddPeer(context.Background(), setupKey.Key, "", &nbpeer.Peer{
 		Key:  peerKey2.PublicKey().String(),
 		Meta: nbpeer.PeerSystemMeta{Hostname: "test-peer-2"},
 	})
@@ -634,11 +602,7 @@
 				return
 			}
 
-<<<<<<< HEAD
-			_, _, err = manager.AddPeer(context.Background(), "", someUser, &nbpeer.Peer{
-=======
-			_, _, _, err = manager.AddPeer("", someUser, &nbpeer.Peer{
->>>>>>> 7cb81f1d
+			_, _, _, err = manager.AddPeer(context.Background(), "", someUser, &nbpeer.Peer{
 				Key:  peerKey1.PublicKey().String(),
 				Meta: nbpeer.PeerSystemMeta{Hostname: "test-peer-1"},
 			})
@@ -647,11 +611,7 @@
 				return
 			}
 
-<<<<<<< HEAD
-			_, _, err = manager.AddPeer(context.Background(), "", adminUser, &nbpeer.Peer{
-=======
-			_, _, _, err = manager.AddPeer("", adminUser, &nbpeer.Peer{
->>>>>>> 7cb81f1d
+			_, _, _, err = manager.AddPeer(context.Background(), "", adminUser, &nbpeer.Peer{
 				Key:  peerKey2.PublicKey().String(),
 				Meta: nbpeer.PeerSystemMeta{Hostname: "test-peer-2"},
 			})
