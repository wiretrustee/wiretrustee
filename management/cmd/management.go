package cmd

import (
	"context"
	"crypto/tls"
	"encoding/json"
	"errors"
	"flag"
	"fmt"
	"io"
	"io/fs"
	"net"
	"net/http"
	"net/netip"
	"net/url"
	"os"
	"path"
	"slices"
	"strings"
	"time"

	"github.com/google/uuid"
	"github.com/miekg/dns"
	log "github.com/sirupsen/logrus"
	"github.com/spf13/cobra"
	"golang.org/x/crypto/acme/autocert"
	"golang.org/x/net/http2"
	"golang.org/x/net/http2/h2c"
	"google.golang.org/grpc"
	"google.golang.org/grpc/credentials"
	"google.golang.org/grpc/keepalive"

	"github.com/grpc-ecosystem/go-grpc-middleware/v2/interceptors/realip"
	"github.com/netbirdio/management-integrations/integrations"

	"github.com/netbirdio/netbird/encryption"
	mgmtProto "github.com/netbirdio/netbird/management/proto"
	"github.com/netbirdio/netbird/management/server"
	"github.com/netbirdio/netbird/management/server/geolocation"
	httpapi "github.com/netbirdio/netbird/management/server/http"
	"github.com/netbirdio/netbird/management/server/idp"
	"github.com/netbirdio/netbird/management/server/jwtclaims"
	"github.com/netbirdio/netbird/management/server/metrics"
	"github.com/netbirdio/netbird/management/server/telemetry"
	"github.com/netbirdio/netbird/util"
)

// ManagementLegacyPort is the port that was used before by the Management gRPC server.
// It is used for backward compatibility now.
const ManagementLegacyPort = 33073

var (
	mgmtPort                int
	mgmtMetricsPort         int
	mgmtLetsencryptDomain   string
	mgmtSingleAccModeDomain string
	certFile                string
	certKey                 string
	config                  *server.Config

	kaep = keepalive.EnforcementPolicy{
		MinTime:             15 * time.Second,
		PermitWithoutStream: true,
	}

	kasp = keepalive.ServerParameters{
		MaxConnectionIdle:     15 * time.Second,
		MaxConnectionAgeGrace: 5 * time.Second,
		Time:                  5 * time.Second,
		Timeout:               2 * time.Second,
	}

	mgmtCmd = &cobra.Command{
		Use:   "management",
		Short: "start NetBird Management Server",
		PreRunE: func(cmd *cobra.Command, args []string) error {
			flag.Parse()
			err := util.InitLog(logLevel, logFile)
			if err != nil {
				return fmt.Errorf("failed initializing log %v", err)
			}

			// detect whether user specified a port
			userPort := cmd.Flag("port").Changed

			config, err = loadMgmtConfig(mgmtConfig)
			if err != nil {
				return fmt.Errorf("failed reading provided config file: %s: %v", mgmtConfig, err)
			}

			if cmd.Flag(idpSignKeyRefreshEnabledFlagName).Changed {
				config.HttpConfig.IdpSignKeyRefreshEnabled = idpSignKeyRefreshEnabled
			}

			tlsEnabled := false
			if mgmtLetsencryptDomain != "" || (config.HttpConfig.CertFile != "" && config.HttpConfig.CertKey != "") {
				tlsEnabled = true
			}

			if !userPort {
				// different defaults for port when tls enabled/disabled
				if tlsEnabled {
					mgmtPort = 443
				} else {
					mgmtPort = 80
				}
			}

			_, valid := dns.IsDomainName(dnsDomain)
			if !valid || len(dnsDomain) > 192 {
				return fmt.Errorf("failed parsing the provided dns-domain. Valid status: %t, Length: %d", valid, len(dnsDomain))
			}

			return nil
		},
		RunE: func(cmd *cobra.Command, args []string) error {
			err := handleRebrand(cmd)
			if err != nil {
				return fmt.Errorf("failed to migrate files %v", err)
			}

			if _, err = os.Stat(config.Datadir); os.IsNotExist(err) {
				err = os.MkdirAll(config.Datadir, 0755)
				if err != nil {
					return fmt.Errorf("failed creating datadir: %s: %v", config.Datadir, err)
				}
			}
			appMetrics, err := telemetry.NewDefaultAppMetrics(cmd.Context())
			if err != nil {
				return err
			}
			err = appMetrics.Expose(mgmtMetricsPort, "/metrics")
			if err != nil {
				return err
			}
			store, err := server.NewStore(config.StoreConfig.Engine, config.Datadir, appMetrics)
			if err != nil {
				return fmt.Errorf("failed creating Store: %s: %v", config.Datadir, err)
			}
			peersUpdateManager := server.NewPeersUpdateManager(appMetrics)

			var idpManager idp.Manager
			if config.IdpManagerConfig != nil {
				idpManager, err = idp.NewManager(*config.IdpManagerConfig, appMetrics)
				if err != nil {
					return fmt.Errorf("failed retrieving a new idp manager with err: %v", err)
				}
			}

			if disableSingleAccMode {
				mgmtSingleAccModeDomain = ""
			}
			eventStore, key, err := integrations.InitEventStore(config.Datadir, config.DataStoreEncryptionKey)
			if err != nil {
				return fmt.Errorf("failed to initialize database: %s", err)
			}

			if config.DataStoreEncryptionKey != key {
				log.Infof("update config with activity store key")
				config.DataStoreEncryptionKey = key
				err := updateMgmtConfig(mgmtConfig, config)
				if err != nil {
					return fmt.Errorf("failed to write out store encryption key: %s", err)
				}
			}

			geo, err := geolocation.NewGeolocation(config.Datadir)
			if err != nil {
				log.Warnf("could not initialize geo location service, we proceed without geo support")
			} else {
				log.Infof("geo location service has been initialized from %s", config.Datadir)
			}

			accountManager, err := server.BuildManager(store, peersUpdateManager, idpManager, mgmtSingleAccModeDomain,
				dnsDomain, eventStore, geo, userDeleteFromIDPEnabled)
			if err != nil {
				return fmt.Errorf("failed to build default manager: %v", err)
			}

			turnManager := server.NewTimeBasedAuthSecretsManager(peersUpdateManager, config.TURNConfig)

<<<<<<< HEAD
			trustedPeers := config.TrustedHTTPProxies
			if len(trustedPeers) == 0 {
				trustedPeers = []netip.Prefix{netip.MustParsePrefix("0.0.0.0/0"), netip.MustParsePrefix("::/0")}
=======
			trustedPeers := config.ReverseProxy.TrustedPeers
			defaultTrustedPeers := []netip.Prefix{netip.MustParsePrefix("0.0.0.0/0"), netip.MustParsePrefix("::/0")}
			if len(trustedPeers) == 0 || slices.Equal[[]netip.Prefix](trustedPeers, defaultTrustedPeers) {
				log.Warn("TrustedPeers are configured to default value '0.0.0.0/0', '::/0'. This allows connection IP spoofing.")
				trustedPeers = defaultTrustedPeers
			}
			trustedHTTPProxies := config.ReverseProxy.TrustedHTTPProxies
			trustedProxiesCount := config.ReverseProxy.TrustedHTTPProxiesCount
			if len(trustedHTTPProxies) > 0 && trustedProxiesCount > 0 {
				log.Warn("TrustedHTTPProxies and TrustedHTTPProxiesCount both are configured. " +
					"This is not recommended way to extract X-Forwarded-For. Consider using one of these options.")
			}
			realipOpts := realip.Opts{
				TrustedPeers:        trustedPeers,
				TrustedProxies:      trustedHTTPProxies,
				TrustedProxiesCount: trustedProxiesCount,
				Headers:             []string{realip.XForwardedFor, realip.XRealIp},
>>>>>>> fb309313
			}
			gRPCOpts := []grpc.ServerOption{
				grpc.KeepaliveEnforcementPolicy(kaep),
				grpc.KeepaliveParams(kasp),
				grpc.ChainUnaryInterceptor(realip.UnaryServerInterceptorOpts(realipOpts)),
				grpc.ChainStreamInterceptor(realip.StreamServerInterceptorOpts(realipOpts)),
			}

			var certManager *autocert.Manager
			var tlsConfig *tls.Config
			tlsEnabled := false
			if config.HttpConfig.LetsEncryptDomain != "" {
				certManager, err = encryption.CreateCertManager(config.Datadir, config.HttpConfig.LetsEncryptDomain)
				if err != nil {
					return fmt.Errorf("failed creating LetsEncrypt cert manager: %v", err)
				}
				transportCredentials := credentials.NewTLS(certManager.TLSConfig())
				gRPCOpts = append(gRPCOpts, grpc.Creds(transportCredentials))
				tlsEnabled = true
			} else if config.HttpConfig.CertFile != "" && config.HttpConfig.CertKey != "" {
				tlsConfig, err = loadTLSConfig(config.HttpConfig.CertFile, config.HttpConfig.CertKey)
				if err != nil {
					log.Errorf("cannot load TLS credentials: %v", err)
					return err
				}
				transportCredentials := credentials.NewTLS(tlsConfig)
				gRPCOpts = append(gRPCOpts, grpc.Creds(transportCredentials))
				tlsEnabled = true
			}

			jwtValidator, err := jwtclaims.NewJWTValidator(
				config.HttpConfig.AuthIssuer,
				config.GetAuthAudiences(),
				config.HttpConfig.AuthKeysLocation,
				config.HttpConfig.IdpSignKeyRefreshEnabled,
			)
			if err != nil {
				return fmt.Errorf("failed creating JWT validator: %v", err)
			}

			httpAPIAuthCfg := httpapi.AuthCfg{
				Issuer:       config.HttpConfig.AuthIssuer,
				Audience:     config.HttpConfig.AuthAudience,
				UserIDClaim:  config.HttpConfig.AuthUserIDClaim,
				KeysLocation: config.HttpConfig.AuthKeysLocation,
			}
			httpAPIHandler, err := httpapi.APIHandler(accountManager, geo, *jwtValidator, appMetrics, httpAPIAuthCfg)
			if err != nil {
				return fmt.Errorf("failed creating HTTP API handler: %v", err)
			}

			ephemeralManager := server.NewEphemeralManager(store, accountManager)
			ephemeralManager.LoadInitialPeers()

			gRPCAPIHandler := grpc.NewServer(gRPCOpts...)
			srv, err := server.NewServer(config, accountManager, peersUpdateManager, turnManager, appMetrics, ephemeralManager)
			if err != nil {
				return fmt.Errorf("failed creating gRPC API handler: %v", err)
			}
			mgmtProto.RegisterManagementServiceServer(gRPCAPIHandler, srv)

			installationID, err := getInstallationID(store)
			if err != nil {
				log.Errorf("cannot load TLS credentials: %v", err)
				return err
			}

			if !disableMetrics {
				ctx, cancel := context.WithCancel(context.Background())
				defer cancel()
				idpManager := "disabled"
				if config.IdpManagerConfig != nil && config.IdpManagerConfig.ManagerType != "" {
					idpManager = config.IdpManagerConfig.ManagerType
				}
				metricsWorker := metrics.NewWorker(ctx, installationID, store, peersUpdateManager, idpManager)
				go metricsWorker.Run()
			}

			var compatListener net.Listener
			if mgmtPort != ManagementLegacyPort {
				// The Management gRPC server was running on port 33073 previously. Old agents that are already connected to it
				// are using port 33073. For compatibility purposes we keep running a 2nd gRPC server on port 33073.
				compatListener, err = serveGRPC(gRPCAPIHandler, ManagementLegacyPort)
				if err != nil {
					return err
				}
				log.Infof("running gRPC backward compatibility server: %s", compatListener.Addr().String())
			}

			rootHandler := handlerFunc(gRPCAPIHandler, httpAPIHandler)
			var listener net.Listener
			if certManager != nil {
				// a call to certManager.Listener() always creates a new listener so we do it once
				cml := certManager.Listener()
				if mgmtPort == 443 {
					// CertManager, HTTP and gRPC API all on the same port
					rootHandler = certManager.HTTPHandler(rootHandler)
					listener = cml
				} else {
					listener, err = tls.Listen("tcp", fmt.Sprintf(":%d", mgmtPort), certManager.TLSConfig())
					if err != nil {
						return fmt.Errorf("failed creating TLS listener on port %d: %v", mgmtPort, err)
					}
					log.Infof("running HTTP server (LetsEncrypt challenge handler): %s", cml.Addr().String())
					serveHTTP(cml, certManager.HTTPHandler(nil))
				}
			} else if tlsConfig != nil {
				listener, err = tls.Listen("tcp", fmt.Sprintf(":%d", mgmtPort), tlsConfig)
				if err != nil {
					return fmt.Errorf("failed creating TLS listener on port %d: %v", mgmtPort, err)
				}
			} else {
				listener, err = net.Listen("tcp", fmt.Sprintf(":%d", mgmtPort))
				if err != nil {
					return fmt.Errorf("failed creating TCP listener on port %d: %v", mgmtPort, err)
				}
			}

			log.Infof("running HTTP server and gRPC server on the same port: %s", listener.Addr().String())
			serveGRPCWithHTTP(listener, rootHandler, tlsEnabled)

			SetupCloseHandler()

			<-stopCh
			if geo != nil {
				_ = geo.Stop()
			}
			ephemeralManager.Stop()
			_ = appMetrics.Close()
			_ = listener.Close()
			if certManager != nil {
				_ = certManager.Listener().Close()
			}
			gRPCAPIHandler.Stop()
			_ = store.Close()
			_ = eventStore.Close()
			log.Infof("stopped Management Service")

			return nil
		},
	}
)

func notifyStop(msg string) {
	select {
	case stopCh <- 1:
		log.Error(msg)
	default:
		// stop has been already called, nothing to report
	}
}

func getInstallationID(store server.Store) (string, error) {
	installationID := store.GetInstallationID()
	if installationID != "" {
		return installationID, nil
	}

	installationID = strings.ToUpper(uuid.New().String())
	err := store.SaveInstallationID(installationID)
	if err != nil {
		return "", err
	}
	return installationID, nil
}

func serveGRPC(grpcServer *grpc.Server, port int) (net.Listener, error) {
	listener, err := net.Listen("tcp", fmt.Sprintf(":%d", port))
	if err != nil {
		return nil, err
	}
	go func() {
		err := grpcServer.Serve(listener)
		if err != nil {
			notifyStop(fmt.Sprintf("failed running gRPC server on port %d: %v", port, err))
		}
	}()
	return listener, nil
}

func serveHTTP(httpListener net.Listener, handler http.Handler) {
	go func() {
		err := http.Serve(httpListener, handler)
		if err != nil {
			notifyStop(fmt.Sprintf("failed running HTTP server: %v", err))
		}
	}()
}

func serveGRPCWithHTTP(listener net.Listener, handler http.Handler, tlsEnabled bool) {
	go func() {
		var err error
		if tlsEnabled {
			err = http.Serve(listener, handler)
		} else {
			// the following magic is needed to support HTTP2 without TLS
			// and still share a single port between gRPC and HTTP APIs
			h1s := &http.Server{
				Handler: h2c.NewHandler(handler, &http2.Server{}),
			}
			err = h1s.Serve(listener)
		}

		if err != nil {
			select {
			case stopCh <- 1:
				log.Errorf("failed to serve HTTP and gRPC server: %v", err)
			default:
				// stop has been already called, nothing to report
			}
		}
	}()
}

func handlerFunc(gRPCHandler *grpc.Server, httpHandler http.Handler) http.Handler {
	return http.HandlerFunc(func(writer http.ResponseWriter, request *http.Request) {
		grpcHeader := strings.HasPrefix(request.Header.Get("Content-Type"), "application/grpc") ||
			strings.HasPrefix(request.Header.Get("Content-Type"), "application/grpc+proto")
		if request.ProtoMajor == 2 && grpcHeader {
			gRPCHandler.ServeHTTP(writer, request)
		} else {
			httpHandler.ServeHTTP(writer, request)
		}
	})
}

func loadMgmtConfig(mgmtConfigPath string) (*server.Config, error) {
	loadedConfig := &server.Config{}
	_, err := util.ReadJson(mgmtConfigPath, loadedConfig)
	if err != nil {
		return nil, err
	}
	if mgmtLetsencryptDomain != "" {
		loadedConfig.HttpConfig.LetsEncryptDomain = mgmtLetsencryptDomain
	}
	if mgmtDataDir != "" {
		loadedConfig.Datadir = mgmtDataDir
	}

	if certKey != "" && certFile != "" {
		loadedConfig.HttpConfig.CertFile = certFile
		loadedConfig.HttpConfig.CertKey = certKey
	}

	oidcEndpoint := loadedConfig.HttpConfig.OIDCConfigEndpoint
	if oidcEndpoint != "" {
		// if OIDCConfigEndpoint is specified, we can load DeviceAuthEndpoint and TokenEndpoint automatically
		log.Infof("loading OIDC configuration from the provided IDP configuration endpoint %s", oidcEndpoint)
		oidcConfig, err := fetchOIDCConfig(oidcEndpoint)
		if err != nil {
			return nil, err
		}
		log.Infof("loaded OIDC configuration from the provided IDP configuration endpoint: %s", oidcEndpoint)

		log.Infof("overriding HttpConfig.AuthIssuer with a new value %s, previously configured value: %s",
			oidcConfig.Issuer, loadedConfig.HttpConfig.AuthIssuer)
		loadedConfig.HttpConfig.AuthIssuer = oidcConfig.Issuer

		log.Infof("overriding HttpConfig.AuthKeysLocation (JWT certs) with a new value %s, previously configured value: %s",
			oidcConfig.JwksURI, loadedConfig.HttpConfig.AuthKeysLocation)
		loadedConfig.HttpConfig.AuthKeysLocation = oidcConfig.JwksURI

		if !(loadedConfig.DeviceAuthorizationFlow == nil || strings.ToLower(loadedConfig.DeviceAuthorizationFlow.Provider) == string(server.NONE)) {
			log.Infof("overriding DeviceAuthorizationFlow.TokenEndpoint with a new value: %s, previously configured value: %s",
				oidcConfig.TokenEndpoint, loadedConfig.DeviceAuthorizationFlow.ProviderConfig.TokenEndpoint)
			loadedConfig.DeviceAuthorizationFlow.ProviderConfig.TokenEndpoint = oidcConfig.TokenEndpoint
			log.Infof("overriding DeviceAuthorizationFlow.DeviceAuthEndpoint with a new value: %s, previously configured value: %s",
				oidcConfig.DeviceAuthEndpoint, loadedConfig.DeviceAuthorizationFlow.ProviderConfig.DeviceAuthEndpoint)
			loadedConfig.DeviceAuthorizationFlow.ProviderConfig.DeviceAuthEndpoint = oidcConfig.DeviceAuthEndpoint

			u, err := url.Parse(oidcEndpoint)
			if err != nil {
				return nil, err
			}
			log.Infof("overriding DeviceAuthorizationFlow.ProviderConfig.Domain with a new value: %s, previously configured value: %s",
				u.Host, loadedConfig.DeviceAuthorizationFlow.ProviderConfig.Domain)
			loadedConfig.DeviceAuthorizationFlow.ProviderConfig.Domain = u.Host

			if loadedConfig.DeviceAuthorizationFlow.ProviderConfig.Scope == "" {
				loadedConfig.DeviceAuthorizationFlow.ProviderConfig.Scope = server.DefaultDeviceAuthFlowScope
			}
		}

		if loadedConfig.PKCEAuthorizationFlow != nil {
			log.Infof("overriding PKCEAuthorizationFlow.TokenEndpoint with a new value: %s, previously configured value: %s",
				oidcConfig.TokenEndpoint, loadedConfig.PKCEAuthorizationFlow.ProviderConfig.TokenEndpoint)
			loadedConfig.PKCEAuthorizationFlow.ProviderConfig.TokenEndpoint = oidcConfig.TokenEndpoint
			log.Infof("overriding PKCEAuthorizationFlow.AuthorizationEndpoint with a new value: %s, previously configured value: %s",
				oidcConfig.AuthorizationEndpoint, loadedConfig.PKCEAuthorizationFlow.ProviderConfig.AuthorizationEndpoint)
			loadedConfig.PKCEAuthorizationFlow.ProviderConfig.AuthorizationEndpoint = oidcConfig.AuthorizationEndpoint
		}
	}

	return loadedConfig, err
}

func updateMgmtConfig(path string, config *server.Config) error {
	return util.DirectWriteJson(path, config)
}

// OIDCConfigResponse used for parsing OIDC config response
type OIDCConfigResponse struct {
	Issuer                string `json:"issuer"`
	TokenEndpoint         string `json:"token_endpoint"`
	DeviceAuthEndpoint    string `json:"device_authorization_endpoint"`
	JwksURI               string `json:"jwks_uri"`
	AuthorizationEndpoint string `json:"authorization_endpoint"`
}

// fetchOIDCConfig fetches OIDC configuration from the IDP
func fetchOIDCConfig(oidcEndpoint string) (OIDCConfigResponse, error) {
	res, err := http.Get(oidcEndpoint)
	if err != nil {
		return OIDCConfigResponse{}, fmt.Errorf("failed fetching OIDC configuration from endpoint %s %v", oidcEndpoint, err)
	}

	defer func() {
		err := res.Body.Close()
		if err != nil {
			log.Debugf("failed closing response body %v", err)
		}
	}()

	body, err := io.ReadAll(res.Body)
	if err != nil {
		return OIDCConfigResponse{}, fmt.Errorf("failed reading OIDC configuration response body: %v", err)
	}

	if res.StatusCode != 200 {
		return OIDCConfigResponse{}, fmt.Errorf("OIDC configuration request returned status %d with response: %s",
			res.StatusCode, string(body))
	}

	config := OIDCConfigResponse{}
	err = json.Unmarshal(body, &config)
	if err != nil {
		return OIDCConfigResponse{}, fmt.Errorf("failed unmarshaling OIDC configuration response: %v", err)
	}

	return config, nil
}

func loadTLSConfig(certFile string, certKey string) (*tls.Config, error) {
	// Load server's certificate and private key
	serverCert, err := tls.LoadX509KeyPair(certFile, certKey)
	if err != nil {
		return nil, err
	}

	// NewDefaultAppMetrics the credentials and return it
	config := &tls.Config{
		Certificates: []tls.Certificate{serverCert},
		ClientAuth:   tls.NoClientCert,
		NextProtos: []string{
			"h2", "http/1.1", // enable HTTP/2
		},
	}

	return config, nil
}

func handleRebrand(cmd *cobra.Command) error {
	var err error
	if logFile == defaultLogFile {
		if migrateToNetbird(oldDefaultLogFile, defaultLogFile) {
			cmd.Printf("will copy Log dir %s and its content to %s\n", oldDefaultLogDir, defaultLogDir)
			err = cpDir(oldDefaultLogDir, defaultLogDir)
			if err != nil {
				return err
			}
		}
	}
	if mgmtConfig == defaultMgmtConfig {
		if migrateToNetbird(oldDefaultMgmtConfig, defaultMgmtConfig) {
			cmd.Printf("will copy Config dir %s and its content to %s\n", oldDefaultMgmtConfigDir, defaultMgmtConfigDir)
			err = cpDir(oldDefaultMgmtConfigDir, defaultMgmtConfigDir)
			if err != nil {
				return err
			}
		}
	}
	if mgmtDataDir == defaultMgmtDataDir {
		if migrateToNetbird(oldDefaultMgmtDataDir, defaultMgmtDataDir) {
			cmd.Printf("will copy Config dir %s and its content to %s\n", oldDefaultMgmtDataDir, defaultMgmtDataDir)
			err = cpDir(oldDefaultMgmtDataDir, defaultMgmtDataDir)
			if err != nil {
				return err
			}
		}
	}
	return nil
}

func cpFile(src, dst string) error {
	var err error
	var srcfd *os.File
	var dstfd *os.File
	var srcinfo os.FileInfo

	if srcfd, err = os.Open(src); err != nil {
		return err
	}
	defer srcfd.Close()

	if dstfd, err = os.Create(dst); err != nil {
		return err
	}
	defer dstfd.Close()

	if _, err = io.Copy(dstfd, srcfd); err != nil {
		return err
	}
	if srcinfo, err = os.Stat(src); err != nil {
		return err
	}
	return os.Chmod(dst, srcinfo.Mode())
}

func copySymLink(source, dest string) error {
	link, err := os.Readlink(source)
	if err != nil {
		return err
	}
	return os.Symlink(link, dest)
}

func cpDir(src string, dst string) error {
	var err error
	var fds []os.DirEntry
	var srcinfo os.FileInfo

	if srcinfo, err = os.Stat(src); err != nil {
		return err
	}

	if err = os.MkdirAll(dst, srcinfo.Mode()); err != nil {
		return err
	}

	if fds, err = os.ReadDir(src); err != nil {
		return err
	}
	for _, fd := range fds {
		srcfp := path.Join(src, fd.Name())
		dstfp := path.Join(dst, fd.Name())

		fileInfo, err := os.Stat(srcfp)
		if err != nil {
			log.Fatalf("Couldn't get fileInfo; %v", err)
		}

		switch fileInfo.Mode() & os.ModeType {
		case os.ModeSymlink:
			if err = copySymLink(srcfp, dstfp); err != nil {
				log.Fatalf("Failed to copy from %s to %s; %v", srcfp, dstfp, err)
			}
		case os.ModeDir:
			if err = cpDir(srcfp, dstfp); err != nil {
				log.Fatalf("Failed to copy from %s to %s; %v", srcfp, dstfp, err)
			}
		default:
			if err = cpFile(srcfp, dstfp); err != nil {
				log.Fatalf("Failed to copy from %s to %s; %v", srcfp, dstfp, err)
			}
		}
	}
	return nil
}

func migrateToNetbird(oldPath, newPath string) bool {
	_, errOld := os.Stat(oldPath)
	_, errNew := os.Stat(newPath)

	if errors.Is(errOld, fs.ErrNotExist) || errNew == nil {
		return false
	}

	return true
}<|MERGE_RESOLUTION|>--- conflicted
+++ resolved
@@ -179,11 +179,6 @@
 
 			turnManager := server.NewTimeBasedAuthSecretsManager(peersUpdateManager, config.TURNConfig)
 
-<<<<<<< HEAD
-			trustedPeers := config.TrustedHTTPProxies
-			if len(trustedPeers) == 0 {
-				trustedPeers = []netip.Prefix{netip.MustParsePrefix("0.0.0.0/0"), netip.MustParsePrefix("::/0")}
-=======
 			trustedPeers := config.ReverseProxy.TrustedPeers
 			defaultTrustedPeers := []netip.Prefix{netip.MustParsePrefix("0.0.0.0/0"), netip.MustParsePrefix("::/0")}
 			if len(trustedPeers) == 0 || slices.Equal[[]netip.Prefix](trustedPeers, defaultTrustedPeers) {
@@ -201,7 +196,6 @@
 				TrustedProxies:      trustedHTTPProxies,
 				TrustedProxiesCount: trustedProxiesCount,
 				Headers:             []string{realip.XForwardedFor, realip.XRealIp},
->>>>>>> fb309313
 			}
 			gRPCOpts := []grpc.ServerOption{
 				grpc.KeepaliveEnforcementPolicy(kaep),
