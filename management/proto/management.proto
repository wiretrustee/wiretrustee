--- conflicted
+++ resolved
@@ -116,11 +116,8 @@
   string sysSerialNumber = 12;
   string sysProductName = 13;
   string sysManufacturer = 14;
-<<<<<<< HEAD
-  bool ipv6Supported = 15;
-=======
   Environment environment = 15;
->>>>>>> 0aeb8774
+  bool ipv6Supported = 16;
 }
 
 message LoginResponse {
