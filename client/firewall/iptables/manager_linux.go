--- conflicted
+++ resolved
@@ -28,35 +28,12 @@
 type iFaceMapper interface {
 	Name() string
 	Address() iface.WGAddress
-	Address6() *iface.WGAddress
 	IsUserspaceBind() bool
 }
 
 // Create iptables firewall manager
-<<<<<<< HEAD
-func Create(wgIface iFaceMapper, ipv6Supported bool) (*Manager, error) {
-	m := &Manager{
-		wgIface: wgIface,
-		inputDefaultRuleSpecs: []string{
-			"-i", wgIface.Name(), "-j", ChainInputFilterName, "-s", wgIface.Address().String(),
-			"-j", ChainInputFilterName, "-s", wgIface.Address6().String()},
-		outputDefaultRuleSpecs: []string{
-			"-o", wgIface.Name(), "-j", ChainOutputFilterName, "-d", wgIface.Address().String(),
-			"-j", ChainInputFilterName, "-s", wgIface.Address6().String()},
-		rulesets: make(map[string]ruleset),
-	}
-
-	err := ipset.Init()
-	if err != nil {
-		return nil, fmt.Errorf("init ipset: %w", err)
-	}
-
-	// init clients for booth ipv4 and ipv6
-	m.ipv4Client, err = iptables.NewWithProtocol(iptables.ProtocolIPv4)
-=======
 func Create(context context.Context, wgIface iFaceMapper) (*Manager, error) {
 	iptablesClient, err := iptables.NewWithProtocol(iptables.ProtocolIPv4)
->>>>>>> cba3c549
 	if err != nil {
 		return nil, fmt.Errorf("iptables is not installed in the system or not supported")
 	}
