--- conflicted
+++ resolved
@@ -624,7 +624,12 @@
 			}
 		}
 
-<<<<<<< HEAD
+		routes := "-"
+		if len(peerState.Routes) > 0 {
+			sort.Strings(peerState.Routes)
+			routes = strings.Join(peerState.Routes, ", ")
+		}
+
 		healthState := "-"
 		if peerState.Status == "Connected" {
 			if peerState.Healthy {
@@ -637,12 +642,6 @@
 		lastHealthCheck := "-"
 		if !peerState.LastHealthCheck.IsZero() && peerState.LastHealthCheck != time.Unix(0, 0) {
 			lastHealthCheck = peerState.LastHealthCheck.Format("2006-01-02 15:04:05")
-=======
-		routes := "-"
-		if len(peerState.Routes) > 0 {
-			sort.Strings(peerState.Routes)
-			routes = strings.Join(peerState.Routes, ", ")
->>>>>>> 4a1aee1a
 		}
 
 		peerString := fmt.Sprintf(
@@ -657,17 +656,14 @@
 				"  ICE candidate endpoints (Local/Remote): %s/%s\n"+
 				"  Last connection update: %s\n"+
 				"  Last WireGuard handshake: %s\n"+
-<<<<<<< HEAD
+				"  Transfer status (received/sent) %s/%s\n"+
+				"  Quantum resistance: %s\n"+
+				"  Routes: %s\n",
 				"  Transfer status (received/sent): %s/%s\n"+
 				"  Latency: %s\n"+
 				"  Heath state: %s\n"+
 				"  Last health check: %s\n"+
 				"  Quantum resistance: %s\n",
-=======
-				"  Transfer status (received/sent) %s/%s\n"+
-				"  Quantum resistance: %s\n"+
-				"  Routes: %s\n",
->>>>>>> 4a1aee1a
 			peerState.FQDN,
 			peerState.IP,
 			peerState.PubKey,
