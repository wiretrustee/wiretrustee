--- conflicted
+++ resolved
@@ -58,10 +58,7 @@
 	offlinePeers    []State
 	mgmAddress      string
 	signalAddress   string
-<<<<<<< HEAD
 	notifier        *notifier
-=======
->>>>>>> 74779727
 }
 
 // NewRecorder returns a new Status instance
@@ -70,10 +67,7 @@
 		peers:        make(map[string]State),
 		changeNotify: make(map[string]chan struct{}),
 		offlinePeers: make([]State, 0),
-<<<<<<< HEAD
 		notifier:     newNotifier(),
-=======
->>>>>>> 74779727
 		mgmAddress:   mgmAddress,
 	}
 }
@@ -210,10 +204,8 @@
 func (d *Status) MarkManagementDisconnected() {
 	d.mux.Lock()
 	defer d.mux.Unlock()
-<<<<<<< HEAD
 	defer d.onConnectionChanged()
-=======
->>>>>>> 74779727
+
 	d.managementState = false
 }
 
@@ -221,11 +213,9 @@
 func (d *Status) MarkManagementConnected() {
 	d.mux.Lock()
 	defer d.mux.Unlock()
-<<<<<<< HEAD
 	defer d.onConnectionChanged()
-=======
->>>>>>> 74779727
-	d.managementState = true
+
+    d.managementState = true
 }
 
 // UpdateSignalAddress update the address of the signal server
@@ -246,21 +236,17 @@
 func (d *Status) MarkSignalDisconnected() {
 	d.mux.Lock()
 	defer d.mux.Unlock()
-<<<<<<< HEAD
 	defer d.onConnectionChanged()
-=======
->>>>>>> 74779727
-	d.signalState = false
+
+    d.signalState = false
 }
 
 // MarkSignalConnected sets SignalState to connected
 func (d *Status) MarkSignalConnected() {
 	d.mux.Lock()
 	defer d.mux.Unlock()
-<<<<<<< HEAD
 	defer d.onConnectionChanged()
-=======
->>>>>>> 74779727
+
 	d.signalState = true
 }
 
