--- conflicted
+++ resolved
@@ -14,12 +14,9 @@
 
 	"github.com/netbirdio/netbird/client/internal/proxy"
 	"github.com/netbirdio/netbird/iface"
-<<<<<<< HEAD
+	"github.com/netbirdio/netbird/version"
 	signal "github.com/netbirdio/netbird/signal/client"
 	sProto "github.com/netbirdio/netbird/signal/proto"
-=======
-	"github.com/netbirdio/netbird/version"
->>>>>>> f03aadf0
 )
 
 // ConnConfig is a peer Connection configuration
@@ -446,7 +443,7 @@
 			Mode: &sProto.Mode{
 				Direct: &localMode,
 			},
-			NetBirdVersion: system.NetbirdVersion(),
+			NetBirdVersion: version.NetbirdVersion(),
 		},
 	})
 	if err != nil {
