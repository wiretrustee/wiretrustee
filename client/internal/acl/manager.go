--- conflicted
+++ resolved
@@ -16,18 +16,6 @@
 	mgmProto "github.com/netbirdio/netbird/management/proto"
 )
 
-<<<<<<< HEAD
-// IFaceMapper defines subset methods of interface required for manager
-type IFaceMapper interface {
-	Name() string
-	Address() iface.WGAddress
-	Address6() *iface.WGAddress
-	IsUserspaceBind() bool
-	SetFilter(iface.PacketFilter) error
-}
-
-=======
->>>>>>> cba3c549
 // Manager is a ACL rules manager
 type Manager interface {
 	ApplyFiltering(networkMap *mgmProto.NetworkMap)
@@ -173,7 +161,6 @@
 		return "", nil, fmt.Errorf("invalid IP address, skipping firewall rule")
 	}
 
-<<<<<<< HEAD
 	var ip6 *net.IP = nil
 	if r.PeerIP6 != "" {
 		ip6tmp := net.ParseIP(r.PeerIP6)
@@ -183,14 +170,9 @@
 		}
 	}
 
-	protocol := convertToFirewallProtocol(r.Protocol)
-	if protocol == firewall.ProtocolUnknown {
-		return "", nil, fmt.Errorf("invalid protocol type: %d, skipping firewall rule", r.Protocol)
-=======
 	protocol, err := convertToFirewallProtocol(r.Protocol)
 	if err != nil {
 		return "", nil, fmt.Errorf("skipping firewall rule: %s", err)
->>>>>>> cba3c549
 	}
 
 	action, err := convertFirewallAction(r.Action)
@@ -241,57 +223,43 @@
 	comment string,
 ) ([]firewall.Rule, error) {
 	var rules []firewall.Rule
-<<<<<<< HEAD
-	rule, err := d.manager.AddFiltering(
+	rule, err := d.firewall.AddFiltering(
 		ip, protocol, nil, port, firewall.RuleDirectionIN, action, ipsetName+"-v4", comment)
-=======
-	rule, err := d.firewall.AddFiltering(
-		ip, protocol, nil, port, firewall.RuleDirectionIN, action, ipsetName, comment)
->>>>>>> cba3c549
 	if err != nil {
 		return nil, fmt.Errorf("failed to add firewall rule: %v", err)
 	}
 	rules = append(rules, rule...)
 
 	if ip6 != nil {
-		rule, err := d.manager.AddFiltering(
+		rule, err := d.firewall.AddFiltering(
 			*ip6, protocol, nil, port, firewall.RuleDirectionIN, action, ipsetName+"-v6", comment)
 		if err != nil {
 			return nil, fmt.Errorf("failed to add firewall rule: %v", err)
 		}
-		rules = append(rules, rule)
+		rules = append(rules, rule...)
 	}
 
 	if shouldSkipInvertedRule(protocol, port) {
 		return rules, nil
 	}
 
-<<<<<<< HEAD
-	rule, err = d.manager.AddFiltering(
+	rule, err = d.firewall.AddFiltering(
 		ip, protocol, port, nil, firewall.RuleDirectionOUT, action, ipsetName+"-v4", comment)
-=======
-	rule, err = d.firewall.AddFiltering(
-		ip, protocol, port, nil, firewall.RuleDirectionOUT, action, ipsetName, comment)
->>>>>>> cba3c549
 	if err != nil {
 		return nil, fmt.Errorf("failed to add firewall rule: %v", err)
 	}
-	rules = append(rules, rule)
+	rules = append(rules, rule...)
 
 	if ip6 != nil {
-		rule, err = d.manager.AddFiltering(
+		rule, err = d.firewall.AddFiltering(
 			*ip6, protocol, port, nil, firewall.RuleDirectionOUT, action, ipsetName+"-v6", comment)
 		if err != nil {
 			return nil, fmt.Errorf("failed to add firewall rule: %v", err)
 		}
-		rules = append(rules, rule)
-	}
-
-<<<<<<< HEAD
+		rules = append(rules, rule...)
+	}
+
 	return rules, nil
-=======
-	return append(rules, rule...), nil
->>>>>>> cba3c549
 }
 
 func (d *DefaultManager) addOutRules(
@@ -312,12 +280,12 @@
 	rules = append(rules, rule...)
 
 	if ip6 != nil {
-		rule, err = d.manager.AddFiltering(
+		rule, err = d.firewall.AddFiltering(
 			*ip6, protocol, nil, port, firewall.RuleDirectionOUT, action, ipsetName+"-v6", comment)
 		if err != nil {
 			return nil, fmt.Errorf("failed to add firewall rule: %v", err)
 		}
-		rules = append(rules, rule)
+		rules = append(rules, rule...)
 	}
 
 	if shouldSkipInvertedRule(protocol, port) {
@@ -329,22 +297,18 @@
 	if err != nil {
 		return nil, fmt.Errorf("failed to add firewall rule: %v", err)
 	}
-	rules = append(rules, rule)
-
-<<<<<<< HEAD
+	rules = append(rules, rule...)
+
 	if ip6 != nil {
-		rule, err = d.manager.AddFiltering(
+		rule, err = d.firewall.AddFiltering(
 			*ip6, protocol, port, nil, firewall.RuleDirectionIN, action, ipsetName+"-v6", comment)
-		rules = append(rules, rule)
+		rules = append(rules, rule...)
 		if err != nil {
 			return nil, fmt.Errorf("failed to add firewall rule: %v", err)
 		}
 	}
 
 	return rules, nil
-=======
-	return append(rules, rule...), nil
->>>>>>> cba3c549
 }
 
 // getRuleID() returns unique ID for the rule based on its parameters.
