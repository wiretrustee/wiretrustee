--- conflicted
+++ resolved
@@ -185,7 +185,6 @@
 func createEngineConfig(key wgtypes.Key, config *Config, peerConfig *mgmProto.PeerConfig) (*EngineConfig, error) {
 
 	engineConf := &EngineConfig{
-<<<<<<< HEAD
 		WgIfaceName:          config.WgIface,
 		WgAddr:               peerConfig.Address,
 		IFaceBlackList:       config.IFaceBlackList,
@@ -193,15 +192,7 @@
 		WgPrivateKey:         key,
 		WgPort:               config.WgPort,
 		SSHKey:               []byte(config.SSHKey),
-=======
-		WgIfaceName:    config.WgIface,
-		WgAddr:         peerConfig.Address,
-		IFaceBlackList: config.IFaceBlackList,
-		WgPrivateKey:   key,
-		WgPort:         config.WgPort,
-		SSHKey:         []byte(config.SSHKey),
 		NATExternalIPs:	config.NATExternalIPs,
->>>>>>> f6049562
 	}
 
 	if config.PreSharedKey != "" {
