--- conflicted
+++ resolved
@@ -222,18 +222,13 @@
 	rm.idMu.Lock()
 	defer rm.idMu.Unlock()
 
-<<<<<<< HEAD
-	b, err := json.Marshal(struct {
-=======
 	return json.Marshal(struct {
->>>>>>> b4d76051
 		RefCountMap map[Key]Ref[O]   `json:"refCountMap"`
 		IDMap       map[string][]Key `json:"idMap"`
 	}{
 		RefCountMap: rm.refCountMap,
 		IDMap:       rm.idMap,
 	})
-	return b, err
 }
 
 // UnmarshalJSON implements the json.Unmarshaler interface for Counter.
