--- conflicted
+++ resolved
@@ -42,16 +42,12 @@
 var ErrTableIDExists = errors.New("ID exists with different name")
 
 var routeManager = &RouteManager{}
-<<<<<<< HEAD
 
 // originalSysctl stores the original sysctl values before they are modified
 var originalSysctl map[string]int
 
 // determines whether to use the legacy routing setup
-var isLegacy = os.Getenv("NB_USE_LEGACY_ROUTING") == "true"
-=======
 var isLegacy = os.Getenv("NB_USE_LEGACY_ROUTING") == "true" || nbnet.CustomRoutingDisabled()
->>>>>>> d30cf870
 
 // sysctlFailed is used as an indicator to emit a warning when default routes are configured
 var sysctlFailed bool
