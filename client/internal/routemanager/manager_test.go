package routemanager

import (
	"context"
	"fmt"
	"net/netip"
	"runtime"
	"testing"

	"github.com/pion/transport/v3/stdnet"
	"golang.zx2c4.com/wireguard/wgctrl/wgtypes"

	"github.com/stretchr/testify/require"

	"github.com/netbirdio/netbird/client/internal/peer"
	"github.com/netbirdio/netbird/iface"
	"github.com/netbirdio/netbird/route"
)

// send 5 routes, one for server and 4 for clients, one normal and 2 HA and one small
// if linux host, should have one for server in map
// we should have 2 client manager
// 2 ranges in our routing table

const localPeerKey = "local"
const remotePeerKey1 = "remote1"
const remotePeerKey2 = "remote1"

func TestManagerUpdateRoutes(t *testing.T) {
	testCases := []struct {
<<<<<<< HEAD
		name                          string
		inputInitRoutes               []*route.Route
		inputRoutes                   []*route.Route
		inputSerial                   uint64
		removeSrvRouter               bool
		serverRoutesExpected          int
		clientNetworkWatchersExpected int
		isV6                          bool
=======
		name                                 string
		inputInitRoutes                      []*route.Route
		inputRoutes                          []*route.Route
		inputSerial                          uint64
		removeSrvRouter                      bool
		serverRoutesExpected                 int
		clientNetworkWatchersExpected        int
		clientNetworkWatchersExpectedAllowed int
>>>>>>> 272ade07
	}{
		{
			name:            "Should create 2 client networks",
			inputInitRoutes: []*route.Route{},
			inputRoutes: []*route.Route{
				{
					ID:          "a",
					NetID:       "routeA",
					Peer:        remotePeerKey1,
					Network:     netip.MustParsePrefix("100.64.251.250/30"),
					NetworkType: route.IPv4Network,
					Metric:      9999,
					Masquerade:  false,
					Enabled:     true,
				},
				{
					ID:          "b",
					NetID:       "routeB",
					Peer:        remotePeerKey1,
					Network:     netip.MustParsePrefix("8.8.8.8/32"),
					NetworkType: route.IPv4Network,
					Metric:      9999,
					Masquerade:  false,
					Enabled:     true,
				},
			},
			inputSerial:                   1,
			clientNetworkWatchersExpected: 2,
		},
		{
			name:            "Should create 2 client networks (IPv6)",
			inputInitRoutes: []*route.Route{},
			inputRoutes: []*route.Route{
				{
					ID:          "a",
					NetID:       "routeA",
					Peer:        remotePeerKey1,
					Network:     netip.MustParsePrefix("2001:db8:1234:5678::/64"),
					NetworkType: route.IPv6Network,
					Metric:      9999,
					Masquerade:  false,
					Enabled:     true,
				},
				{
					ID:          "b",
					NetID:       "routeB",
					Peer:        remotePeerKey1,
					Network:     netip.MustParsePrefix("2001:db8::7890:abcd/128"),
					NetworkType: route.IPv6Network,
					Metric:      9999,
					Masquerade:  false,
					Enabled:     true,
				},
			},
			inputSerial:                   1,
			clientNetworkWatchersExpected: 2,
			isV6:                          true,
		},
		{
			name: "Should Create 2 Server Routes",
			inputRoutes: []*route.Route{
				{
					ID:          "a",
					NetID:       "routeA",
					Peer:        localPeerKey,
					Network:     netip.MustParsePrefix("100.64.252.250/30"),
					NetworkType: route.IPv4Network,
					Metric:      9999,
					Masquerade:  false,
					Enabled:     true,
				},
				{
					ID:          "b",
					NetID:       "routeB",
					Peer:        localPeerKey,
					Network:     netip.MustParsePrefix("8.8.8.9/32"),
					NetworkType: route.IPv4Network,
					Metric:      9999,
					Masquerade:  false,
					Enabled:     true,
				},
			},
			inputSerial:                   1,
			serverRoutesExpected:          2,
			clientNetworkWatchersExpected: 0,
		},
		{
			name: "Should Create 2 Server Routes (IPv6)",
			inputRoutes: []*route.Route{
				{
					ID:          "a",
					NetID:       "routeA",
					Peer:        localPeerKey,
					Network:     netip.MustParsePrefix("2001:db8:1234:5678::/64"),
					NetworkType: route.IPv6Network,
					Metric:      9999,
					Masquerade:  false,
					Enabled:     true,
				},
				{
					ID:          "b",
					NetID:       "routeB",
					Peer:        localPeerKey,
					Network:     netip.MustParsePrefix("2001:db8::7890:abcd/128"),
					NetworkType: route.IPv6Network,
					Metric:      9999,
					Masquerade:  false,
					Enabled:     true,
				},
			},
			inputSerial:                   1,
			serverRoutesExpected:          2,
			clientNetworkWatchersExpected: 0,
		},
		{
			name: "Should Create 1 Route For Client And Server",
			inputRoutes: []*route.Route{
				{
					ID:          "a",
					NetID:       "routeA",
					Peer:        localPeerKey,
					Network:     netip.MustParsePrefix("100.64.30.250/30"),
					NetworkType: route.IPv4Network,
					Metric:      9999,
					Masquerade:  false,
					Enabled:     true,
				},
				{
					ID:          "b",
					NetID:       "routeB",
					Peer:        remotePeerKey1,
					Network:     netip.MustParsePrefix("8.8.9.9/32"),
					NetworkType: route.IPv4Network,
					Metric:      9999,
					Masquerade:  false,
					Enabled:     true,
				},
			},
			inputSerial:                   1,
			serverRoutesExpected:          1,
			clientNetworkWatchersExpected: 1,
		},
		{
			name: "Should Create 1 Route For Client And Server (IPv6)",
			inputRoutes: []*route.Route{
				{
					ID:          "a",
					NetID:       "routeA",
					Peer:        localPeerKey,
					Network:     netip.MustParsePrefix("2001:db8:1234:5678::/64"),
					NetworkType: route.IPv6Network,
					Metric:      9999,
					Masquerade:  false,
					Enabled:     true,
				},
				{
					ID:          "b",
					NetID:       "routeB",
					Peer:        remotePeerKey1,
					Network:     netip.MustParsePrefix("2001:db8::7890:abcd/128"),
					NetworkType: route.IPv6Network,
					Metric:      9999,
					Masquerade:  false,
					Enabled:     true,
				},
			},
			inputSerial:                   1,
			serverRoutesExpected:          1,
			clientNetworkWatchersExpected: 1,
			isV6:                          true,
		},
		{
			name: "Should Create 1 Route For Client And Server for each IP version",
			inputRoutes: []*route.Route{
				{
					ID:          "a",
					NetID:       "routeA",
					Peer:        localPeerKey,
					Network:     netip.MustParsePrefix("100.64.30.250/30"),
					NetworkType: route.IPv4Network,
					Metric:      9999,
					Masquerade:  false,
					Enabled:     true,
				},
				{
					ID:          "b",
					NetID:       "routeB",
					Peer:        remotePeerKey1,
					Network:     netip.MustParsePrefix("8.8.9.9/32"),
					NetworkType: route.IPv4Network,
					Metric:      9999,
					Masquerade:  false,
					Enabled:     true,
				},
				{
					ID:          "a",
					NetID:       "routeA",
					Peer:        localPeerKey,
					Network:     netip.MustParsePrefix("2001:db8:1234:5678::/64"),
					NetworkType: route.IPv6Network,
					Metric:      9999,
					Masquerade:  false,
					Enabled:     true,
				},
				{
					ID:          "b",
					NetID:       "routeB",
					Peer:        remotePeerKey1,
					Network:     netip.MustParsePrefix("2001:db8::7890:abcd/128"),
					NetworkType: route.IPv6Network,
					Metric:      9999,
					Masquerade:  false,
					Enabled:     true,
				},
			},
			inputSerial:                   1,
			serverRoutesExpected:          2,
			clientNetworkWatchersExpected: 2,
			isV6:                          true,
		},
		{
			name: "Should Create 1 Route For Client and Skip Server Route On Empty Server Router",
			inputRoutes: []*route.Route{
				{
					ID:          "a",
					NetID:       "routeA",
					Peer:        localPeerKey,
					Network:     netip.MustParsePrefix("100.64.30.250/30"),
					NetworkType: route.IPv4Network,
					Metric:      9999,
					Masquerade:  false,
					Enabled:     true,
				},
				{
					ID:          "b",
					NetID:       "routeB",
					Peer:        remotePeerKey1,
					Network:     netip.MustParsePrefix("8.8.9.9/32"),
					NetworkType: route.IPv4Network,
					Metric:      9999,
					Masquerade:  false,
					Enabled:     true,
				},
			},
			inputSerial:                   1,
			removeSrvRouter:               true,
			serverRoutesExpected:          0,
			clientNetworkWatchersExpected: 1,
		},
		{
			name: "Should Create 1 Route For Client and Skip Server Route On Empty Server Router (IPv6)",
			inputRoutes: []*route.Route{
				{
					ID:          "a",
					NetID:       "routeA",
					Peer:        localPeerKey,
					Network:     netip.MustParsePrefix("2001:db8:1234:5678::/64"),
					NetworkType: route.IPv6Network,
					Metric:      9999,
					Masquerade:  false,
					Enabled:     true,
				},
				{
					ID:          "b",
					NetID:       "routeB",
					Peer:        remotePeerKey1,
					Network:     netip.MustParsePrefix("2001:db8::7890:abcd/128"),
					NetworkType: route.IPv6Network,
					Metric:      9999,
					Masquerade:  false,
					Enabled:     true,
				},
			},
			inputSerial:                   1,
			removeSrvRouter:               true,
			serverRoutesExpected:          0,
			clientNetworkWatchersExpected: 1,
			isV6:                          true,
		},
		{
			name: "Should Create 1 HA Route and 1 Standalone",
			inputRoutes: []*route.Route{
				{
					ID:          "a",
					NetID:       "routeA",
					Peer:        remotePeerKey1,
					Network:     netip.MustParsePrefix("8.8.20.0/24"),
					NetworkType: route.IPv4Network,
					Metric:      9999,
					Masquerade:  false,
					Enabled:     true,
				},
				{
					ID:          "b",
					NetID:       "routeA",
					Peer:        remotePeerKey2,
					Network:     netip.MustParsePrefix("8.8.20.0/24"),
					NetworkType: route.IPv4Network,
					Metric:      9999,
					Masquerade:  false,
					Enabled:     true,
				},
				{
					ID:          "c",
					NetID:       "routeB",
					Peer:        remotePeerKey1,
					Network:     netip.MustParsePrefix("8.8.9.9/32"),
					NetworkType: route.IPv4Network,
					Metric:      9999,
					Masquerade:  false,
					Enabled:     true,
				},
			},
			inputSerial:                   1,
			clientNetworkWatchersExpected: 2,
		},
		{
			name: "Should Create 1 HA Route and 1 Standalone (IPv6)",
			inputRoutes: []*route.Route{
				{
					ID:          "a",
					NetID:       "routeA",
					Peer:        remotePeerKey1,
					Network:     netip.MustParsePrefix("2001:db8:1234:5678::/64"),
					NetworkType: route.IPv6Network,
					Metric:      9999,
					Masquerade:  false,
					Enabled:     true,
				},
				{
					ID:          "b",
					NetID:       "routeA",
					Peer:        remotePeerKey2,
					Network:     netip.MustParsePrefix("2001:db8:1234:5678::/64"),
					NetworkType: route.IPv6Network,
					Metric:      9999,
					Masquerade:  false,
					Enabled:     true,
				},
				{
					ID:          "c",
					NetID:       "routeB",
					Peer:        remotePeerKey1,
					Network:     netip.MustParsePrefix("2001:db8::7890:abcd/128"),
					NetworkType: route.IPv6Network,
					Metric:      9999,
					Masquerade:  false,
					Enabled:     true,
				},
			},
			inputSerial:                   1,
			clientNetworkWatchersExpected: 2,
			isV6:                          true,
		},
		{
			name: "No Small Client Route Should Be Added",
			inputRoutes: []*route.Route{
				{
					ID:          "a",
					NetID:       "routeA",
					Peer:        remotePeerKey1,
					Network:     netip.MustParsePrefix("0.0.0.0/0"),
					NetworkType: route.IPv4Network,
					Metric:      9999,
					Masquerade:  false,
					Enabled:     true,
				},
			},
			inputSerial:                          1,
			clientNetworkWatchersExpected:        0,
			clientNetworkWatchersExpectedAllowed: 1,
		},
		{
			name: "No Small Client Route Should Be Added (IPv6)",
			inputRoutes: []*route.Route{
				{
					ID:          "a",
					NetID:       "routeA",
					Peer:        remotePeerKey1,
					Network:     netip.MustParsePrefix("::/0"),
					NetworkType: route.IPv6Network,
					Metric:      9999,
					Masquerade:  false,
					Enabled:     true,
				},
			},
			inputSerial:                   1,
			clientNetworkWatchersExpected: 0,
			isV6:                          true,
		},
		{
			name: "Remove 1 Client Route",
			inputInitRoutes: []*route.Route{
				{
					ID:          "a",
					NetID:       "routeA",
					Peer:        remotePeerKey1,
					Network:     netip.MustParsePrefix("100.64.251.250/30"),
					NetworkType: route.IPv4Network,
					Metric:      9999,
					Masquerade:  false,
					Enabled:     true,
				},
				{
					ID:          "b",
					NetID:       "routeB",
					Peer:        remotePeerKey1,
					Network:     netip.MustParsePrefix("8.8.8.8/32"),
					NetworkType: route.IPv4Network,
					Metric:      9999,
					Masquerade:  false,
					Enabled:     true,
				},
			},
			inputRoutes: []*route.Route{
				{
					ID:          "a",
					NetID:       "routeA",
					Peer:        remotePeerKey1,
					Network:     netip.MustParsePrefix("100.64.251.250/30"),
					NetworkType: route.IPv4Network,
					Metric:      9999,
					Masquerade:  false,
					Enabled:     true,
				},
			},
			inputSerial:                   1,
			clientNetworkWatchersExpected: 1,
		},
		{
			name: "Remove 1 Client Route (IPv6)",
			inputInitRoutes: []*route.Route{
				{
					ID:          "a",
					NetID:       "routeA",
					Peer:        remotePeerKey1,
					Network:     netip.MustParsePrefix("2001:db8:1234:5678::/64"),
					NetworkType: route.IPv6Network,
					Metric:      9999,
					Masquerade:  false,
					Enabled:     true,
				},
				{
					ID:          "b",
					NetID:       "routeB",
					Peer:        remotePeerKey1,
					Network:     netip.MustParsePrefix("2001:db8::abcd:7890/128"),
					NetworkType: route.IPv6Network,
					Metric:      9999,
					Masquerade:  false,
					Enabled:     true,
				},
			},
			inputRoutes: []*route.Route{
				{
					ID:          "a",
					NetID:       "routeA",
					Peer:        remotePeerKey1,
					Network:     netip.MustParsePrefix("2001:db8:1234:5678::/64"),
					NetworkType: route.IPv6Network,
					Metric:      9999,
					Masquerade:  false,
					Enabled:     true,
				},
			},
			inputSerial:                   1,
			clientNetworkWatchersExpected: 1,
			isV6:                          true,
		},
		{
			name: "Update Route to HA",
			inputInitRoutes: []*route.Route{
				{
					ID:          "a",
					NetID:       "routeA",
					Peer:        remotePeerKey1,
					Network:     netip.MustParsePrefix("100.64.251.250/30"),
					NetworkType: route.IPv4Network,
					Metric:      9999,
					Masquerade:  false,
					Enabled:     true,
				},
				{
					ID:          "b",
					NetID:       "routeB",
					Peer:        remotePeerKey1,
					Network:     netip.MustParsePrefix("8.8.8.8/32"),
					NetworkType: route.IPv4Network,
					Metric:      9999,
					Masquerade:  false,
					Enabled:     true,
				},
			},
			inputRoutes: []*route.Route{
				{
					ID:          "a",
					NetID:       "routeA",
					Peer:        remotePeerKey1,
					Network:     netip.MustParsePrefix("100.64.251.250/30"),
					NetworkType: route.IPv4Network,
					Metric:      9999,
					Masquerade:  false,
					Enabled:     true,
				},
				{
					ID:          "b",
					NetID:       "routeA",
					Peer:        remotePeerKey2,
					Network:     netip.MustParsePrefix("100.64.251.250/30"),
					NetworkType: route.IPv4Network,
					Metric:      9999,
					Masquerade:  false,
					Enabled:     true,
				},
			},
			inputSerial:                   1,
			clientNetworkWatchersExpected: 1,
		},
		{
			name: "Update Route to HA (IPv6)",
			inputInitRoutes: []*route.Route{
				{
					ID:          "a",
					NetID:       "routeA",
					Peer:        remotePeerKey1,
					Network:     netip.MustParsePrefix("2001:db8:1234:5678::/64"),
					NetworkType: route.IPv6Network,
					Metric:      9999,
					Masquerade:  false,
					Enabled:     true,
				},
				{
					ID:          "b",
					NetID:       "routeB",
					Peer:        remotePeerKey1,
					Network:     netip.MustParsePrefix("2001:db8::abcd:7890/128"),
					NetworkType: route.IPv6Network,
					Metric:      9999,
					Masquerade:  false,
					Enabled:     true,
				},
			},
			inputRoutes: []*route.Route{
				{
					ID:          "a",
					NetID:       "routeA",
					Peer:        remotePeerKey1,
					Network:     netip.MustParsePrefix("2001:db8:1234:5678::/64"),
					NetworkType: route.IPv6Network,
					Metric:      9999,
					Masquerade:  false,
					Enabled:     true,
				},
				{
					ID:          "b",
					NetID:       "routeA",
					Peer:        remotePeerKey2,
					Network:     netip.MustParsePrefix("2001:db8:1234:5678::/64"),
					NetworkType: route.IPv6Network,
					Metric:      9999,
					Masquerade:  false,
					Enabled:     true,
				},
			},
			inputSerial:                   1,
			clientNetworkWatchersExpected: 1,
			isV6:                          true,
		},
		{
			name: "Remove Client Routes",
			inputInitRoutes: []*route.Route{
				{
					ID:          "a",
					NetID:       "routeA",
					Peer:        remotePeerKey1,
					Network:     netip.MustParsePrefix("100.64.251.250/30"),
					NetworkType: route.IPv4Network,
					Metric:      9999,
					Masquerade:  false,
					Enabled:     true,
				},
				{
					ID:          "b",
					NetID:       "routeB",
					Peer:        remotePeerKey1,
					Network:     netip.MustParsePrefix("8.8.8.8/32"),
					NetworkType: route.IPv4Network,
					Metric:      9999,
					Masquerade:  false,
					Enabled:     true,
				},
			},
			inputRoutes:                   []*route.Route{},
			inputSerial:                   1,
			clientNetworkWatchersExpected: 0,
		},
		{
			name: "Remove Client Routes (IPv6)",
			inputInitRoutes: []*route.Route{
				{
					ID:          "a",
					NetID:       "routeA",
					Peer:        remotePeerKey1,
					Network:     netip.MustParsePrefix("2001:db8:1234:5678::/64"),
					NetworkType: route.IPv6Network,
					Metric:      9999,
					Masquerade:  false,
					Enabled:     true,
				},
				{
					ID:          "b",
					NetID:       "routeB",
					Peer:        remotePeerKey1,
					Network:     netip.MustParsePrefix("2001:db8::abcd:7890/128"),
					NetworkType: route.IPv6Network,
					Metric:      9999,
					Masquerade:  false,
					Enabled:     true,
				},
			},
			inputRoutes:                   []*route.Route{},
			inputSerial:                   1,
			clientNetworkWatchersExpected: 0,
			isV6:                          true,
		},
		{
			name: "Remove All Routes",
			inputInitRoutes: []*route.Route{
				{
					ID:          "a",
					NetID:       "routeA",
					Peer:        localPeerKey,
					Network:     netip.MustParsePrefix("100.64.251.250/30"),
					NetworkType: route.IPv4Network,
					Metric:      9999,
					Masquerade:  false,
					Enabled:     true,
				},
				{
					ID:          "b",
					NetID:       "routeB",
					Peer:        remotePeerKey1,
					Network:     netip.MustParsePrefix("8.8.8.8/32"),
					NetworkType: route.IPv4Network,
					Metric:      9999,
					Masquerade:  false,
					Enabled:     true,
				},
			},
			inputRoutes:                   []*route.Route{},
			inputSerial:                   1,
			serverRoutesExpected:          0,
			clientNetworkWatchersExpected: 0,
		},
		{
			name: "Remove All Routes (IPv6)",
			inputInitRoutes: []*route.Route{
				{
					ID:          "a",
					NetID:       "routeA",
					Peer:        localPeerKey,
					Network:     netip.MustParsePrefix("2001:db8:1234:5678::/64"),
					NetworkType: route.IPv6Network,
					Metric:      9999,
					Masquerade:  false,
					Enabled:     true,
				},
				{
					ID:          "b",
					NetID:       "routeB",
					Peer:        remotePeerKey1,
					Network:     netip.MustParsePrefix("2001:db8::abcd:7890/128"),
					NetworkType: route.IPv6Network,
					Metric:      9999,
					Masquerade:  false,
					Enabled:     true,
				},
			},
			inputRoutes:                   []*route.Route{},
			inputSerial:                   1,
			serverRoutesExpected:          0,
			clientNetworkWatchersExpected: 0,
			isV6:                          true,
		},
		{
			name: "HA server should not register routes from the same HA group",
			inputRoutes: []*route.Route{
				{
					ID:          "l1",
					NetID:       "routeA",
					Peer:        localPeerKey,
					Network:     netip.MustParsePrefix("100.64.251.250/30"),
					NetworkType: route.IPv4Network,
					Metric:      9999,
					Masquerade:  false,
					Enabled:     true,
				},
				{
					ID:          "l2",
					NetID:       "routeA",
					Peer:        localPeerKey,
					Network:     netip.MustParsePrefix("8.8.9.8/32"),
					NetworkType: route.IPv4Network,
					Metric:      9999,
					Masquerade:  false,
					Enabled:     true,
				},
				{
					ID:          "r1",
					NetID:       "routeA",
					Peer:        remotePeerKey1,
					Network:     netip.MustParsePrefix("100.64.251.250/30"),
					NetworkType: route.IPv4Network,
					Metric:      9999,
					Masquerade:  false,
					Enabled:     true,
				},
				{
					ID:          "r2",
					NetID:       "routeC",
					Peer:        remotePeerKey1,
					Network:     netip.MustParsePrefix("8.8.9.9/32"),
					NetworkType: route.IPv4Network,
					Metric:      9999,
					Masquerade:  false,
					Enabled:     true,
				},
			},
			inputSerial:                   1,
			serverRoutesExpected:          2,
			clientNetworkWatchersExpected: 1,
		},
		{
			name: "HA server should not register routes from the same HA group (IPv6)",
			inputRoutes: []*route.Route{
				{
					ID:          "l1",
					NetID:       "routeA",
					Peer:        localPeerKey,
					Network:     netip.MustParsePrefix("2001:db8:1234:5678::/64"),
					NetworkType: route.IPv6Network,
					Metric:      9999,
					Masquerade:  false,
					Enabled:     true,
				},
				{
					ID:          "l2",
					NetID:       "routeA",
					Peer:        localPeerKey,
					Network:     netip.MustParsePrefix("2001:db8::abcd:7890/128"),
					NetworkType: route.IPv6Network,
					Metric:      9999,
					Masquerade:  false,
					Enabled:     true,
				},
				{
					ID:          "r1",
					NetID:       "routeA",
					Peer:        remotePeerKey1,
					Network:     netip.MustParsePrefix("2001:db8:1234:5678::/64"),
					NetworkType: route.IPv6Network,
					Metric:      9999,
					Masquerade:  false,
					Enabled:     true,
				},
				{
					ID:          "r2",
					NetID:       "routeC",
					Peer:        remotePeerKey1,
					Network:     netip.MustParsePrefix("2001:db8::abcd:789f/128"),
					NetworkType: route.IPv6Network,
					Metric:      9999,
					Masquerade:  false,
					Enabled:     true,
				},
			},
			inputSerial:                   1,
			serverRoutesExpected:          2,
			clientNetworkWatchersExpected: 1,
			isV6:                          true,
		},
	}

	for n, testCase := range testCases {
		t.Run(testCase.name, func(t *testing.T) {

			v6Addr := ""
			//goland:noinspection GoBoolExpressions
			if !iface.SupportsIPv6() && testCase.isV6 {
				t.Skip("Platform does not support IPv6, skipping IPv6 test...")
			} else if testCase.isV6 {
				v6Addr = "2001:db8::4242:4711/128"
			}

			peerPrivateKey, _ := wgtypes.GeneratePrivateKey()
			newNet, err := stdnet.NewNet()
			if err != nil {
				t.Fatal(err)
			}
			wgInterface, err := iface.NewWGIFace(fmt.Sprintf("utun43%d", n), "100.65.65.2/24", v6Addr, 33100, peerPrivateKey.String(), iface.DefaultMTU, newNet, nil)
			require.NoError(t, err, "should create testing WGIface interface")
			defer wgInterface.Close()

			err = wgInterface.Create()
			require.NoError(t, err, "should create testing wireguard interface")

			statusRecorder := peer.NewRecorder("https://mgm")
			ctx := context.TODO()
			routeManager := NewManager(ctx, localPeerKey, wgInterface, statusRecorder, nil)

			_, _, err = routeManager.Init()

			require.NoError(t, err, "should init route manager")
			defer routeManager.Stop()

			if testCase.removeSrvRouter {
				routeManager.serverRouter = nil
			}

			if len(testCase.inputInitRoutes) > 0 {
				_, _, err = routeManager.UpdateRoutes(testCase.inputSerial, testCase.inputRoutes)
				require.NoError(t, err, "should update routes with init routes")
			}

			_, _, err = routeManager.UpdateRoutes(testCase.inputSerial+uint64(len(testCase.inputInitRoutes)), testCase.inputRoutes)
			require.NoError(t, err, "should update routes")

			expectedWatchers := testCase.clientNetworkWatchersExpected
			if (runtime.GOOS == "linux" || runtime.GOOS == "windows" || runtime.GOOS == "darwin") && testCase.clientNetworkWatchersExpectedAllowed != 0 {
				expectedWatchers = testCase.clientNetworkWatchersExpectedAllowed
			}
			require.Len(t, routeManager.clientNetworks, expectedWatchers, "client networks size should match")

			if runtime.GOOS == "linux" && routeManager.serverRouter != nil {
				sr := routeManager.serverRouter.(*defaultServerRouter)
				require.Len(t, sr.routes, testCase.serverRoutesExpected, "server networks size should match")
			}
		})
	}
}<|MERGE_RESOLUTION|>--- conflicted
+++ resolved
@@ -28,16 +28,6 @@
 
 func TestManagerUpdateRoutes(t *testing.T) {
 	testCases := []struct {
-<<<<<<< HEAD
-		name                          string
-		inputInitRoutes               []*route.Route
-		inputRoutes                   []*route.Route
-		inputSerial                   uint64
-		removeSrvRouter               bool
-		serverRoutesExpected          int
-		clientNetworkWatchersExpected int
-		isV6                          bool
-=======
 		name                                 string
 		inputInitRoutes                      []*route.Route
 		inputRoutes                          []*route.Route
@@ -46,7 +36,7 @@
 		serverRoutesExpected                 int
 		clientNetworkWatchersExpected        int
 		clientNetworkWatchersExpectedAllowed int
->>>>>>> 272ade07
+		isV6                                 bool
 	}{
 		{
 			name:            "Should create 2 client networks",
@@ -433,9 +423,10 @@
 					Enabled:     true,
 				},
 			},
-			inputSerial:                   1,
-			clientNetworkWatchersExpected: 0,
-			isV6:                          true,
+			inputSerial:                          1,
+			clientNetworkWatchersExpected:        0,
+			clientNetworkWatchersExpectedAllowed: 1,
+			isV6:                                 true,
 		},
 		{
 			name: "Remove 1 Client Route",
