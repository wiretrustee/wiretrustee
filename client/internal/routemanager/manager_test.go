package routemanager

import (
	"context"
	"fmt"
	"github.com/pion/transport/v2/stdnet"
	"net/netip"
	"runtime"
	"testing"

	"github.com/stretchr/testify/require"

	"github.com/netbirdio/netbird/client/internal/peer"
	"github.com/netbirdio/netbird/iface"
	"github.com/netbirdio/netbird/route"
)

// send 5 routes, one for server and 4 for clients, one normal and 2 HA and one small
// if linux host, should have one for server in map
// we should have 2 client manager
// 2 ranges in our routing table

const localPeerKey = "local"
const remotePeerKey1 = "remote1"
const remotePeerKey2 = "remote1"

func TestManagerUpdateRoutes(t *testing.T) {
	testCases := []struct {
		name                          string
		inputInitRoutes               []*route.Route
		inputRoutes                   []*route.Route
		inputSerial                   uint64
		shouldCheckServerRoutes       bool
		serverRoutesExpected          int
		clientNetworkWatchersExpected int
	}{
		{
			name:            "Should create 2 client networks",
			inputInitRoutes: []*route.Route{},
			inputRoutes: []*route.Route{
				{
					ID:          "a",
					NetID:       "routeA",
					Peer:        remotePeerKey1,
					Network:     netip.MustParsePrefix("100.64.251.250/30"),
					NetworkType: route.IPv4Network,
					Metric:      9999,
					Masquerade:  false,
					Enabled:     true,
				},
				{
					ID:          "b",
					NetID:       "routeB",
					Peer:        remotePeerKey1,
					Network:     netip.MustParsePrefix("8.8.8.8/32"),
					NetworkType: route.IPv4Network,
					Metric:      9999,
					Masquerade:  false,
					Enabled:     true,
				},
			},
			inputSerial:                   1,
			clientNetworkWatchersExpected: 2,
		},
		{
			name: "Should Create 2 Server Routes",
			inputRoutes: []*route.Route{
				{
					ID:          "a",
					NetID:       "routeA",
					Peer:        localPeerKey,
					Network:     netip.MustParsePrefix("100.64.252.250/30"),
					NetworkType: route.IPv4Network,
					Metric:      9999,
					Masquerade:  false,
					Enabled:     true,
				},
				{
					ID:          "b",
					NetID:       "routeB",
					Peer:        localPeerKey,
					Network:     netip.MustParsePrefix("8.8.8.9/32"),
					NetworkType: route.IPv4Network,
					Metric:      9999,
					Masquerade:  false,
					Enabled:     true,
				},
			},
			inputSerial:                   1,
			shouldCheckServerRoutes:       runtime.GOOS == "linux",
			serverRoutesExpected:          2,
			clientNetworkWatchersExpected: 0,
		},
		{
			name: "Should Create 1 Route For Client And Server",
			inputRoutes: []*route.Route{
				{
					ID:          "a",
					NetID:       "routeA",
					Peer:        localPeerKey,
					Network:     netip.MustParsePrefix("100.64.30.250/30"),
					NetworkType: route.IPv4Network,
					Metric:      9999,
					Masquerade:  false,
					Enabled:     true,
				},
				{
					ID:          "b",
					NetID:       "routeB",
					Peer:        remotePeerKey1,
					Network:     netip.MustParsePrefix("8.8.9.9/32"),
					NetworkType: route.IPv4Network,
					Metric:      9999,
					Masquerade:  false,
					Enabled:     true,
				},
			},
			inputSerial:                   1,
			shouldCheckServerRoutes:       runtime.GOOS == "linux",
			serverRoutesExpected:          1,
			clientNetworkWatchersExpected: 1,
		},
		{
			name: "Should Create 1 HA Route and 1 Standalone",
			inputRoutes: []*route.Route{
				{
					ID:          "a",
					NetID:       "routeA",
					Peer:        remotePeerKey1,
					Network:     netip.MustParsePrefix("8.8.20.0/24"),
					NetworkType: route.IPv4Network,
					Metric:      9999,
					Masquerade:  false,
					Enabled:     true,
				},
				{
					ID:          "b",
					NetID:       "routeA",
					Peer:        remotePeerKey2,
					Network:     netip.MustParsePrefix("8.8.20.0/24"),
					NetworkType: route.IPv4Network,
					Metric:      9999,
					Masquerade:  false,
					Enabled:     true,
				},
				{
					ID:          "c",
					NetID:       "routeB",
					Peer:        remotePeerKey1,
					Network:     netip.MustParsePrefix("8.8.9.9/32"),
					NetworkType: route.IPv4Network,
					Metric:      9999,
					Masquerade:  false,
					Enabled:     true,
				},
			},
			inputSerial:                   1,
			clientNetworkWatchersExpected: 2,
		},
		{
			name: "No Small Client Route Should Be Added",
			inputRoutes: []*route.Route{
				{
					ID:          "a",
					NetID:       "routeA",
					Peer:        remotePeerKey1,
					Network:     netip.MustParsePrefix("0.0.0.0/0"),
					NetworkType: route.IPv4Network,
					Metric:      9999,
					Masquerade:  false,
					Enabled:     true,
				},
			},
			inputSerial:                   1,
			clientNetworkWatchersExpected: 0,
		},
		{
			name: "No Server Routes Should Be Added To Non Linux",
			inputRoutes: []*route.Route{
				{
					ID:          "a",
					NetID:       "routeA",
					Peer:        localPeerKey,
					Network:     netip.MustParsePrefix("1.2.3.4/32"),
					NetworkType: route.IPv4Network,
					Metric:      9999,
					Masquerade:  false,
					Enabled:     true,
				},
			},
			inputSerial:                   1,
			shouldCheckServerRoutes:       runtime.GOOS != "linux",
			serverRoutesExpected:          0,
			clientNetworkWatchersExpected: 0,
		},
		{
			name: "Remove 1 Client Route",
			inputInitRoutes: []*route.Route{
				{
					ID:          "a",
					NetID:       "routeA",
					Peer:        remotePeerKey1,
					Network:     netip.MustParsePrefix("100.64.251.250/30"),
					NetworkType: route.IPv4Network,
					Metric:      9999,
					Masquerade:  false,
					Enabled:     true,
				},
				{
					ID:          "b",
					NetID:       "routeB",
					Peer:        remotePeerKey1,
					Network:     netip.MustParsePrefix("8.8.8.8/32"),
					NetworkType: route.IPv4Network,
					Metric:      9999,
					Masquerade:  false,
					Enabled:     true,
				},
			},
			inputRoutes: []*route.Route{
				{
					ID:          "a",
					NetID:       "routeA",
					Peer:        remotePeerKey1,
					Network:     netip.MustParsePrefix("100.64.251.250/30"),
					NetworkType: route.IPv4Network,
					Metric:      9999,
					Masquerade:  false,
					Enabled:     true,
				},
			},
			inputSerial:                   1,
			clientNetworkWatchersExpected: 1,
		},
		{
			name: "Update Route to HA",
			inputInitRoutes: []*route.Route{
				{
					ID:          "a",
					NetID:       "routeA",
					Peer:        remotePeerKey1,
					Network:     netip.MustParsePrefix("100.64.251.250/30"),
					NetworkType: route.IPv4Network,
					Metric:      9999,
					Masquerade:  false,
					Enabled:     true,
				},
				{
					ID:          "b",
					NetID:       "routeB",
					Peer:        remotePeerKey1,
					Network:     netip.MustParsePrefix("8.8.8.8/32"),
					NetworkType: route.IPv4Network,
					Metric:      9999,
					Masquerade:  false,
					Enabled:     true,
				},
			},
			inputRoutes: []*route.Route{
				{
					ID:          "a",
					NetID:       "routeA",
					Peer:        remotePeerKey1,
					Network:     netip.MustParsePrefix("100.64.251.250/30"),
					NetworkType: route.IPv4Network,
					Metric:      9999,
					Masquerade:  false,
					Enabled:     true,
				},
				{
					ID:          "b",
					NetID:       "routeA",
					Peer:        remotePeerKey2,
					Network:     netip.MustParsePrefix("100.64.251.250/30"),
					NetworkType: route.IPv4Network,
					Metric:      9999,
					Masquerade:  false,
					Enabled:     true,
				},
			},
			inputSerial:                   1,
			clientNetworkWatchersExpected: 1,
		},
		{
			name: "Remove Client Routes",
			inputInitRoutes: []*route.Route{
				{
					ID:          "a",
					NetID:       "routeA",
					Peer:        remotePeerKey1,
					Network:     netip.MustParsePrefix("100.64.251.250/30"),
					NetworkType: route.IPv4Network,
					Metric:      9999,
					Masquerade:  false,
					Enabled:     true,
				},
				{
					ID:          "b",
					NetID:       "routeB",
					Peer:        remotePeerKey1,
					Network:     netip.MustParsePrefix("8.8.8.8/32"),
					NetworkType: route.IPv4Network,
					Metric:      9999,
					Masquerade:  false,
					Enabled:     true,
				},
			},
			inputRoutes:                   []*route.Route{},
			inputSerial:                   1,
			clientNetworkWatchersExpected: 0,
		},
		{
			name: "Remove All Routes",
			inputInitRoutes: []*route.Route{
				{
					ID:          "a",
					NetID:       "routeA",
					Peer:        localPeerKey,
					Network:     netip.MustParsePrefix("100.64.251.250/30"),
					NetworkType: route.IPv4Network,
					Metric:      9999,
					Masquerade:  false,
					Enabled:     true,
				},
				{
					ID:          "b",
					NetID:       "routeB",
					Peer:        remotePeerKey1,
					Network:     netip.MustParsePrefix("8.8.8.8/32"),
					NetworkType: route.IPv4Network,
					Metric:      9999,
					Masquerade:  false,
					Enabled:     true,
				},
			},
			inputRoutes:                   []*route.Route{},
			inputSerial:                   1,
			shouldCheckServerRoutes:       true,
			serverRoutesExpected:          0,
			clientNetworkWatchersExpected: 0,
		},
		{
			name: "HA server should not register routes from the same HA group",
			inputRoutes: []*route.Route{
				{
					ID:          "l1",
					NetID:       "routeA",
					Peer:        localPeerKey,
					Network:     netip.MustParsePrefix("100.64.251.250/30"),
					NetworkType: route.IPv4Network,
					Metric:      9999,
					Masquerade:  false,
					Enabled:     true,
				},
				{
					ID:          "l2",
					NetID:       "routeA",
					Peer:        localPeerKey,
					Network:     netip.MustParsePrefix("8.8.9.8/32"),
					NetworkType: route.IPv4Network,
					Metric:      9999,
					Masquerade:  false,
					Enabled:     true,
				},
				{
					ID:          "r1",
					NetID:       "routeA",
					Peer:        remotePeerKey1,
					Network:     netip.MustParsePrefix("100.64.251.250/30"),
					NetworkType: route.IPv4Network,
					Metric:      9999,
					Masquerade:  false,
					Enabled:     true,
				},
				{
					ID:          "r2",
					NetID:       "routeC",
					Peer:        remotePeerKey1,
					Network:     netip.MustParsePrefix("8.8.9.9/32"),
					NetworkType: route.IPv4Network,
					Metric:      9999,
					Masquerade:  false,
					Enabled:     true,
				},
			},
			inputSerial:                   1,
			shouldCheckServerRoutes:       runtime.GOOS == "linux",
			serverRoutesExpected:          2,
			clientNetworkWatchersExpected: 1,
		},
	}

	for n, testCase := range testCases {
		t.Run(testCase.name, func(t *testing.T) {
<<<<<<< HEAD
			wgInterface, err := iface.NewWGIFace(fmt.Sprintf("utun43%d", n), "100.65.65.2/24", iface.DefaultMTU, nil, nil)
=======
			newNet, err := stdnet.NewNet()
			if err != nil {
				t.Fatal(err)
			}
			wgInterface, err := iface.NewWGIFace(fmt.Sprintf("utun43%d", n), "100.65.65.2/24", iface.DefaultMTU, nil, newNet)
>>>>>>> 2eeed55c
			require.NoError(t, err, "should create testing WGIface interface")
			defer wgInterface.Close()

			err = wgInterface.Create()
			require.NoError(t, err, "should create testing wireguard interface")

			statusRecorder := peer.NewRecorder("https://mgm")
			ctx := context.TODO()
			routeManager := NewManager(ctx, localPeerKey, wgInterface, statusRecorder)
			defer routeManager.Stop()

			if len(testCase.inputInitRoutes) > 0 {
				err = routeManager.UpdateRoutes(testCase.inputSerial, testCase.inputRoutes)
				require.NoError(t, err, "should update routes with init routes")
			}

			err = routeManager.UpdateRoutes(testCase.inputSerial+uint64(len(testCase.inputInitRoutes)), testCase.inputRoutes)
			require.NoError(t, err, "should update routes")

			require.Len(t, routeManager.clientNetworks, testCase.clientNetworkWatchersExpected, "client networks size should match")

			if testCase.shouldCheckServerRoutes {
				require.Len(t, routeManager.serverRouter.routes, testCase.serverRoutesExpected, "server networks size should match")
			}
		})
	}
}<|MERGE_RESOLUTION|>--- conflicted
+++ resolved
@@ -392,15 +392,12 @@
 
 	for n, testCase := range testCases {
 		t.Run(testCase.name, func(t *testing.T) {
-<<<<<<< HEAD
-			wgInterface, err := iface.NewWGIFace(fmt.Sprintf("utun43%d", n), "100.65.65.2/24", iface.DefaultMTU, nil, nil)
-=======
+
 			newNet, err := stdnet.NewNet()
 			if err != nil {
 				t.Fatal(err)
 			}
-			wgInterface, err := iface.NewWGIFace(fmt.Sprintf("utun43%d", n), "100.65.65.2/24", iface.DefaultMTU, nil, newNet)
->>>>>>> 2eeed55c
+			wgInterface, err := iface.NewWGIFace(fmt.Sprintf("utun43%d", n), "100.65.65.2/24", iface.DefaultMTU, nil, nil, newNet)
 			require.NoError(t, err, "should create testing WGIface interface")
 			defer wgInterface.Close()
 
