//go:build !android

package routemanager

import (
	"context"
	"fmt"
	"sync"

	log "github.com/sirupsen/logrus"

	"github.com/netbirdio/netbird/iface"
	"github.com/netbirdio/netbird/route"
)

type defaultServerRouter struct {
	mux         sync.Mutex
	ctx         context.Context
	routes      map[string]*route.Route
	firewall    firewallManager
	wgInterface *iface.WGIface
}

func newServerRouter(ctx context.Context, wgInterface *iface.WGIface) (serverRouter, error) {
	firewall, err := NewFirewall(ctx)
	if err != nil {
		return nil, err
	}

	return &defaultServerRouter{
		ctx:         ctx,
		routes:      make(map[string]*route.Route),
<<<<<<< HEAD
		firewall:    newFirewall(ctx),
=======
		firewall:    firewall,
>>>>>>> f89c200c
		wgInterface: wgInterface,
	}, nil
}

func (m *defaultServerRouter) updateRoutes(routesMap map[string]*route.Route) error {
	serverRoutesToRemove := make([]string, 0)

	if len(routesMap) > 0 {
		err := m.firewall.RestoreOrCreateContainers()
		if err != nil {
			return fmt.Errorf("couldn't initialize firewall containers, got err: %v", err)
		}
	}

	for routeID := range m.routes {
		update, found := routesMap[routeID]
		if !found || !update.IsEqual(m.routes[routeID]) {
			serverRoutesToRemove = append(serverRoutesToRemove, routeID)
		}
	}

	for _, routeID := range serverRoutesToRemove {
		oldRoute := m.routes[routeID]
		err := m.removeFromServerNetwork(oldRoute)
		if err != nil {
			log.Errorf("unable to remove route id: %s, network %s, from server, got: %v",
				oldRoute.ID, oldRoute.Network, err)
		}
		delete(m.routes, routeID)
	}

	for id, newRoute := range routesMap {
		_, found := m.routes[id]
		if found {
			continue
		}

		err := m.addToServerNetwork(newRoute)
		if err != nil {
			log.Errorf("unable to add route %s from server, got: %v", newRoute.ID, err)
			continue
		}
		m.routes[id] = newRoute
	}

	if len(m.routes) > 0 {
		err := enableIPForwarding()
		if err != nil {
			return err
		}
	}

	return nil
}

func (m *defaultServerRouter) removeFromServerNetwork(route *route.Route) error {
	select {
	case <-m.ctx.Done():
		log.Infof("not removing from server network because context is done")
		return m.ctx.Err()
	default:
		m.mux.Lock()
		defer m.mux.Unlock()
		err := m.firewall.RemoveRoutingRules(routeToRouterPair(m.wgInterface.Address().String(), route))
		if err != nil {
			return err
		}
		delete(m.routes, route.ID)
		return nil
	}
}

func (m *defaultServerRouter) addToServerNetwork(route *route.Route) error {
	select {
	case <-m.ctx.Done():
		log.Infof("not adding to server network because context is done")
		return m.ctx.Err()
	default:
		m.mux.Lock()
		defer m.mux.Unlock()
		err := m.firewall.InsertRoutingRules(routeToRouterPair(m.wgInterface.Address().String(), route))
		if err != nil {
			return err
		}
		m.routes[route.ID] = route
		return nil
	}
}

func (m *defaultServerRouter) cleanUp() {
	m.firewall.CleanRoutingRules()
}<|MERGE_RESOLUTION|>--- conflicted
+++ resolved
@@ -30,11 +30,7 @@
 	return &defaultServerRouter{
 		ctx:         ctx,
 		routes:      make(map[string]*route.Route),
-<<<<<<< HEAD
-		firewall:    newFirewall(ctx),
-=======
 		firewall:    firewall,
->>>>>>> f89c200c
 		wgInterface: wgInterface,
 	}, nil
 }
