//go:build !android

package routemanager

import (
	"fmt"
	"net"
	"net/netip"

	"github.com/libp2p/go-netroute"
	log "github.com/sirupsen/logrus"
)

var errRouteNotFound = fmt.Errorf("route not found")

<<<<<<< HEAD
// Adds a route for a prefix to the routing table, if such a route doesn't already exist.
//
// Note: depending on the address family and operating system, one of addr or devName may be ignored, and addr should
// always be the local address of the wireguard interface and not an explicit gateway address.
// addr will then be used by some implementations/operating systems to determine the correct device (for OSes that can
// not use devName directly).
// See the concrete implementations of addToRouteTable to see what exactly is done for each OS.
func addToRouteTableIfNoExists(prefix netip.Prefix, addr string, devName string) error {
	defaultRoutePrefix := netip.MustParsePrefix("0.0.0.0/0")
	if prefix.Addr().Is6() {
		defaultRoutePrefix = netip.MustParsePrefix("::/0")
	}
	defaultGateway, err := getExistingRIBRouteGateway(defaultRoutePrefix)
=======
func addToRouteTableIfNoExists(prefix netip.Prefix, addr string) error {
	ok, err := existsInRouteTable(prefix)
	if err != nil {
		return err
	}
	if ok {
		log.Warnf("skipping adding a new route for network %s because it already exists", prefix)
		return nil
	}

	ok, err = isSubRange(prefix)
	if err != nil {
		return err
	}

	if ok {
		err := addRouteForCurrentDefaultGateway(prefix)
		if err != nil {
			log.Warnf("unable to add route for current default gateway route. Will proceed without it. error: %s", err)
		}
	}

	return addToRouteTable(prefix, addr)
}

func addRouteForCurrentDefaultGateway(prefix netip.Prefix) error {
	defaultGateway, err := getExistingRIBRouteGateway(netip.MustParsePrefix("0.0.0.0/0"))
>>>>>>> cba3c549
	if err != nil && err != errRouteNotFound {
		return err
	}

	addr := netip.MustParseAddr(defaultGateway.String())

	if !prefix.Contains(addr) {
		log.Debugf("skipping adding a new route for gateway %s because it is not in the network %s", addr, prefix)
		return nil
	}

	gatewayPrefix := netip.PrefixFrom(addr, 32)

	ok, err := existsInRouteTable(gatewayPrefix)
	if err != nil {
		return fmt.Errorf("unable to check if there is an existing route for gateway %s. error: %s", gatewayPrefix, err)
	}

	if ok {
		log.Debugf("skipping adding a new route for gateway %s because it already exists", gatewayPrefix)
		return nil
	}

<<<<<<< HEAD
	return addToRouteTable(prefix, addr, devName)
=======
	gatewayHop, err := getExistingRIBRouteGateway(gatewayPrefix)
	if err != nil && err != errRouteNotFound {
		return fmt.Errorf("unable to get the next hop for the default gateway address. error: %s", err)
	}
	log.Debugf("adding a new route for gateway %s with next hop %s", gatewayPrefix, gatewayHop)
	return addToRouteTable(gatewayPrefix, gatewayHop.String())
>>>>>>> cba3c549
}

func existsInRouteTable(prefix netip.Prefix) (bool, error) {
	routes, err := getRoutesFromTable()
	if err != nil {
		return false, err
	}
	for _, tableRoute := range routes {
		if tableRoute == prefix {
			return true, nil
		}
	}
	return false, nil
}

func isSubRange(prefix netip.Prefix) (bool, error) {
	routes, err := getRoutesFromTable()
	if err != nil {
		return false, err
	}
	for _, tableRoute := range routes {
		if tableRoute.Bits() > minRangeBits && tableRoute.Contains(prefix.Addr()) && tableRoute.Bits() < prefix.Bits() {
			return true, nil
		}
	}
	return false, nil
}

func removeFromRouteTableIfNonSystem(prefix netip.Prefix, addr string) error {
	return removeFromRouteTable(prefix, addr)
}

func getExistingRIBRouteGateway(prefix netip.Prefix) (net.IP, error) {
	r, err := netroute.New()
	if err != nil {
		return nil, err
	}
	_, gateway, preferredSrc, err := r.Route(prefix.Addr().AsSlice())
	if err != nil {
		log.Errorf("getting routes returned an error: %v", err)
		return nil, errRouteNotFound
	}

	if gateway == nil {
		return preferredSrc, nil
	}

	return gateway, nil
}<|MERGE_RESOLUTION|>--- conflicted
+++ resolved
@@ -13,7 +13,6 @@
 
 var errRouteNotFound = fmt.Errorf("route not found")
 
-<<<<<<< HEAD
 // Adds a route for a prefix to the routing table, if such a route doesn't already exist.
 //
 // Note: depending on the address family and operating system, one of addr or devName may be ignored, and addr should
@@ -22,13 +21,6 @@
 // not use devName directly).
 // See the concrete implementations of addToRouteTable to see what exactly is done for each OS.
 func addToRouteTableIfNoExists(prefix netip.Prefix, addr string, devName string) error {
-	defaultRoutePrefix := netip.MustParsePrefix("0.0.0.0/0")
-	if prefix.Addr().Is6() {
-		defaultRoutePrefix = netip.MustParsePrefix("::/0")
-	}
-	defaultGateway, err := getExistingRIBRouteGateway(defaultRoutePrefix)
-=======
-func addToRouteTableIfNoExists(prefix netip.Prefix, addr string) error {
 	ok, err := existsInRouteTable(prefix)
 	if err != nil {
 		return err
@@ -44,18 +36,23 @@
 	}
 
 	if ok {
-		err := addRouteForCurrentDefaultGateway(prefix)
+		err := addRouteForCurrentDefaultGateway(prefix, devName)
 		if err != nil {
 			log.Warnf("unable to add route for current default gateway route. Will proceed without it. error: %s", err)
 		}
 	}
 
-	return addToRouteTable(prefix, addr)
+	return addToRouteTable(prefix, addr, devName)
 }
 
-func addRouteForCurrentDefaultGateway(prefix netip.Prefix) error {
-	defaultGateway, err := getExistingRIBRouteGateway(netip.MustParsePrefix("0.0.0.0/0"))
->>>>>>> cba3c549
+func addRouteForCurrentDefaultGateway(prefix netip.Prefix, devName string) error {
+	defaultRoutePrefix := netip.MustParsePrefix("0.0.0.0/0")
+	defaultPrefixSize := 32
+	if prefix.Addr().Is6() {
+		defaultRoutePrefix = netip.MustParsePrefix("::/0")
+		defaultPrefixSize = 128
+	}
+	defaultGateway, err := getExistingRIBRouteGateway(defaultRoutePrefix)
 	if err != nil && err != errRouteNotFound {
 		return err
 	}
@@ -67,7 +64,7 @@
 		return nil
 	}
 
-	gatewayPrefix := netip.PrefixFrom(addr, 32)
+	gatewayPrefix := netip.PrefixFrom(addr, defaultPrefixSize)
 
 	ok, err := existsInRouteTable(gatewayPrefix)
 	if err != nil {
@@ -79,16 +76,12 @@
 		return nil
 	}
 
-<<<<<<< HEAD
-	return addToRouteTable(prefix, addr, devName)
-=======
 	gatewayHop, err := getExistingRIBRouteGateway(gatewayPrefix)
 	if err != nil && err != errRouteNotFound {
 		return fmt.Errorf("unable to get the next hop for the default gateway address. error: %s", err)
 	}
 	log.Debugf("adding a new route for gateway %s with next hop %s", gatewayPrefix, gatewayHop)
-	return addToRouteTable(gatewayPrefix, gatewayHop.String())
->>>>>>> cba3c549
+	return addToRouteTable(gatewayPrefix, gatewayHop.String(), devName)
 }
 
 func existsInRouteTable(prefix netip.Prefix) (bool, error) {
