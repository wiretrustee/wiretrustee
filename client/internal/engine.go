package internal

import (
	"context"
	"fmt"
	"math/rand"
	"net"
	"net/netip"
	"reflect"
	"runtime"
	"strings"
	"sync"
	"time"

	"github.com/pion/ice/v3"
	"github.com/pion/stun/v2"
	log "github.com/sirupsen/logrus"
	"golang.zx2c4.com/wireguard/wgctrl/wgtypes"

	"github.com/netbirdio/netbird/client/firewall"
	"github.com/netbirdio/netbird/client/firewall/manager"
	"github.com/netbirdio/netbird/client/internal/acl"
	"github.com/netbirdio/netbird/client/internal/dns"
	"github.com/netbirdio/netbird/client/internal/peer"
	"github.com/netbirdio/netbird/client/internal/relay"
	"github.com/netbirdio/netbird/client/internal/rosenpass"
	"github.com/netbirdio/netbird/client/internal/routemanager"
	"github.com/netbirdio/netbird/client/internal/wgproxy"
	nbssh "github.com/netbirdio/netbird/client/ssh"
	nbdns "github.com/netbirdio/netbird/dns"
	"github.com/netbirdio/netbird/iface"
	"github.com/netbirdio/netbird/iface/bind"
	mgm "github.com/netbirdio/netbird/management/client"
	"github.com/netbirdio/netbird/management/domain"
	mgmProto "github.com/netbirdio/netbird/management/proto"
	"github.com/netbirdio/netbird/route"
	signal "github.com/netbirdio/netbird/signal/client"
	sProto "github.com/netbirdio/netbird/signal/proto"
	"github.com/netbirdio/netbird/util"
)

// PeerConnectionTimeoutMax is a timeout of an initial connection attempt to a remote peer.
// E.g. this peer will wait PeerConnectionTimeoutMax for the remote peer to respond,
// if not successful then it will retry the connection attempt.
// Todo pass timeout at EnginConfig
const (
	PeerConnectionTimeoutMax = 45000 // ms
	PeerConnectionTimeoutMin = 30000 // ms
)

var ErrResetConnection = fmt.Errorf("reset connection")

// EngineConfig is a config for the Engine
type EngineConfig struct {
	WgPort      int
	WgIfaceName string

	// WgAddr is a Wireguard local address (Netbird Network IP)
	WgAddr string

	// WgPrivateKey is a Wireguard private key of our peer (it MUST never leave the machine)
	WgPrivateKey wgtypes.Key

	// IFaceBlackList is a list of network interfaces to ignore when discovering connection candidates (ICE related)
	IFaceBlackList       []string
	DisableIPv6Discovery bool

	PreSharedKey *wgtypes.Key

	// UDPMuxPort default value 0 - the system will pick an available port
	UDPMuxPort int

	// UDPMuxSrflxPort default value 0 - the system will pick an available port
	UDPMuxSrflxPort int

	// SSHKey is a private SSH key in a PEM format
	SSHKey []byte

	NATExternalIPs []string

	CustomDNSAddress string

	RosenpassEnabled    bool
	RosenpassPermissive bool

	ServerSSHAllowed bool
}

// Engine is a mechanism responsible for reacting on Signal and Management stream events and managing connections to the remote peers.
type Engine struct {
	// signal is a Signal Service client
	signal signal.Client
	// mgmClient is a Management Service client
	mgmClient mgm.Client
	// peerConns is a map that holds all the peers that are known to this peer
	peerConns map[string]*peer.Conn

	beforePeerHook peer.BeforeAddPeerHookFunc
	afterPeerHook  peer.AfterRemovePeerHookFunc

	// rpManager is a Rosenpass manager
	rpManager *rosenpass.Manager

	// syncMsgMux is used to guarantee sequential Management Service message processing
	syncMsgMux *sync.Mutex

	config    *EngineConfig
	mobileDep MobileDependency

	// STUNs is a list of STUN servers used by ICE
	STUNs []*stun.URI
	// TURNs is a list of STUN servers used by ICE
	TURNs []*stun.URI

	// clientRoutes is the most recent list of clientRoutes received from the Management Service
	clientRoutes route.HAMap

	cancel context.CancelFunc

	ctx context.Context

	wgInterface    *iface.WGIface
	wgProxyFactory *wgproxy.Factory

	udpMux *bind.UniversalUDPMuxDefault

	// networkSerial is the latest CurrentSerial (state ID) of the network sent by the Management service
	networkSerial uint64

	sshServerFunc func(hostKeyPEM []byte, addr string) (nbssh.Server, error)
	sshServer     nbssh.Server

	statusRecorder *peer.Status

	firewall     manager.Manager
	routeManager routemanager.Manager
	acl          acl.Manager

	dnsServer dns.Server

	mgmProbe    *Probe
	signalProbe *Probe
	relayProbe  *Probe
	wgProbe     *Probe
}

// Peer is an instance of the Connection Peer
type Peer struct {
	WgPubKey     string
	WgAllowedIps string
}

// NewEngine creates a new Connection Engine
func NewEngine(
	ctx context.Context,
	cancel context.CancelFunc,
	signalClient signal.Client,
	mgmClient mgm.Client,
	config *EngineConfig,
	mobileDep MobileDependency,
	statusRecorder *peer.Status,
) *Engine {
	return NewEngineWithProbes(
		ctx,
		cancel,
		signalClient,
		mgmClient,
		config,
		mobileDep,
		statusRecorder,
		nil,
		nil,
		nil,
		nil,
	)
}

// NewEngineWithProbes creates a new Connection Engine with probes attached
func NewEngineWithProbes(
	ctx context.Context,
	cancel context.CancelFunc,
	signalClient signal.Client,
	mgmClient mgm.Client,
	config *EngineConfig,
	mobileDep MobileDependency,
	statusRecorder *peer.Status,
	mgmProbe *Probe,
	signalProbe *Probe,
	relayProbe *Probe,
	wgProbe *Probe,
) *Engine {
	return &Engine{
		ctx:            ctx,
		cancel:         cancel,
		signal:         signalClient,
		mgmClient:      mgmClient,
		peerConns:      make(map[string]*peer.Conn),
		syncMsgMux:     &sync.Mutex{},
		config:         config,
		mobileDep:      mobileDep,
		STUNs:          []*stun.URI{},
		TURNs:          []*stun.URI{},
		networkSerial:  0,
		sshServerFunc:  nbssh.DefaultSSHServer,
		statusRecorder: statusRecorder,
		wgProxyFactory: wgproxy.NewFactory(config.WgPort),
		mgmProbe:       mgmProbe,
		signalProbe:    signalProbe,
		relayProbe:     relayProbe,
		wgProbe:        wgProbe,
	}
}

func (e *Engine) Stop() error {
	e.syncMsgMux.Lock()
	defer e.syncMsgMux.Unlock()

	err := e.removeAllPeers()
	if err != nil {
		return err
	}

	e.clientRoutes = nil

	// very ugly but we want to remove peers from the WireGuard interface first before removing interface.
	// Removing peers happens in the conn.CLose() asynchronously
	time.Sleep(500 * time.Millisecond)

	e.close()
	log.Infof("stopped Netbird Engine")
	return nil
}

// Start creates a new WireGuard tunnel interface and listens to events from Signal and Management services
// Connections to remote peers are not established here.
// However, they will be established once an event with a list of peers to connect to will be received from Management Service
func (e *Engine) Start() error {
	e.syncMsgMux.Lock()
	defer e.syncMsgMux.Unlock()

	wgIface, err := e.newWgIface()
	if err != nil {
		log.Errorf("failed creating wireguard interface instance %s: [%s]", e.config.WgIfaceName, err)
		return fmt.Errorf("new wg interface: %w", err)
	}
	e.wgInterface = wgIface

	if e.config.RosenpassEnabled {
		log.Infof("rosenpass is enabled")
		if e.config.RosenpassPermissive {
			log.Infof("running rosenpass in permissive mode")
		} else {
			log.Infof("running rosenpass in strict mode")
		}
		e.rpManager, err = rosenpass.NewManager(e.config.PreSharedKey, e.config.WgIfaceName)
		if err != nil {
			return fmt.Errorf("create rosenpass manager: %w", err)
		}
		err := e.rpManager.Run()
		if err != nil {
			return fmt.Errorf("run rosenpass manager: %w", err)
		}
	}

	initialRoutes, dnsServer, err := e.newDnsServer()
	if err != nil {
		e.close()
		return fmt.Errorf("create dns server: %w", err)
	}
	e.dnsServer = dnsServer

	e.routeManager = routemanager.NewManager(e.ctx, e.config.WgPrivateKey.PublicKey().String(), e.wgInterface, e.statusRecorder, initialRoutes)
	beforePeerHook, afterPeerHook, err := e.routeManager.Init()
	if err != nil {
		log.Errorf("Failed to initialize route manager: %s", err)
	} else {
		e.beforePeerHook = beforePeerHook
		e.afterPeerHook = afterPeerHook
	}

	e.routeManager.SetRouteChangeListener(e.mobileDep.NetworkChangeListener)

	err = e.wgInterfaceCreate()
	if err != nil {
		log.Errorf("failed creating tunnel interface %s: [%s]", e.config.WgIfaceName, err.Error())
		e.close()
		return fmt.Errorf("create wg interface: %w", err)
	}

	e.firewall, err = firewall.NewFirewall(e.ctx, e.wgInterface)
	if err != nil {
		log.Errorf("failed creating firewall manager: %s", err)
	}

	if e.firewall != nil && e.firewall.IsServerRouteSupported() {
		err = e.routeManager.EnableServerRouter(e.firewall)
		if err != nil {
			e.close()
			return fmt.Errorf("enable server router: %w", err)
		}
	}

	e.udpMux, err = e.wgInterface.Up()
	if err != nil {
		log.Errorf("failed to pull up wgInterface [%s]: %s", e.wgInterface.Name(), err.Error())
		e.close()
		return fmt.Errorf("up wg interface: %w", err)
	}

	if e.firewall != nil {
		e.acl = acl.NewDefaultManager(e.firewall)
	}

	err = e.dnsServer.Initialize()
	if err != nil {
		e.close()
		return fmt.Errorf("initialize dns server: %w", err)
	}

	e.receiveSignalEvents()
	e.receiveManagementEvents()
	e.receiveProbeEvents()

	return nil
}

// modifyPeers updates peers that have been modified (e.g. IP address has been changed).
// It closes the existing connection, removes it from the peerConns map, and creates a new one.
func (e *Engine) modifyPeers(peersUpdate []*mgmProto.RemotePeerConfig) error {

	// first, check if peers have been modified
	var modified []*mgmProto.RemotePeerConfig
	for _, p := range peersUpdate {
		peerPubKey := p.GetWgPubKey()
		if peerConn, ok := e.peerConns[peerPubKey]; ok {
			if peerConn.WgConfig().AllowedIps != strings.Join(p.AllowedIps, ",") {
				modified = append(modified, p)
				continue
			}
			err := e.statusRecorder.UpdatePeerFQDN(peerPubKey, p.GetFqdn())
			if err != nil {
				log.Warnf("error updating peer's %s fqdn in the status recorder, got error: %v", peerPubKey, err)
			}
		}
	}

	// second, close all modified connections and remove them from the state map
	for _, p := range modified {
		err := e.removePeer(p.GetWgPubKey())
		if err != nil {
			return err
		}
	}
	// third, add the peer connections again
	for _, p := range modified {
		err := e.addNewPeer(p)
		if err != nil {
			return err
		}
	}
	return nil
}

// removePeers finds and removes peers that do not exist anymore in the network map received from the Management Service.
// It also removes peers that have been modified (e.g. change of IP address). They will be added again in addPeers method.
func (e *Engine) removePeers(peersUpdate []*mgmProto.RemotePeerConfig) error {
	currentPeers := make([]string, 0, len(e.peerConns))
	for p := range e.peerConns {
		currentPeers = append(currentPeers, p)
	}

	newPeers := make([]string, 0, len(peersUpdate))
	for _, p := range peersUpdate {
		newPeers = append(newPeers, p.GetWgPubKey())
	}

	toRemove := util.SliceDiff(currentPeers, newPeers)

	for _, p := range toRemove {
		err := e.removePeer(p)
		if err != nil {
			return err
		}
		log.Infof("removed peer %s", p)
	}
	return nil
}

func (e *Engine) removeAllPeers() error {
	log.Debugf("removing all peer connections")
	for p := range e.peerConns {
		err := e.removePeer(p)
		if err != nil {
			return err
		}
	}
	return nil
}

// removePeer closes an existing peer connection, removes a peer, and clears authorized key of the SSH server
func (e *Engine) removePeer(peerKey string) error {
	log.Debugf("removing peer from engine %s", peerKey)

	if !isNil(e.sshServer) {
		e.sshServer.RemoveAuthorizedKey(peerKey)
	}

	defer func() {
		err := e.statusRecorder.RemovePeer(peerKey)
		if err != nil {
			log.Warnf("received error when removing peer %s from status recorder: %v", peerKey, err)
		}
	}()

	conn, exists := e.peerConns[peerKey]
	if exists {
		delete(e.peerConns, peerKey)
		err := conn.Close()
		if err != nil {
			switch err.(type) {
			case *peer.ConnectionAlreadyClosedError:
				return nil
			default:
				return err
			}
		}
	}
	return nil
}

func signalCandidate(candidate ice.Candidate, myKey wgtypes.Key, remoteKey wgtypes.Key, s signal.Client) error {
	err := s.Send(&sProto.Message{
		Key:       myKey.PublicKey().String(),
		RemoteKey: remoteKey.String(),
		Body: &sProto.Body{
			Type:    sProto.Body_CANDIDATE,
			Payload: candidate.Marshal(),
		},
	})
	if err != nil {
		return err
	}

	return nil
}

func sendSignal(message *sProto.Message, s signal.Client) error {
	return s.Send(message)
}

// SignalOfferAnswer signals either an offer or an answer to remote peer
func SignalOfferAnswer(offerAnswer peer.OfferAnswer, myKey wgtypes.Key, remoteKey wgtypes.Key, s signal.Client,
	isAnswer bool) error {
	var t sProto.Body_Type
	if isAnswer {
		t = sProto.Body_ANSWER
	} else {
		t = sProto.Body_OFFER
	}

	msg, err := signal.MarshalCredential(myKey, offerAnswer.WgListenPort, remoteKey, &signal.Credential{
		UFrag: offerAnswer.IceCredentials.UFrag,
		Pwd:   offerAnswer.IceCredentials.Pwd,
	}, t, offerAnswer.RosenpassPubKey, offerAnswer.RosenpassAddr)
	if err != nil {
		return err
	}

	err = s.Send(msg)
	if err != nil {
		return err
	}

	return nil
}

func (e *Engine) handleSync(update *mgmProto.SyncResponse) error {
	e.syncMsgMux.Lock()
	defer e.syncMsgMux.Unlock()

	if update.GetWiretrusteeConfig() != nil {
		err := e.updateTURNs(update.GetWiretrusteeConfig().GetTurns())
		if err != nil {
			return err
		}

		err = e.updateSTUNs(update.GetWiretrusteeConfig().GetStuns())
		if err != nil {
			return err
		}

		// todo update signal
	}

	if update.GetNetworkMap() != nil {
		// only apply new changes and ignore old ones
		err := e.updateNetworkMap(update.GetNetworkMap())
		if err != nil {
			return err
		}
	}

	return nil
}

func isNil(server nbssh.Server) bool {
	return server == nil || reflect.ValueOf(server).IsNil()
}

func (e *Engine) updateSSH(sshConf *mgmProto.SSHConfig) error {

	if !e.config.ServerSSHAllowed {
		log.Warnf("running SSH server is not permitted")
		return nil
	} else {

		if sshConf.GetSshEnabled() {
			if runtime.GOOS == "windows" {
				log.Warnf("running SSH server on Windows is not supported")
				return nil
			}
			// start SSH server if it wasn't running
			if isNil(e.sshServer) {
				// nil sshServer means it has not yet been started
				var err error
				e.sshServer, err = e.sshServerFunc(e.config.SSHKey,
					fmt.Sprintf("%s:%d", e.wgInterface.Address().IP.String(), nbssh.DefaultSSHPort))
				if err != nil {
					return err
				}
				go func() {
					// blocking
					err = e.sshServer.Start()
					if err != nil {
						// will throw error when we stop it even if it is a graceful stop
						log.Debugf("stopped SSH server with error %v", err)
					}
					e.syncMsgMux.Lock()
					defer e.syncMsgMux.Unlock()
					e.sshServer = nil
					log.Infof("stopped SSH server")
				}()
			} else {
				log.Debugf("SSH server is already running")
			}
		} else if !isNil(e.sshServer) {
			// Disable SSH server request, so stop it if it was running
			err := e.sshServer.Stop()
			if err != nil {
				log.Warnf("failed to stop SSH server %v", err)
			}
			e.sshServer = nil
		}
		return nil

	}
}

func (e *Engine) updateConfig(conf *mgmProto.PeerConfig) error {
	if e.wgInterface.Address().String() != conf.Address {
		oldAddr := e.wgInterface.Address().String()
		log.Debugf("updating peer address from %s to %s", oldAddr, conf.Address)
		err := e.wgInterface.UpdateAddr(conf.Address)
		if err != nil {
			return err
		}
		e.config.WgAddr = conf.Address
		log.Infof("updated peer address from %s to %s", oldAddr, conf.Address)
	}

	if conf.GetSshConfig() != nil {
		err := e.updateSSH(conf.GetSshConfig())
		if err != nil {
			log.Warnf("failed handling SSH server setup %v", err)
		}
	}

	e.statusRecorder.UpdateLocalPeerState(peer.LocalPeerState{
		IP:              e.config.WgAddr,
		PubKey:          e.config.WgPrivateKey.PublicKey().String(),
		KernelInterface: iface.WireGuardModuleIsLoaded(),
		FQDN:            conf.GetFqdn(),
	})

	return nil
}

// receiveManagementEvents connects to the Management Service event stream to receive updates from the management service
// E.g. when a new peer has been registered and we are allowed to connect to it.
func (e *Engine) receiveManagementEvents() {
	go func() {
		err := e.mgmClient.Sync(e.handleSync)
		if err != nil {
			// happens if management is unavailable for a long time.
			// We want to cancel the operation of the whole client
			_ = CtxGetState(e.ctx).Wrap(ErrResetConnection)
			e.cancel()
			return
		}
		log.Debugf("stopped receiving updates from Management Service")
	}()
	log.Debugf("connecting to Management Service updates stream")
}

func (e *Engine) updateSTUNs(stuns []*mgmProto.HostConfig) error {
	if len(stuns) == 0 {
		return nil
	}
	var newSTUNs []*stun.URI
	log.Debugf("got STUNs update from Management Service, updating")
	for _, s := range stuns {
		url, err := stun.ParseURI(s.Uri)
		if err != nil {
			return err
		}
		newSTUNs = append(newSTUNs, url)
	}
	e.STUNs = newSTUNs

	return nil
}

func (e *Engine) updateTURNs(turns []*mgmProto.ProtectedHostConfig) error {
	if len(turns) == 0 {
		return nil
	}
	var newTURNs []*stun.URI
	log.Debugf("got TURNs update from Management Service, updating")
	for _, turn := range turns {
		url, err := stun.ParseURI(turn.HostConfig.Uri)
		if err != nil {
			return err
		}
		url.Username = turn.User
		url.Password = turn.Password
		newTURNs = append(newTURNs, url)
	}
	e.TURNs = newTURNs

	return nil
}

func (e *Engine) updateNetworkMap(networkMap *mgmProto.NetworkMap) error {

	// intentionally leave it before checking serial because for now it can happen that peer IP changed but serial didn't
	if networkMap.GetPeerConfig() != nil {
		err := e.updateConfig(networkMap.GetPeerConfig())
		if err != nil {
			return err
		}
	}

	serial := networkMap.GetSerial()
	if e.networkSerial > serial {
		log.Debugf("received outdated NetworkMap with serial %d, ignoring", serial)
		return nil
	}

	log.Debugf("got peers update from Management Service, total peers to connect to = %d", len(networkMap.GetRemotePeers()))

	e.updateOfflinePeers(networkMap.GetOfflinePeers())

	// cleanup request, most likely our peer has been deleted
	if networkMap.GetRemotePeersIsEmpty() {
		err := e.removeAllPeers()
		e.statusRecorder.FinishPeerListModifications()
		if err != nil {
			return err
		}
	} else {
		err := e.removePeers(networkMap.GetRemotePeers())
		if err != nil {
			return err
		}

		err = e.modifyPeers(networkMap.GetRemotePeers())
		if err != nil {
			return err
		}

		err = e.addNewPeers(networkMap.GetRemotePeers())
		if err != nil {
			return err
		}

		e.statusRecorder.FinishPeerListModifications()

		// update SSHServer by adding remote peer SSH keys
		if !isNil(e.sshServer) {
			for _, config := range networkMap.GetRemotePeers() {
				if config.GetSshConfig() != nil && config.GetSshConfig().GetSshPubKey() != nil {
					err := e.sshServer.AddAuthorizedKey(config.WgPubKey, string(config.GetSshConfig().GetSshPubKey()))
					if err != nil {
						log.Warnf("failed adding authorized key to SSH DefaultServer %v", err)
					}
				}
			}
		}
	}
	protoRoutes := networkMap.GetRoutes()
	if protoRoutes == nil {
		protoRoutes = []*mgmProto.Route{}
	}

	_, clientRoutes, err := e.routeManager.UpdateRoutes(serial, toRoutes(protoRoutes))
	if err != nil {
		log.Errorf("failed to update clientRoutes, err: %v", err)
	}

	e.clientRoutes = clientRoutes

	protoDNSConfig := networkMap.GetDNSConfig()
	if protoDNSConfig == nil {
		protoDNSConfig = &mgmProto.DNSConfig{}
	}

	err = e.dnsServer.UpdateDNSServer(serial, toDNSConfig(protoDNSConfig))
	if err != nil {
		log.Errorf("failed to update dns server, err: %v", err)
	}

	if e.acl != nil {
		e.acl.ApplyFiltering(networkMap)
	}

	e.networkSerial = serial

	// Test received (upstream) servers for availability right away instead of upon usage.
	// If no server of a server group responds this will disable the respective handler and retry later.
	e.dnsServer.ProbeAvailability()

	return nil
}

func toRoutes(protoRoutes []*mgmProto.Route) []*route.Route {
	routes := make([]*route.Route, 0)
	for _, protoRoute := range protoRoutes {
		var prefix netip.Prefix
		if len(protoRoute.Domains) == 0 {
			var err error
			if prefix, err = netip.ParsePrefix(protoRoute.Network); err != nil {
				log.Errorf("Failed to parse prefix %s: %v", protoRoute.Network, err)
				continue
			}
		}
		convertedRoute := &route.Route{
			ID:          route.ID(protoRoute.ID),
			Network:     prefix,
<<<<<<< HEAD
			Domains:     domain.FromPunycodeList(protoRoute.Domains),
=======
>>>>>>> 2e0047da
			NetID:       route.NetID(protoRoute.NetID),
			NetworkType: route.NetworkType(protoRoute.NetworkType),
			Peer:        protoRoute.Peer,
			Metric:      int(protoRoute.Metric),
			Masquerade:  protoRoute.Masquerade,
			KeepRoute:   protoRoute.KeepRoute,
		}
		routes = append(routes, convertedRoute)
	}
	return routes
}

func toDNSConfig(protoDNSConfig *mgmProto.DNSConfig) nbdns.Config {
	dnsUpdate := nbdns.Config{
		ServiceEnable:    protoDNSConfig.GetServiceEnable(),
		CustomZones:      make([]nbdns.CustomZone, 0),
		NameServerGroups: make([]*nbdns.NameServerGroup, 0),
	}

	for _, zone := range protoDNSConfig.GetCustomZones() {
		dnsZone := nbdns.CustomZone{
			Domain: zone.GetDomain(),
		}
		for _, record := range zone.Records {
			dnsRecord := nbdns.SimpleRecord{
				Name:  record.GetName(),
				Type:  int(record.GetType()),
				Class: record.GetClass(),
				TTL:   int(record.GetTTL()),
				RData: record.GetRData(),
			}
			dnsZone.Records = append(dnsZone.Records, dnsRecord)
		}
		dnsUpdate.CustomZones = append(dnsUpdate.CustomZones, dnsZone)
	}

	for _, nsGroup := range protoDNSConfig.GetNameServerGroups() {
		dnsNSGroup := &nbdns.NameServerGroup{
			Primary:              nsGroup.GetPrimary(),
			Domains:              nsGroup.GetDomains(),
			SearchDomainsEnabled: nsGroup.GetSearchDomainsEnabled(),
		}
		for _, ns := range nsGroup.GetNameServers() {
			dnsNS := nbdns.NameServer{
				IP:     netip.MustParseAddr(ns.GetIP()),
				NSType: nbdns.NameServerType(ns.GetNSType()),
				Port:   int(ns.GetPort()),
			}
			dnsNSGroup.NameServers = append(dnsNSGroup.NameServers, dnsNS)
		}
		dnsUpdate.NameServerGroups = append(dnsUpdate.NameServerGroups, dnsNSGroup)
	}
	return dnsUpdate
}

func (e *Engine) updateOfflinePeers(offlinePeers []*mgmProto.RemotePeerConfig) {
	replacement := make([]peer.State, len(offlinePeers))
	for i, offlinePeer := range offlinePeers {
		log.Debugf("added offline peer %s", offlinePeer.Fqdn)
		replacement[i] = peer.State{
			IP:               strings.Join(offlinePeer.GetAllowedIps(), ","),
			PubKey:           offlinePeer.GetWgPubKey(),
			FQDN:             offlinePeer.GetFqdn(),
			ConnStatus:       peer.StatusDisconnected,
			ConnStatusUpdate: time.Now(),
			Mux:              new(sync.RWMutex),
		}
	}
	e.statusRecorder.ReplaceOfflinePeers(replacement)
}

// addNewPeers adds peers that were not know before but arrived from the Management service with the update
func (e *Engine) addNewPeers(peersUpdate []*mgmProto.RemotePeerConfig) error {
	for _, p := range peersUpdate {
		err := e.addNewPeer(p)
		if err != nil {
			return err
		}
	}
	return nil
}

// addNewPeer add peer if connection doesn't exist
func (e *Engine) addNewPeer(peerConfig *mgmProto.RemotePeerConfig) error {
	peerKey := peerConfig.GetWgPubKey()
	peerIPs := peerConfig.GetAllowedIps()
	if _, ok := e.peerConns[peerKey]; !ok {
		conn, err := e.createPeerConn(peerKey, strings.Join(peerIPs, ","))
		if err != nil {
			return fmt.Errorf("create peer connection: %w", err)
		}
		e.peerConns[peerKey] = conn

		if e.beforePeerHook != nil && e.afterPeerHook != nil {
			conn.AddBeforeAddPeerHook(e.beforePeerHook)
			conn.AddAfterRemovePeerHook(e.afterPeerHook)
		}

		err = e.statusRecorder.AddPeer(peerKey, peerConfig.Fqdn)
		if err != nil {
			log.Warnf("error adding peer %s to status recorder, got error: %v", peerKey, err)
		}

		go e.connWorker(conn, peerKey)
	}
	return nil
}

func (e *Engine) connWorker(conn *peer.Conn, peerKey string) {
	for {

		// randomize starting time a bit
		min := 500
		max := 2000
		time.Sleep(time.Duration(rand.Intn(max-min)+min) * time.Millisecond)

		// if peer has been removed -> give up
		if !e.peerExists(peerKey) {
			log.Debugf("peer %s doesn't exist anymore, won't retry connection", peerKey)
			return
		}

		if !e.signal.Ready() {
			log.Infof("signal client isn't ready, skipping connection attempt %s", peerKey)
			continue
		}

		// we might have received new STUN and TURN servers meanwhile, so update them
		e.syncMsgMux.Lock()
		conn.UpdateStunTurn(append(e.STUNs, e.TURNs...))
		e.syncMsgMux.Unlock()

		err := conn.Open()
		if err != nil {
			log.Debugf("connection to peer %s failed: %v", peerKey, err)
			switch err.(type) {
			case *peer.ConnectionClosedError:
				// conn has been forced to close, so we exit the loop
				return
			default:
			}
		}
	}
}

func (e *Engine) peerExists(peerKey string) bool {
	e.syncMsgMux.Lock()
	defer e.syncMsgMux.Unlock()
	_, ok := e.peerConns[peerKey]
	return ok
}

func (e *Engine) createPeerConn(pubKey string, allowedIPs string) (*peer.Conn, error) {
	log.Debugf("creating peer connection %s", pubKey)
	var stunTurn []*stun.URI
	stunTurn = append(stunTurn, e.STUNs...)
	stunTurn = append(stunTurn, e.TURNs...)

	wgConfig := peer.WgConfig{
		RemoteKey:    pubKey,
		WgListenPort: e.config.WgPort,
		WgInterface:  e.wgInterface,
		AllowedIps:   allowedIPs,
		PreSharedKey: e.config.PreSharedKey,
	}

	if e.config.RosenpassEnabled && !e.config.RosenpassPermissive {
		lk := []byte(e.config.WgPrivateKey.PublicKey().String())
		rk := []byte(wgConfig.RemoteKey)
		var keyInput []byte
		if string(lk) > string(rk) {
			//nolint:gocritic
			keyInput = append(lk[:16], rk[:16]...)
		} else {
			//nolint:gocritic
			keyInput = append(rk[:16], lk[:16]...)
		}

		key, err := wgtypes.NewKey(keyInput)
		if err != nil {
			return nil, err
		}

		wgConfig.PreSharedKey = &key
	}

	// randomize connection timeout
	timeout := time.Duration(rand.Intn(PeerConnectionTimeoutMax-PeerConnectionTimeoutMin)+PeerConnectionTimeoutMin) * time.Millisecond
	config := peer.ConnConfig{
		Key:                  pubKey,
		LocalKey:             e.config.WgPrivateKey.PublicKey().String(),
		StunTurn:             stunTurn,
		InterfaceBlackList:   e.config.IFaceBlackList,
		DisableIPv6Discovery: e.config.DisableIPv6Discovery,
		Timeout:              timeout,
		UDPMux:               e.udpMux.UDPMuxDefault,
		UDPMuxSrflx:          e.udpMux,
		WgConfig:             wgConfig,
		LocalWgPort:          e.config.WgPort,
		NATExternalIPs:       e.parseNATExternalIPMappings(),
		UserspaceBind:        e.wgInterface.IsUserspaceBind(),
		RosenpassPubKey:      e.getRosenpassPubKey(),
		RosenpassAddr:        e.getRosenpassAddr(),
	}

	peerConn, err := peer.NewConn(config, e.statusRecorder, e.wgProxyFactory, e.mobileDep.TunAdapter, e.mobileDep.IFaceDiscover)
	if err != nil {
		return nil, err
	}

	wgPubKey, err := wgtypes.ParseKey(pubKey)
	if err != nil {
		return nil, err
	}

	signalOffer := func(offerAnswer peer.OfferAnswer) error {
		return SignalOfferAnswer(offerAnswer, e.config.WgPrivateKey, wgPubKey, e.signal, false)
	}

	signalCandidate := func(candidate ice.Candidate) error {
		return signalCandidate(candidate, e.config.WgPrivateKey, wgPubKey, e.signal)
	}

	signalAnswer := func(offerAnswer peer.OfferAnswer) error {
		return SignalOfferAnswer(offerAnswer, e.config.WgPrivateKey, wgPubKey, e.signal, true)
	}

	peerConn.SetSignalCandidate(signalCandidate)
	peerConn.SetSignalOffer(signalOffer)
	peerConn.SetSignalAnswer(signalAnswer)
	peerConn.SetSendSignalMessage(func(message *sProto.Message) error {
		return sendSignal(message, e.signal)
	})

	if e.rpManager != nil {

		peerConn.SetOnConnected(e.rpManager.OnConnected)
		peerConn.SetOnDisconnected(e.rpManager.OnDisconnected)
	}

	return peerConn, nil
}

// receiveSignalEvents connects to the Signal Service event stream to negotiate connection with remote peers
func (e *Engine) receiveSignalEvents() {
	go func() {
		// connect to a stream of messages coming from the signal server
		err := e.signal.Receive(func(msg *sProto.Message) error {
			e.syncMsgMux.Lock()
			defer e.syncMsgMux.Unlock()

			conn := e.peerConns[msg.Key]
			if conn == nil {
				return fmt.Errorf("wrongly addressed message %s", msg.Key)
			}

			switch msg.GetBody().Type {
			case sProto.Body_OFFER:
				remoteCred, err := signal.UnMarshalCredential(msg)
				if err != nil {
					return err
				}

				conn.RegisterProtoSupportMeta(msg.Body.GetFeaturesSupported())

				var rosenpassPubKey []byte
				rosenpassAddr := ""
				if msg.GetBody().GetRosenpassConfig() != nil {
					rosenpassPubKey = msg.GetBody().GetRosenpassConfig().GetRosenpassPubKey()
					rosenpassAddr = msg.GetBody().GetRosenpassConfig().GetRosenpassServerAddr()
				}
				conn.OnRemoteOffer(peer.OfferAnswer{
					IceCredentials: peer.IceCredentials{
						UFrag: remoteCred.UFrag,
						Pwd:   remoteCred.Pwd,
					},
					WgListenPort:    int(msg.GetBody().GetWgListenPort()),
					Version:         msg.GetBody().GetNetBirdVersion(),
					RosenpassPubKey: rosenpassPubKey,
					RosenpassAddr:   rosenpassAddr,
				})
			case sProto.Body_ANSWER:
				remoteCred, err := signal.UnMarshalCredential(msg)
				if err != nil {
					return err
				}

				conn.RegisterProtoSupportMeta(msg.GetBody().GetFeaturesSupported())

				var rosenpassPubKey []byte
				rosenpassAddr := ""
				if msg.GetBody().GetRosenpassConfig() != nil {
					rosenpassPubKey = msg.GetBody().GetRosenpassConfig().GetRosenpassPubKey()
					rosenpassAddr = msg.GetBody().GetRosenpassConfig().GetRosenpassServerAddr()
				}
				conn.OnRemoteAnswer(peer.OfferAnswer{
					IceCredentials: peer.IceCredentials{
						UFrag: remoteCred.UFrag,
						Pwd:   remoteCred.Pwd,
					},
					WgListenPort:    int(msg.GetBody().GetWgListenPort()),
					Version:         msg.GetBody().GetNetBirdVersion(),
					RosenpassPubKey: rosenpassPubKey,
					RosenpassAddr:   rosenpassAddr,
				})
			case sProto.Body_CANDIDATE:
				candidate, err := ice.UnmarshalCandidate(msg.GetBody().Payload)
				if err != nil {
					log.Errorf("failed on parsing remote candidate %s -> %s", candidate, err)
					return err
				}
				conn.OnRemoteCandidate(candidate)
			case sProto.Body_MODE:
			}

			return nil
		})
		if err != nil {
			// happens if signal is unavailable for a long time.
			// We want to cancel the operation of the whole client
			_ = CtxGetState(e.ctx).Wrap(ErrResetConnection)
			e.cancel()
			return
		}
	}()

	e.signal.WaitStreamConnected()
}

func (e *Engine) parseNATExternalIPMappings() []string {
	var mappedIPs []string
	var ignoredIFaces = make(map[string]interface{})
	for _, iFace := range e.config.IFaceBlackList {
		ignoredIFaces[iFace] = nil
	}
	for _, mapping := range e.config.NATExternalIPs {
		var external, internal string
		var externalIP, internalIP net.IP
		var err error

		split := strings.Split(mapping, "/")
		if len(split) > 2 {
			log.Warnf("ignoring invalid external mapping '%s', too many delimiters", mapping)
			break
		}
		if len(split) > 1 {
			internal = split[1]
			internalIP = net.ParseIP(internal)
			if internalIP == nil {
				// not a properly formatted IP address, maybe it's interface name?
				if _, present := ignoredIFaces[internal]; present {
					log.Warnf("internal interface '%s' in blacklist, ignoring external mapping '%s'", internal, mapping)
					break
				}
				internalIP, err = findIPFromInterfaceName(internal)
				if err != nil {
					log.Warnf("error finding interface IP for interface '%s', ignoring external mapping '%s': %v", internal, mapping, err)
					break
				}
			}
		}
		external = split[0]
		externalIP = net.ParseIP(external)
		if externalIP == nil {
			log.Warnf("invalid external IP, %s, ignoring external IP mapping '%s'", external, mapping)
			break
		}
		mappedIP := externalIP.String()
		if internalIP != nil {
			mappedIP = mappedIP + "/" + internalIP.String()
		}
		mappedIPs = append(mappedIPs, mappedIP)
		log.Infof("parsed external IP mapping of '%s' as '%s'", mapping, mappedIP)
	}
	if len(mappedIPs) != len(e.config.NATExternalIPs) {
		log.Warnf("one or more external IP mappings failed to parse, ignoring all mappings")
		return nil
	}
	return mappedIPs
}

func (e *Engine) close() {
	if err := e.wgProxyFactory.Free(); err != nil {
		log.Errorf("failed closing ebpf proxy: %s", err)
	}

	// stop/restore DNS first so dbus and friends don't complain because of a missing interface
	if e.dnsServer != nil {
		e.dnsServer.Stop()
	}

	if e.routeManager != nil {
		e.routeManager.Stop()
	}

	log.Debugf("removing Netbird interface %s", e.config.WgIfaceName)
	if e.wgInterface != nil {
		if err := e.wgInterface.Close(); err != nil {
			log.Errorf("failed closing Netbird interface %s %v", e.config.WgIfaceName, err)
		}
	}

	if !isNil(e.sshServer) {
		err := e.sshServer.Stop()
		if err != nil {
			log.Warnf("failed stopping the SSH server: %v", err)
		}
	}

	if e.firewall != nil {
		err := e.firewall.Reset()
		if err != nil {
			log.Warnf("failed to reset firewall: %s", err)
		}
	}

	if e.rpManager != nil {
		_ = e.rpManager.Close()
	}
}

func (e *Engine) readInitialSettings() ([]*route.Route, *nbdns.Config, error) {
	netMap, err := e.mgmClient.GetNetworkMap()
	if err != nil {
		return nil, nil, err
	}
	routes := toRoutes(netMap.GetRoutes())
	dnsCfg := toDNSConfig(netMap.GetDNSConfig())
	return routes, &dnsCfg, nil
}

func (e *Engine) newWgIface() (*iface.WGIface, error) {
	transportNet, err := e.newStdNet()
	if err != nil {
		log.Errorf("failed to create pion's stdnet: %s", err)
	}

	var mArgs *iface.MobileIFaceArguments
	switch runtime.GOOS {
	case "android":
		mArgs = &iface.MobileIFaceArguments{
			TunAdapter: e.mobileDep.TunAdapter,
			TunFd:      int(e.mobileDep.FileDescriptor),
		}
	case "ios":
		mArgs = &iface.MobileIFaceArguments{
			TunFd: int(e.mobileDep.FileDescriptor),
		}
	default:
	}

	return iface.NewWGIFace(e.config.WgIfaceName, e.config.WgAddr, e.config.WgPort, e.config.WgPrivateKey.String(), iface.DefaultMTU, transportNet, mArgs)
}

func (e *Engine) wgInterfaceCreate() (err error) {
	switch runtime.GOOS {
	case "android":
		err = e.wgInterface.CreateOnAndroid(e.routeManager.InitialRouteRange(), e.dnsServer.DnsIP(), e.dnsServer.SearchDomains())
	case "ios":
		e.mobileDep.NetworkChangeListener.SetInterfaceIP(e.config.WgAddr)
		err = e.wgInterface.Create()
	default:
		err = e.wgInterface.Create()
	}
	return err
}

func (e *Engine) newDnsServer() ([]*route.Route, dns.Server, error) {
	// due to tests where we are using a mocked version of the DNS server
	if e.dnsServer != nil {
		return nil, e.dnsServer, nil
	}
	switch runtime.GOOS {
	case "android":
		routes, dnsConfig, err := e.readInitialSettings()
		if err != nil {
			return nil, nil, err
		}
		dnsServer := dns.NewDefaultServerPermanentUpstream(
			e.ctx,
			e.wgInterface,
			e.mobileDep.HostDNSAddresses,
			*dnsConfig,
			e.mobileDep.NetworkChangeListener,
			e.statusRecorder,
		)
		go e.mobileDep.DnsReadyListener.OnReady()
		return routes, dnsServer, nil
	case "ios":
		dnsServer := dns.NewDefaultServerIos(e.ctx, e.wgInterface, e.mobileDep.DnsManager, e.statusRecorder)
		return nil, dnsServer, nil
	default:
		dnsServer, err := dns.NewDefaultServer(e.ctx, e.wgInterface, e.config.CustomDNSAddress, e.statusRecorder)
		if err != nil {
			return nil, nil, err
		}
		return nil, dnsServer, nil
	}
}

// GetClientRoutes returns the current routes from the route map
func (e *Engine) GetClientRoutes() route.HAMap {
	return e.clientRoutes
}

// GetClientRoutesWithNetID returns the current routes from the route map, but the keys consist of the network ID only
func (e *Engine) GetClientRoutesWithNetID() map[route.NetID][]*route.Route {
	routes := make(map[route.NetID][]*route.Route, len(e.clientRoutes))
	for id, v := range e.clientRoutes {
<<<<<<< HEAD
		if i := strings.LastIndex(string(id), "-"); i != -1 {
			id = id[:i]
		}
=======
>>>>>>> 2e0047da
		routes[id.NetID()] = v
	}
	return routes
}

// GetRouteManager returns the route manager
func (e *Engine) GetRouteManager() routemanager.Manager {
	return e.routeManager
}

func findIPFromInterfaceName(ifaceName string) (net.IP, error) {
	iface, err := net.InterfaceByName(ifaceName)
	if err != nil {
		return nil, err
	}
	return findIPFromInterface(iface)
}

func findIPFromInterface(iface *net.Interface) (net.IP, error) {
	ifaceAddrs, err := iface.Addrs()
	if err != nil {
		return nil, err
	}
	for _, addr := range ifaceAddrs {
		if ipv4Addr := addr.(*net.IPNet).IP.To4(); ipv4Addr != nil {
			return ipv4Addr, nil
		}
	}
	return nil, fmt.Errorf("interface %s don't have an ipv4 address", iface.Name)
}

func (e *Engine) getRosenpassPubKey() []byte {
	if e.rpManager != nil {
		return e.rpManager.GetPubKey()
	}
	return nil
}

func (e *Engine) getRosenpassAddr() string {
	if e.rpManager != nil {
		return e.rpManager.GetAddress().String()
	}
	return ""
}

func (e *Engine) receiveProbeEvents() {
	if e.signalProbe != nil {
		go e.signalProbe.Receive(e.ctx, func() bool {
			healthy := e.signal.IsHealthy()
			log.Debugf("received signal probe request, healthy: %t", healthy)
			return healthy
		})
	}

	if e.mgmProbe != nil {
		go e.mgmProbe.Receive(e.ctx, func() bool {
			healthy := e.mgmClient.IsHealthy()
			log.Debugf("received management probe request, healthy: %t", healthy)
			return healthy
		})
	}

	if e.relayProbe != nil {
		go e.relayProbe.Receive(e.ctx, func() bool {
			healthy := true

			results := append(e.probeSTUNs(), e.probeTURNs()...)
			e.statusRecorder.UpdateRelayStates(results)

			// A single failed server will result in a "failed" probe
			for _, res := range results {
				if res.Err != nil {
					healthy = false
					break
				}
			}

			log.Debugf("received relay probe request, healthy: %t", healthy)
			return healthy
		})
	}

	if e.wgProbe != nil {
		go e.wgProbe.Receive(e.ctx, func() bool {
			log.Debug("received wg probe request")

			for _, peer := range e.peerConns {
				key := peer.GetKey()
				wgStats, err := peer.GetConf().WgConfig.WgInterface.GetStats(key)
				if err != nil {
					log.Debugf("failed to get wg stats for peer %s: %s", key, err)
				}
				// wgStats could be zero value, in which case we just reset the stats
				if err := e.statusRecorder.UpdateWireGuardPeerState(key, wgStats); err != nil {
					log.Debugf("failed to update wg stats for peer %s: %s", key, err)
				}
			}

			return true
		})
	}
}

func (e *Engine) probeSTUNs() []relay.ProbeResult {
	return relay.ProbeAll(e.ctx, relay.ProbeSTUN, e.STUNs)
}

func (e *Engine) probeTURNs() []relay.ProbeResult {
	return relay.ProbeAll(e.ctx, relay.ProbeTURN, e.TURNs)
}<|MERGE_RESOLUTION|>--- conflicted
+++ resolved
@@ -746,10 +746,7 @@
 		convertedRoute := &route.Route{
 			ID:          route.ID(protoRoute.ID),
 			Network:     prefix,
-<<<<<<< HEAD
 			Domains:     domain.FromPunycodeList(protoRoute.Domains),
-=======
->>>>>>> 2e0047da
 			NetID:       route.NetID(protoRoute.NetID),
 			NetworkType: route.NetworkType(protoRoute.NetworkType),
 			Peer:        protoRoute.Peer,
@@ -1259,12 +1256,6 @@
 func (e *Engine) GetClientRoutesWithNetID() map[route.NetID][]*route.Route {
 	routes := make(map[route.NetID][]*route.Route, len(e.clientRoutes))
 	for id, v := range e.clientRoutes {
-<<<<<<< HEAD
-		if i := strings.LastIndex(string(id), "-"); i != -1 {
-			id = id[:i]
-		}
-=======
->>>>>>> 2e0047da
 		routes[id.NetID()] = v
 	}
 	return routes
