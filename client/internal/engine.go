package internal

import (
	"context"
	"errors"
	"fmt"
	"maps"
	"math/rand"
	"net"
	"net/netip"
	"reflect"
	"runtime"
	"slices"
	"strings"
	"sync"
	"sync/atomic"
	"time"

	"github.com/pion/ice/v3"
	"github.com/pion/stun/v2"
	log "github.com/sirupsen/logrus"
	"golang.zx2c4.com/wireguard/wgctrl/wgtypes"

	"github.com/netbirdio/netbird/client/firewall"
	"github.com/netbirdio/netbird/client/firewall/manager"
	"github.com/netbirdio/netbird/client/internal/acl"
	"github.com/netbirdio/netbird/client/internal/dns"

	"github.com/netbirdio/netbird/client/internal/networkmonitor"
	"github.com/netbirdio/netbird/client/internal/peer"
	"github.com/netbirdio/netbird/client/internal/relay"
	"github.com/netbirdio/netbird/client/internal/rosenpass"
	"github.com/netbirdio/netbird/client/internal/routemanager"
	"github.com/netbirdio/netbird/client/internal/routemanager/systemops"
	"github.com/netbirdio/netbird/client/internal/wgproxy"
	nbssh "github.com/netbirdio/netbird/client/ssh"
	"github.com/netbirdio/netbird/client/system"
	nbdns "github.com/netbirdio/netbird/dns"
	"github.com/netbirdio/netbird/iface"
	"github.com/netbirdio/netbird/iface/bind"
	mgm "github.com/netbirdio/netbird/management/client"
	"github.com/netbirdio/netbird/management/domain"
	mgmProto "github.com/netbirdio/netbird/management/proto"
	auth "github.com/netbirdio/netbird/relay/auth/hmac"
	relayClient "github.com/netbirdio/netbird/relay/client"
	"github.com/netbirdio/netbird/route"
	signal "github.com/netbirdio/netbird/signal/client"
	sProto "github.com/netbirdio/netbird/signal/proto"
	"github.com/netbirdio/netbird/util"
	nbnet "github.com/netbirdio/netbird/util/net"
)

// PeerConnectionTimeoutMax is a timeout of an initial connection attempt to a remote peer.
// E.g. this peer will wait PeerConnectionTimeoutMax for the remote peer to respond,
// if not successful then it will retry the connection attempt.
// Todo pass timeout at EnginConfig
const (
	PeerConnectionTimeoutMax = 45000 // ms
	PeerConnectionTimeoutMin = 30000 // ms
)

var ErrResetConnection = fmt.Errorf("reset connection")

// EngineConfig is a config for the Engine
type EngineConfig struct {
	WgPort      int
	WgIfaceName string

	// WgAddr is a Wireguard local address (Netbird Network IP)
	WgAddr string

	// WgPrivateKey is a Wireguard private key of our peer (it MUST never leave the machine)
	WgPrivateKey wgtypes.Key

	// NetworkMonitor is a flag to enable network monitoring
	NetworkMonitor bool

	// IFaceBlackList is a list of network interfaces to ignore when discovering connection candidates (ICE related)
	IFaceBlackList       []string
	DisableIPv6Discovery bool

	PreSharedKey *wgtypes.Key

	// UDPMuxPort default value 0 - the system will pick an available port
	UDPMuxPort int

	// UDPMuxSrflxPort default value 0 - the system will pick an available port
	UDPMuxSrflxPort int

	// SSHKey is a private SSH key in a PEM format
	SSHKey []byte

	NATExternalIPs []string

	CustomDNSAddress string

	RosenpassEnabled    bool
	RosenpassPermissive bool

	ServerSSHAllowed bool

	DNSRouteInterval time.Duration
}

// Engine is a mechanism responsible for reacting on Signal and Management stream events and managing connections to the remote peers.
type Engine struct {
	// signal is a Signal Service client
	signal   signal.Client
	signaler *peer.Signaler
	// mgmClient is a Management Service client
	mgmClient mgm.Client
	// peerConns is a map that holds all the peers that are known to this peer
	peerConns map[string]*peer.Conn

	beforePeerHook nbnet.AddHookFunc
	afterPeerHook  nbnet.RemoveHookFunc

	// rpManager is a Rosenpass manager
	rpManager *rosenpass.Manager

	// syncMsgMux is used to guarantee sequential Management Service message processing
	syncMsgMux *sync.Mutex

	config    *EngineConfig
	mobileDep MobileDependency

	// STUNs is a list of STUN servers used by ICE
	STUNs []*stun.URI
	// TURNs is a list of STUN servers used by ICE
	TURNs    []*stun.URI
	StunTurn atomic.Value

	// clientRoutes is the most recent list of clientRoutes received from the Management Service
	clientRoutes   route.HAMap
	clientRoutesMu sync.RWMutex

	clientCtx    context.Context
	clientCancel context.CancelFunc

	ctx    context.Context
	cancel context.CancelFunc

	wgInterface    iface.IWGIface
	wgProxyFactory *wgproxy.Factory

	udpMux *bind.UniversalUDPMuxDefault

	// networkSerial is the latest CurrentSerial (state ID) of the network sent by the Management service
	networkSerial uint64

	networkMonitor *networkmonitor.NetworkMonitor

	sshServerFunc func(hostKeyPEM []byte, addr string) (nbssh.Server, error)
	sshServer     nbssh.Server

	statusRecorder *peer.Status

	firewall     manager.Manager
	routeManager routemanager.Manager
	acl          acl.Manager

	dnsServer dns.Server

	probes *ProbeHolder

	// checks are the client-applied posture checks that need to be evaluated on the client
	checks []*mgmProto.Checks

	relayManager *relayClient.Manager
}

// Peer is an instance of the Connection Peer
type Peer struct {
	WgPubKey     string
	WgAllowedIps string
}

// NewEngine creates a new Connection Engine
func NewEngine(
	clientCtx context.Context,
	clientCancel context.CancelFunc,
	signalClient signal.Client,
	mgmClient mgm.Client,
	relayManager *relayClient.Manager,
	config *EngineConfig,
	mobileDep MobileDependency,
	statusRecorder *peer.Status,
	checks []*mgmProto.Checks,
) *Engine {
	return NewEngineWithProbes(
		clientCtx,
		clientCancel,
		signalClient,
		mgmClient,
		relayManager,
		config,
		mobileDep,
		statusRecorder,
		nil,
		checks,
	)
}

// NewEngineWithProbes creates a new Connection Engine with probes attached
func NewEngineWithProbes(
	clientCtx context.Context,
	clientCancel context.CancelFunc,
	signalClient signal.Client,
	mgmClient mgm.Client,
	relayManager *relayClient.Manager,
	config *EngineConfig,
	mobileDep MobileDependency,
	statusRecorder *peer.Status,
	probes *ProbeHolder,
	checks []*mgmProto.Checks,
) *Engine {
	return &Engine{
		clientCtx:      clientCtx,
		clientCancel:   clientCancel,
		signal:         signalClient,
		signaler:       peer.NewSignaler(signalClient, config.WgPrivateKey),
		mgmClient:      mgmClient,
		relayManager:   relayManager,
		peerConns:      make(map[string]*peer.Conn),
		syncMsgMux:     &sync.Mutex{},
		config:         config,
		mobileDep:      mobileDep,
		STUNs:          []*stun.URI{},
		TURNs:          []*stun.URI{},
		networkSerial:  0,
		sshServerFunc:  nbssh.DefaultSSHServer,
		statusRecorder: statusRecorder,
		probes:         probes,
		checks:         checks,
	}
}

func (e *Engine) Stop() error {
	if e == nil {
		// this seems to be a very odd case but there was the possibility if the netbird down command comes before the engine is fully started
		log.Debugf("tried stopping engine that is nil")
		return nil
	}
	e.syncMsgMux.Lock()
	defer e.syncMsgMux.Unlock()

	// stopping network monitor first to avoid starting the engine again
	if e.networkMonitor != nil {
		e.networkMonitor.Stop()
	}
	log.Info("Network monitor: stopped")

	err := e.removeAllPeers()
	if err != nil {
		return err
	}

	e.clientRoutesMu.Lock()
	e.clientRoutes = nil
	e.clientRoutesMu.Unlock()

	if e.cancel != nil {
		e.cancel()
	}

	// very ugly but we want to remove peers from the WireGuard interface first before removing interface.
	// Removing peers happens in the conn.Close() asynchronously
	time.Sleep(500 * time.Millisecond)

	e.close()
<<<<<<< HEAD
	log.Infof("stopped Netbird Engine")
=======

	e.wgConnWorker.Wait()

	log.Infof("Engine stopped")

>>>>>>> 13e923b7
	return nil
}

// Start creates a new WireGuard tunnel interface and listens to events from Signal and Management services
// Connections to remote peers are not established here.
// However, they will be established once an event with a list of peers to connect to will be received from Management Service
func (e *Engine) Start() error {
	e.syncMsgMux.Lock()
	defer e.syncMsgMux.Unlock()

	if e.cancel != nil {
		e.cancel()
	}
	e.ctx, e.cancel = context.WithCancel(e.clientCtx)

	wgIface, err := e.newWgIface()
	if err != nil {
		log.Errorf("failed creating wireguard interface instance %s: [%s]", e.config.WgIfaceName, err)
		return fmt.Errorf("new wg interface: %w", err)
	}
	e.wgInterface = wgIface

	userspace := e.wgInterface.IsUserspaceBind()
	e.wgProxyFactory = wgproxy.NewFactory(e.ctx, userspace, e.config.WgPort)

	if e.config.RosenpassEnabled {
		log.Infof("rosenpass is enabled")
		if e.config.RosenpassPermissive {
			log.Infof("running rosenpass in permissive mode")
		} else {
			log.Infof("running rosenpass in strict mode")
		}
		e.rpManager, err = rosenpass.NewManager(e.config.PreSharedKey, e.config.WgIfaceName)
		if err != nil {
			return fmt.Errorf("create rosenpass manager: %w", err)
		}
		err := e.rpManager.Run()
		if err != nil {
			return fmt.Errorf("run rosenpass manager: %w", err)
		}
	}

	initialRoutes, dnsServer, err := e.newDnsServer()
	if err != nil {
		e.close()
		return fmt.Errorf("create dns server: %w", err)
	}
	e.dnsServer = dnsServer

	e.routeManager = routemanager.NewManager(e.ctx, e.config.WgPrivateKey.PublicKey().String(), e.config.DNSRouteInterval, e.wgInterface, e.statusRecorder, initialRoutes)
	beforePeerHook, afterPeerHook, err := e.routeManager.Init()
	if err != nil {
		log.Errorf("Failed to initialize route manager: %s", err)
	} else {
		e.beforePeerHook = beforePeerHook
		e.afterPeerHook = afterPeerHook
	}

	e.routeManager.SetRouteChangeListener(e.mobileDep.NetworkChangeListener)

	err = e.wgInterfaceCreate()
	if err != nil {
		log.Errorf("failed creating tunnel interface %s: [%s]", e.config.WgIfaceName, err.Error())
		e.close()
		return fmt.Errorf("create wg interface: %w", err)
	}

	e.firewall, err = firewall.NewFirewall(e.ctx, e.wgInterface)
	if err != nil {
		log.Errorf("failed creating firewall manager: %s", err)
	}

	if e.firewall != nil && e.firewall.IsServerRouteSupported() {
		err = e.routeManager.EnableServerRouter(e.firewall)
		if err != nil {
			e.close()
			return fmt.Errorf("enable server router: %w", err)
		}
	}

	e.udpMux, err = e.wgInterface.Up()
	if err != nil {
		log.Errorf("failed to pull up wgInterface [%s]: %s", e.wgInterface.Name(), err.Error())
		e.close()
		return fmt.Errorf("up wg interface: %w", err)
	}

	if e.firewall != nil {
		e.acl = acl.NewDefaultManager(e.firewall)
	}

	err = e.dnsServer.Initialize()
	if err != nil {
		e.close()
		return fmt.Errorf("initialize dns server: %w", err)
	}

	e.receiveSignalEvents()
	e.receiveManagementEvents()
	e.receiveProbeEvents()

	// starting network monitor at the very last to avoid disruptions
	e.startNetworkMonitor()

	return nil
}

// modifyPeers updates peers that have been modified (e.g. IP address has been changed).
// It closes the existing connection, removes it from the peerConns map, and creates a new one.
func (e *Engine) modifyPeers(peersUpdate []*mgmProto.RemotePeerConfig) error {

	// first, check if peers have been modified
	var modified []*mgmProto.RemotePeerConfig
	for _, p := range peersUpdate {
		peerPubKey := p.GetWgPubKey()
		if peerConn, ok := e.peerConns[peerPubKey]; ok {
			if peerConn.WgConfig().AllowedIps != strings.Join(p.AllowedIps, ",") {
				modified = append(modified, p)
				continue
			}
			err := e.statusRecorder.UpdatePeerFQDN(peerPubKey, p.GetFqdn())
			if err != nil {
				log.Warnf("error updating peer's %s fqdn in the status recorder, got error: %v", peerPubKey, err)
			}
		}
	}

	// second, close all modified connections and remove them from the state map
	for _, p := range modified {
		err := e.removePeer(p.GetWgPubKey())
		if err != nil {
			return err
		}
	}
	// third, add the peer connections again
	for _, p := range modified {
		err := e.addNewPeer(p)
		if err != nil {
			return err
		}
	}
	return nil
}

// removePeers finds and removes peers that do not exist anymore in the network map received from the Management Service.
// It also removes peers that have been modified (e.g. change of IP address). They will be added again in addPeers method.
func (e *Engine) removePeers(peersUpdate []*mgmProto.RemotePeerConfig) error {
	currentPeers := make([]string, 0, len(e.peerConns))
	for p := range e.peerConns {
		currentPeers = append(currentPeers, p)
	}

	newPeers := make([]string, 0, len(peersUpdate))
	for _, p := range peersUpdate {
		newPeers = append(newPeers, p.GetWgPubKey())
	}

	toRemove := util.SliceDiff(currentPeers, newPeers)

	for _, p := range toRemove {
		err := e.removePeer(p)
		if err != nil {
			return err
		}
		log.Infof("removed peer %s", p)
	}
	return nil
}

func (e *Engine) removeAllPeers() error {
	log.Debugf("removing all peer connections")
	for p := range e.peerConns {
		err := e.removePeer(p)
		if err != nil {
			return err
		}
	}
	return nil
}

// removePeer closes an existing peer connection, removes a peer, and clears authorized key of the SSH server
func (e *Engine) removePeer(peerKey string) error {
	log.Debugf("removing peer from engine %s", peerKey)

	if !isNil(e.sshServer) {
		e.sshServer.RemoveAuthorizedKey(peerKey)
	}

	defer func() {
		err := e.statusRecorder.RemovePeer(peerKey)
		if err != nil {
			log.Warnf("received error when removing peer %s from status recorder: %v", peerKey, err)
		}
	}()

	conn, exists := e.peerConns[peerKey]
	if exists {
		delete(e.peerConns, peerKey)
		conn.Close()
	}
	return nil
}

func (e *Engine) handleSync(update *mgmProto.SyncResponse) error {
	e.syncMsgMux.Lock()
	defer e.syncMsgMux.Unlock()

	if update.GetWiretrusteeConfig() != nil {
		wCfg := update.GetWiretrusteeConfig()
		err := e.updateTURNs(wCfg.GetTurns())
		if err != nil {
			return err
		}

		err = e.updateSTUNs(wCfg.GetStuns())
		if err != nil {
			return err
		}

		var stunTurn []*stun.URI
		stunTurn = append(stunTurn, e.STUNs...)
		stunTurn = append(stunTurn, e.TURNs...)
		e.StunTurn.Store(stunTurn)

		relayMsg := wCfg.GetRelay()
		if relayMsg != nil {
			c := &auth.Token{
				Payload:   relayMsg.GetTokenPayload(),
				Signature: relayMsg.GetTokenSignature(),
			}
			if err := e.relayManager.UpdateToken(c); err != nil {
				log.Errorf("failed to update relay token: %v", err)
				return err
			}
		}

		// todo update relay address in the relay manager
		// todo update signal
	}

	if err := e.updateChecksIfNew(update.Checks); err != nil {
		return err
	}

	if update.GetNetworkMap() != nil {
		// only apply new changes and ignore old ones
		err := e.updateNetworkMap(update.GetNetworkMap())
		if err != nil {
			return err
		}
	}
	return nil
}

// updateChecksIfNew updates checks if there are changes and sync new meta with management
func (e *Engine) updateChecksIfNew(checks []*mgmProto.Checks) error {
	// if checks are equal, we skip the update
	if isChecksEqual(e.checks, checks) {
		return nil
	}
	e.checks = checks

	info, err := system.GetInfoWithChecks(e.ctx, checks)
	if err != nil {
		log.Warnf("failed to get system info with checks: %v", err)
		info = system.GetInfo(e.ctx)
	}

	if err := e.mgmClient.SyncMeta(info); err != nil {
		log.Errorf("could not sync meta: error %s", err)
		return err
	}
	return nil
}

func isNil(server nbssh.Server) bool {
	return server == nil || reflect.ValueOf(server).IsNil()
}

func (e *Engine) updateSSH(sshConf *mgmProto.SSHConfig) error {

	if !e.config.ServerSSHAllowed {
		log.Warnf("running SSH server is not permitted")
		return nil
	} else {

		if sshConf.GetSshEnabled() {
			if runtime.GOOS == "windows" || runtime.GOOS == "freebsd" {
				log.Warnf("running SSH server on %s is not supported", runtime.GOOS)
				return nil
			}
			// start SSH server if it wasn't running
			if isNil(e.sshServer) {
				// nil sshServer means it has not yet been started
				var err error
				e.sshServer, err = e.sshServerFunc(e.config.SSHKey,
					fmt.Sprintf("%s:%d", e.wgInterface.Address().IP.String(), nbssh.DefaultSSHPort))
				if err != nil {
					return err
				}
				go func() {
					// blocking
					err = e.sshServer.Start()
					if err != nil {
						// will throw error when we stop it even if it is a graceful stop
						log.Debugf("stopped SSH server with error %v", err)
					}
					e.syncMsgMux.Lock()
					defer e.syncMsgMux.Unlock()
					e.sshServer = nil
					log.Infof("stopped SSH server")
				}()
			} else {
				log.Debugf("SSH server is already running")
			}
		} else if !isNil(e.sshServer) {
			// Disable SSH server request, so stop it if it was running
			err := e.sshServer.Stop()
			if err != nil {
				log.Warnf("failed to stop SSH server %v", err)
			}
			e.sshServer = nil
		}
		return nil

	}
}

func (e *Engine) updateConfig(conf *mgmProto.PeerConfig) error {
	if e.wgInterface.Address().String() != conf.Address {
		oldAddr := e.wgInterface.Address().String()
		log.Debugf("updating peer address from %s to %s", oldAddr, conf.Address)
		err := e.wgInterface.UpdateAddr(conf.Address)
		if err != nil {
			return err
		}
		e.config.WgAddr = conf.Address
		log.Infof("updated peer address from %s to %s", oldAddr, conf.Address)
	}

	if conf.GetSshConfig() != nil {
		err := e.updateSSH(conf.GetSshConfig())
		if err != nil {
			log.Warnf("failed handling SSH server setup %v", err)
		}
	}

	e.statusRecorder.UpdateLocalPeerState(peer.LocalPeerState{
		IP:              e.config.WgAddr,
		PubKey:          e.config.WgPrivateKey.PublicKey().String(),
		KernelInterface: iface.WireGuardModuleIsLoaded(),
		FQDN:            conf.GetFqdn(),
	})

	return nil
}

// receiveManagementEvents connects to the Management Service event stream to receive updates from the management service
// E.g. when a new peer has been registered and we are allowed to connect to it.
func (e *Engine) receiveManagementEvents() {
	go func() {
		info, err := system.GetInfoWithChecks(e.ctx, e.checks)
		if err != nil {
			log.Warnf("failed to get system info with checks: %v", err)
			info = system.GetInfo(e.ctx)
		}

		// err = e.mgmClient.Sync(info, e.handleSync)
		err = e.mgmClient.Sync(e.ctx, info, e.handleSync)
		if err != nil {
			// happens if management is unavailable for a long time.
			// We want to cancel the operation of the whole client
			_ = CtxGetState(e.ctx).Wrap(ErrResetConnection)
			e.clientCancel()
			return
		}
		log.Debugf("stopped receiving updates from Management Service")
	}()
	log.Debugf("connecting to Management Service updates stream")
}

func (e *Engine) updateSTUNs(stuns []*mgmProto.HostConfig) error {
	if len(stuns) == 0 {
		return nil
	}
	var newSTUNs []*stun.URI
	log.Debugf("got STUNs update from Management Service, updating")
	for _, s := range stuns {
		url, err := stun.ParseURI(s.Uri)
		if err != nil {
			return err
		}
		newSTUNs = append(newSTUNs, url)
	}
	e.STUNs = newSTUNs

	return nil
}

func (e *Engine) updateTURNs(turns []*mgmProto.ProtectedHostConfig) error {
	if len(turns) == 0 {
		return nil
	}
	var newTURNs []*stun.URI
	log.Debugf("got TURNs update from Management Service, updating")
	for _, turn := range turns {
		url, err := stun.ParseURI(turn.HostConfig.Uri)
		if err != nil {
			return err
		}
		url.Username = turn.User
		url.Password = turn.Password
		newTURNs = append(newTURNs, url)
	}
	e.TURNs = newTURNs

	return nil
}

func (e *Engine) updateNetworkMap(networkMap *mgmProto.NetworkMap) error {

	// intentionally leave it before checking serial because for now it can happen that peer IP changed but serial didn't
	if networkMap.GetPeerConfig() != nil {
		err := e.updateConfig(networkMap.GetPeerConfig())
		if err != nil {
			return err
		}
	}

	serial := networkMap.GetSerial()
	if e.networkSerial > serial {
		log.Debugf("received outdated NetworkMap with serial %d, ignoring", serial)
		return nil
	}

	protoRoutes := networkMap.GetRoutes()
	if protoRoutes == nil {
		protoRoutes = []*mgmProto.Route{}
	}

	_, clientRoutes, err := e.routeManager.UpdateRoutes(serial, toRoutes(protoRoutes))
	if err != nil {
		log.Errorf("failed to update clientRoutes, err: %v", err)
	}

	e.clientRoutesMu.Lock()
	e.clientRoutes = clientRoutes
	e.clientRoutesMu.Unlock()

	log.Debugf("got peers update from Management Service, total peers to connect to = %d", len(networkMap.GetRemotePeers()))

	e.updateOfflinePeers(networkMap.GetOfflinePeers())

	// cleanup request, most likely our peer has been deleted
	if networkMap.GetRemotePeersIsEmpty() {
		err := e.removeAllPeers()
		e.statusRecorder.FinishPeerListModifications()
		if err != nil {
			return err
		}
	} else {
		err := e.removePeers(networkMap.GetRemotePeers())
		if err != nil {
			return err
		}

		err = e.modifyPeers(networkMap.GetRemotePeers())
		if err != nil {
			return err
		}

		err = e.addNewPeers(networkMap.GetRemotePeers())
		if err != nil {
			return err
		}

		e.statusRecorder.FinishPeerListModifications()

		// update SSHServer by adding remote peer SSH keys
		if !isNil(e.sshServer) {
			for _, config := range networkMap.GetRemotePeers() {
				if config.GetSshConfig() != nil && config.GetSshConfig().GetSshPubKey() != nil {
					err := e.sshServer.AddAuthorizedKey(config.WgPubKey, string(config.GetSshConfig().GetSshPubKey()))
					if err != nil {
						log.Warnf("failed adding authorized key to SSH DefaultServer %v", err)
					}
				}
			}
		}
	}

	protoDNSConfig := networkMap.GetDNSConfig()
	if protoDNSConfig == nil {
		protoDNSConfig = &mgmProto.DNSConfig{}
	}

	err = e.dnsServer.UpdateDNSServer(serial, toDNSConfig(protoDNSConfig))
	if err != nil {
		log.Errorf("failed to update dns server, err: %v", err)
	}

	if e.acl != nil {
		e.acl.ApplyFiltering(networkMap)
	}

	e.networkSerial = serial

	// Test received (upstream) servers for availability right away instead of upon usage.
	// If no server of a server group responds this will disable the respective handler and retry later.
	e.dnsServer.ProbeAvailability()

	return nil
}

func toRoutes(protoRoutes []*mgmProto.Route) []*route.Route {
	routes := make([]*route.Route, 0)
	for _, protoRoute := range protoRoutes {
		var prefix netip.Prefix
		if len(protoRoute.Domains) == 0 {
			var err error
			if prefix, err = netip.ParsePrefix(protoRoute.Network); err != nil {
				log.Errorf("Failed to parse prefix %s: %v", protoRoute.Network, err)
				continue
			}
		}
		convertedRoute := &route.Route{
			ID:          route.ID(protoRoute.ID),
			Network:     prefix,
			Domains:     domain.FromPunycodeList(protoRoute.Domains),
			NetID:       route.NetID(protoRoute.NetID),
			NetworkType: route.NetworkType(protoRoute.NetworkType),
			Peer:        protoRoute.Peer,
			Metric:      int(protoRoute.Metric),
			Masquerade:  protoRoute.Masquerade,
			KeepRoute:   protoRoute.KeepRoute,
		}
		routes = append(routes, convertedRoute)
	}
	return routes
}

func toDNSConfig(protoDNSConfig *mgmProto.DNSConfig) nbdns.Config {
	dnsUpdate := nbdns.Config{
		ServiceEnable:    protoDNSConfig.GetServiceEnable(),
		CustomZones:      make([]nbdns.CustomZone, 0),
		NameServerGroups: make([]*nbdns.NameServerGroup, 0),
	}

	for _, zone := range protoDNSConfig.GetCustomZones() {
		dnsZone := nbdns.CustomZone{
			Domain: zone.GetDomain(),
		}
		for _, record := range zone.Records {
			dnsRecord := nbdns.SimpleRecord{
				Name:  record.GetName(),
				Type:  int(record.GetType()),
				Class: record.GetClass(),
				TTL:   int(record.GetTTL()),
				RData: record.GetRData(),
			}
			dnsZone.Records = append(dnsZone.Records, dnsRecord)
		}
		dnsUpdate.CustomZones = append(dnsUpdate.CustomZones, dnsZone)
	}

	for _, nsGroup := range protoDNSConfig.GetNameServerGroups() {
		dnsNSGroup := &nbdns.NameServerGroup{
			Primary:              nsGroup.GetPrimary(),
			Domains:              nsGroup.GetDomains(),
			SearchDomainsEnabled: nsGroup.GetSearchDomainsEnabled(),
		}
		for _, ns := range nsGroup.GetNameServers() {
			dnsNS := nbdns.NameServer{
				IP:     netip.MustParseAddr(ns.GetIP()),
				NSType: nbdns.NameServerType(ns.GetNSType()),
				Port:   int(ns.GetPort()),
			}
			dnsNSGroup.NameServers = append(dnsNSGroup.NameServers, dnsNS)
		}
		dnsUpdate.NameServerGroups = append(dnsUpdate.NameServerGroups, dnsNSGroup)
	}
	return dnsUpdate
}

func (e *Engine) updateOfflinePeers(offlinePeers []*mgmProto.RemotePeerConfig) {
	replacement := make([]peer.State, len(offlinePeers))
	for i, offlinePeer := range offlinePeers {
		log.Debugf("added offline peer %s", offlinePeer.Fqdn)
		replacement[i] = peer.State{
			IP:               strings.Join(offlinePeer.GetAllowedIps(), ","),
			PubKey:           offlinePeer.GetWgPubKey(),
			FQDN:             offlinePeer.GetFqdn(),
			ConnStatus:       peer.StatusDisconnected,
			ConnStatusUpdate: time.Now(),
			Mux:              new(sync.RWMutex),
		}
	}
	e.statusRecorder.ReplaceOfflinePeers(replacement)
}

// addNewPeers adds peers that were not know before but arrived from the Management service with the update
func (e *Engine) addNewPeers(peersUpdate []*mgmProto.RemotePeerConfig) error {
	for _, p := range peersUpdate {
		err := e.addNewPeer(p)
		if err != nil {
			return err
		}
	}
	return nil
}

// addNewPeer add peer if connection doesn't exist
func (e *Engine) addNewPeer(peerConfig *mgmProto.RemotePeerConfig) error {
	peerKey := peerConfig.GetWgPubKey()
	peerIPs := peerConfig.GetAllowedIps()
	if _, ok := e.peerConns[peerKey]; !ok {
		conn, err := e.createPeerConn(peerKey, strings.Join(peerIPs, ","))
		if err != nil {
			return fmt.Errorf("create peer connection: %w", err)
		}
		e.peerConns[peerKey] = conn

		if e.beforePeerHook != nil && e.afterPeerHook != nil {
			conn.AddBeforeAddPeerHook(e.beforePeerHook)
			conn.AddAfterRemovePeerHook(e.afterPeerHook)
		}

		err = e.statusRecorder.AddPeer(peerKey, peerConfig.Fqdn)
		if err != nil {
			log.Warnf("error adding peer %s to status recorder, got error: %v", peerKey, err)
		}

		conn.Open()
	}
	return nil
}

func (e *Engine) createPeerConn(pubKey string, allowedIPs string) (*peer.Conn, error) {
	log.Debugf("creating peer connection %s", pubKey)

	wgConfig := peer.WgConfig{
		RemoteKey:    pubKey,
		WgListenPort: e.config.WgPort,
		WgInterface:  e.wgInterface,
		AllowedIps:   allowedIPs,
		PreSharedKey: e.config.PreSharedKey,
	}

	if e.config.RosenpassEnabled && !e.config.RosenpassPermissive {
		lk := []byte(e.config.WgPrivateKey.PublicKey().String())
		rk := []byte(wgConfig.RemoteKey)
		var keyInput []byte
		if string(lk) > string(rk) {
			//nolint:gocritic
			keyInput = append(lk[:16], rk[:16]...)
		} else {
			//nolint:gocritic
			keyInput = append(rk[:16], lk[:16]...)
		}

		key, err := wgtypes.NewKey(keyInput)
		if err != nil {
			return nil, err
		}

		wgConfig.PreSharedKey = &key
	}

	// randomize connection timeout
	timeout := time.Duration(rand.Intn(PeerConnectionTimeoutMax-PeerConnectionTimeoutMin)+PeerConnectionTimeoutMin) * time.Millisecond
	config := peer.ConnConfig{
		Key:             pubKey,
		LocalKey:        e.config.WgPrivateKey.PublicKey().String(),
		Timeout:         timeout,
		WgConfig:        wgConfig,
		LocalWgPort:     e.config.WgPort,
		RosenpassPubKey: e.getRosenpassPubKey(),
		RosenpassAddr:   e.getRosenpassAddr(),
		ICEConfig: peer.ICEConfig{
			StunTurn:             &e.StunTurn,
			InterfaceBlackList:   e.config.IFaceBlackList,
			DisableIPv6Discovery: e.config.DisableIPv6Discovery,
			UDPMux:               e.udpMux.UDPMuxDefault,
			UDPMuxSrflx:          e.udpMux,
			NATExternalIPs:       e.parseNATExternalIPMappings(),
		},
	}

	peerConn, err := peer.NewConn(e.ctx, config, e.statusRecorder, e.wgProxyFactory, e.signaler, e.mobileDep.IFaceDiscover, e.relayManager)
	if err != nil {
		return nil, err
	}

	if e.rpManager != nil {
		peerConn.SetOnConnected(e.rpManager.OnConnected)
		peerConn.SetOnDisconnected(e.rpManager.OnDisconnected)
	}

	return peerConn, nil
}

// receiveSignalEvents connects to the Signal Service event stream to negotiate connection with remote peers
func (e *Engine) receiveSignalEvents() {
	go func() {
		// connect to a stream of messages coming from the signal server
		err := e.signal.Receive(e.ctx, func(msg *sProto.Message) error {
			e.syncMsgMux.Lock()
			defer e.syncMsgMux.Unlock()

			conn := e.peerConns[msg.Key]
			if conn == nil {
				return fmt.Errorf("wrongly addressed message %s", msg.Key)
			}

			switch msg.GetBody().Type {
			case sProto.Body_OFFER:
				remoteCred, err := signal.UnMarshalCredential(msg)
				if err != nil {
					return err
				}

				var rosenpassPubKey []byte
				rosenpassAddr := ""
				if msg.GetBody().GetRosenpassConfig() != nil {
					rosenpassPubKey = msg.GetBody().GetRosenpassConfig().GetRosenpassPubKey()
					rosenpassAddr = msg.GetBody().GetRosenpassConfig().GetRosenpassServerAddr()
				}
				conn.OnRemoteOffer(peer.OfferAnswer{
					IceCredentials: peer.IceCredentials{
						UFrag: remoteCred.UFrag,
						Pwd:   remoteCred.Pwd,
					},
					WgListenPort:    int(msg.GetBody().GetWgListenPort()),
					Version:         msg.GetBody().GetNetBirdVersion(),
					RosenpassPubKey: rosenpassPubKey,
					RosenpassAddr:   rosenpassAddr,
					RelaySrvAddress: msg.GetBody().GetRelayServerAddress(),
				})
			case sProto.Body_ANSWER:
				remoteCred, err := signal.UnMarshalCredential(msg)
				if err != nil {
					return err
				}

				var rosenpassPubKey []byte
				rosenpassAddr := ""
				if msg.GetBody().GetRosenpassConfig() != nil {
					rosenpassPubKey = msg.GetBody().GetRosenpassConfig().GetRosenpassPubKey()
					rosenpassAddr = msg.GetBody().GetRosenpassConfig().GetRosenpassServerAddr()
				}
				conn.OnRemoteAnswer(peer.OfferAnswer{
					IceCredentials: peer.IceCredentials{
						UFrag: remoteCred.UFrag,
						Pwd:   remoteCred.Pwd,
					},
					WgListenPort:    int(msg.GetBody().GetWgListenPort()),
					Version:         msg.GetBody().GetNetBirdVersion(),
					RosenpassPubKey: rosenpassPubKey,
					RosenpassAddr:   rosenpassAddr,
					RelaySrvAddress: msg.GetBody().GetRelayServerAddress(),
				})
			case sProto.Body_CANDIDATE:
				candidate, err := ice.UnmarshalCandidate(msg.GetBody().Payload)
				if err != nil {
					log.Errorf("failed on parsing remote candidate %s -> %s", candidate, err)
					return err
				}

				go conn.OnRemoteCandidate(candidate, e.GetClientRoutes())
			case sProto.Body_MODE:
			}

			return nil
		})
		if err != nil {
			// happens if signal is unavailable for a long time.
			// We want to cancel the operation of the whole client
			_ = CtxGetState(e.ctx).Wrap(ErrResetConnection)
			e.clientCancel()
			return
		}
	}()

	e.signal.WaitStreamConnected()
}

func (e *Engine) parseNATExternalIPMappings() []string {
	var mappedIPs []string
	var ignoredIFaces = make(map[string]interface{})
	for _, iFace := range e.config.IFaceBlackList {
		ignoredIFaces[iFace] = nil
	}
	for _, mapping := range e.config.NATExternalIPs {
		var external, internal string
		var externalIP, internalIP net.IP
		var err error

		split := strings.Split(mapping, "/")
		if len(split) > 2 {
			log.Warnf("ignoring invalid external mapping '%s', too many delimiters", mapping)
			break
		}
		if len(split) > 1 {
			internal = split[1]
			internalIP = net.ParseIP(internal)
			if internalIP == nil {
				// not a properly formatted IP address, maybe it's interface name?
				if _, present := ignoredIFaces[internal]; present {
					log.Warnf("internal interface '%s' in blacklist, ignoring external mapping '%s'", internal, mapping)
					break
				}
				internalIP, err = findIPFromInterfaceName(internal)
				if err != nil {
					log.Warnf("error finding interface IP for interface '%s', ignoring external mapping '%s': %v", internal, mapping, err)
					break
				}
			}
		}
		external = split[0]
		externalIP = net.ParseIP(external)
		if externalIP == nil {
			log.Warnf("invalid external IP, %s, ignoring external IP mapping '%s'", external, mapping)
			break
		}
		mappedIP := externalIP.String()
		if internalIP != nil {
			mappedIP = mappedIP + "/" + internalIP.String()
		}
		mappedIPs = append(mappedIPs, mappedIP)
		log.Infof("parsed external IP mapping of '%s' as '%s'", mapping, mappedIP)
	}
	if len(mappedIPs) != len(e.config.NATExternalIPs) {
		log.Warnf("one or more external IP mappings failed to parse, ignoring all mappings")
		return nil
	}
	return mappedIPs
}

func (e *Engine) close() {
	if e.wgProxyFactory != nil {
		if err := e.wgProxyFactory.Free(); err != nil {
			log.Errorf("failed closing ebpf proxy: %s", err)
		}
	}

	// stop/restore DNS first so dbus and friends don't complain because of a missing interface
	if e.dnsServer != nil {
		e.dnsServer.Stop()
		e.dnsServer = nil
	}

	if e.routeManager != nil {
		e.routeManager.Stop()
	}

	log.Debugf("removing Netbird interface %s", e.config.WgIfaceName)
	if e.wgInterface != nil {
		if err := e.wgInterface.Close(); err != nil {
			log.Errorf("failed closing Netbird interface %s %v", e.config.WgIfaceName, err)
		}
	}

	if !isNil(e.sshServer) {
		err := e.sshServer.Stop()
		if err != nil {
			log.Warnf("failed stopping the SSH server: %v", err)
		}
	}

	if e.firewall != nil {
		err := e.firewall.Reset()
		if err != nil {
			log.Warnf("failed to reset firewall: %s", err)
		}
	}

	if e.rpManager != nil {
		_ = e.rpManager.Close()
	}
}

func (e *Engine) readInitialSettings() ([]*route.Route, *nbdns.Config, error) {
	info := system.GetInfo(e.ctx)
	netMap, err := e.mgmClient.GetNetworkMap(info)
	if err != nil {
		return nil, nil, err
	}
	routes := toRoutes(netMap.GetRoutes())
	dnsCfg := toDNSConfig(netMap.GetDNSConfig())
	return routes, &dnsCfg, nil
}

func (e *Engine) newWgIface() (*iface.WGIface, error) {
	transportNet, err := e.newStdNet()
	if err != nil {
		log.Errorf("failed to create pion's stdnet: %s", err)
	}

	var mArgs *iface.MobileIFaceArguments
	switch runtime.GOOS {
	case "android":
		mArgs = &iface.MobileIFaceArguments{
			TunAdapter: e.mobileDep.TunAdapter,
			TunFd:      int(e.mobileDep.FileDescriptor),
		}
	case "ios":
		mArgs = &iface.MobileIFaceArguments{
			TunFd: int(e.mobileDep.FileDescriptor),
		}
	default:
	}

	return iface.NewWGIFace(e.config.WgIfaceName, e.config.WgAddr, e.config.WgPort, e.config.WgPrivateKey.String(), iface.DefaultMTU, transportNet, mArgs, e.addrViaRoutes)
}

func (e *Engine) wgInterfaceCreate() (err error) {
	switch runtime.GOOS {
	case "android":
		err = e.wgInterface.CreateOnAndroid(e.routeManager.InitialRouteRange(), e.dnsServer.DnsIP(), e.dnsServer.SearchDomains())
	case "ios":
		e.mobileDep.NetworkChangeListener.SetInterfaceIP(e.config.WgAddr)
		err = e.wgInterface.Create()
	default:
		err = e.wgInterface.Create()
	}
	return err
}

func (e *Engine) newDnsServer() ([]*route.Route, dns.Server, error) {
	// due to tests where we are using a mocked version of the DNS server
	if e.dnsServer != nil {
		return nil, e.dnsServer, nil
	}
	switch runtime.GOOS {
	case "android":
		routes, dnsConfig, err := e.readInitialSettings()
		if err != nil {
			return nil, nil, err
		}
		dnsServer := dns.NewDefaultServerPermanentUpstream(
			e.ctx,
			e.wgInterface,
			e.mobileDep.HostDNSAddresses,
			*dnsConfig,
			e.mobileDep.NetworkChangeListener,
			e.statusRecorder,
		)
		go e.mobileDep.DnsReadyListener.OnReady()
		return routes, dnsServer, nil
	case "ios":
		dnsServer := dns.NewDefaultServerIos(e.ctx, e.wgInterface, e.mobileDep.DnsManager, e.statusRecorder)
		return nil, dnsServer, nil
	default:
		dnsServer, err := dns.NewDefaultServer(e.ctx, e.wgInterface, e.config.CustomDNSAddress, e.statusRecorder)
		if err != nil {
			return nil, nil, err
		}
		return nil, dnsServer, nil
	}
}

// GetClientRoutes returns the current routes from the route map
func (e *Engine) GetClientRoutes() route.HAMap {
	e.clientRoutesMu.RLock()
	defer e.clientRoutesMu.RUnlock()

	return maps.Clone(e.clientRoutes)
}

// GetClientRoutesWithNetID returns the current routes from the route map, but the keys consist of the network ID only
func (e *Engine) GetClientRoutesWithNetID() map[route.NetID][]*route.Route {
	e.clientRoutesMu.RLock()
	defer e.clientRoutesMu.RUnlock()

	routes := make(map[route.NetID][]*route.Route, len(e.clientRoutes))
	for id, v := range e.clientRoutes {
		routes[id.NetID()] = v
	}
	return routes
}

// GetRouteManager returns the route manager
func (e *Engine) GetRouteManager() routemanager.Manager {
	return e.routeManager
}

func findIPFromInterfaceName(ifaceName string) (net.IP, error) {
	iface, err := net.InterfaceByName(ifaceName)
	if err != nil {
		return nil, err
	}
	return findIPFromInterface(iface)
}

func findIPFromInterface(iface *net.Interface) (net.IP, error) {
	ifaceAddrs, err := iface.Addrs()
	if err != nil {
		return nil, err
	}
	for _, addr := range ifaceAddrs {
		if ipv4Addr := addr.(*net.IPNet).IP.To4(); ipv4Addr != nil {
			return ipv4Addr, nil
		}
	}
	return nil, fmt.Errorf("interface %s don't have an ipv4 address", iface.Name)
}

func (e *Engine) getRosenpassPubKey() []byte {
	if e.rpManager != nil {
		return e.rpManager.GetPubKey()
	}
	return nil
}

func (e *Engine) getRosenpassAddr() string {
	if e.rpManager != nil {
		return e.rpManager.GetAddress().String()
	}
	return ""
}

func (e *Engine) receiveProbeEvents() {
	if e.probes == nil {
		return
	}
	if e.probes.SignalProbe != nil {
		go e.probes.SignalProbe.Receive(e.ctx, func() bool {
			healthy := e.signal.IsHealthy()
			log.Debugf("received signal probe request, healthy: %t", healthy)
			return healthy
		})
	}

	if e.probes.MgmProbe != nil {
		go e.probes.MgmProbe.Receive(e.ctx, func() bool {
			healthy := e.mgmClient.IsHealthy()
			log.Debugf("received management probe request, healthy: %t", healthy)
			return healthy
		})
	}

	if e.probes.RelayProbe != nil {
		go e.probes.RelayProbe.Receive(e.ctx, func() bool {
			healthy := true

			results := append(e.probeSTUNs(), e.probeTURNs()...)
			e.statusRecorder.UpdateRelayStates(results)

			// A single failed server will result in a "failed" probe
			for _, res := range results {
				if res.Err != nil {
					healthy = false
					break
				}
			}

			log.Debugf("received relay probe request, healthy: %t", healthy)
			return healthy
		})
	}

	if e.probes.WgProbe != nil {
		go e.probes.WgProbe.Receive(e.ctx, func() bool {
			log.Debug("received wg probe request")

			for _, peer := range e.peerConns {
				key := peer.GetKey()
				wgStats, err := peer.WgConfig().WgInterface.GetStats(key)
				if err != nil {
					log.Debugf("failed to get wg stats for peer %s: %s", key, err)
				}
				// wgStats could be zero value, in which case we just reset the stats
				if err := e.statusRecorder.UpdateWireGuardPeerState(key, wgStats); err != nil {
					log.Debugf("failed to update wg stats for peer %s: %s", key, err)
				}
			}

			return true
		})
	}
}

func (e *Engine) probeSTUNs() []relay.ProbeResult {
	return relay.ProbeAll(e.ctx, relay.ProbeSTUN, e.STUNs)
}

func (e *Engine) probeTURNs() []relay.ProbeResult {
	return relay.ProbeAll(e.ctx, relay.ProbeTURN, e.TURNs)
}

func (e *Engine) restartEngine() {
	if err := e.Stop(); err != nil {
		log.Errorf("Failed to stop engine: %v", err)
	}
	if err := e.Start(); err != nil {
		log.Errorf("Failed to start engine: %v", err)
	}
}

func (e *Engine) startNetworkMonitor() {
	if !e.config.NetworkMonitor {
		log.Infof("Network monitor is disabled, not starting")
		return
	}

	e.networkMonitor = networkmonitor.New()
	go func() {
		var mu sync.Mutex
		var debounceTimer *time.Timer

		// Start the network monitor with a callback, Start will block until the monitor is stopped,
		// a network change is detected, or an error occurs on start up
		err := e.networkMonitor.Start(e.ctx, func() {
			// This function is called when a network change is detected
			mu.Lock()
			defer mu.Unlock()

			if debounceTimer != nil {
				debounceTimer.Stop()
			}

			// Set a new timer to debounce rapid network changes
			debounceTimer = time.AfterFunc(1*time.Second, func() {
				// This function is called after the debounce period
				mu.Lock()
				defer mu.Unlock()

				log.Infof("Network monitor detected network change, restarting engine")
				e.restartEngine()
			})
		})
		if err != nil && !errors.Is(err, networkmonitor.ErrStopped) {
			log.Errorf("Network monitor: %v", err)
		}
	}()
}

func (e *Engine) addrViaRoutes(addr netip.Addr) (bool, netip.Prefix, error) {
	var vpnRoutes []netip.Prefix
	for _, routes := range e.GetClientRoutes() {
		if len(routes) > 0 && routes[0] != nil {
			vpnRoutes = append(vpnRoutes, routes[0].Network)
		}
	}

	if isVpn, prefix := systemops.IsAddrRouted(addr, vpnRoutes); isVpn {
		return true, prefix, nil
	}

	return false, netip.Prefix{}, nil
}

// isChecksEqual checks if two slices of checks are equal.
func isChecksEqual(checks []*mgmProto.Checks, oChecks []*mgmProto.Checks) bool {
	return slices.EqualFunc(checks, oChecks, func(checks, oChecks *mgmProto.Checks) bool {
		return slices.Equal(checks.Files, oChecks.Files)
	})
}<|MERGE_RESOLUTION|>--- conflicted
+++ resolved
@@ -268,15 +268,7 @@
 	time.Sleep(500 * time.Millisecond)
 
 	e.close()
-<<<<<<< HEAD
 	log.Infof("stopped Netbird Engine")
-=======
-
-	e.wgConnWorker.Wait()
-
-	log.Infof("Engine stopped")
-
->>>>>>> 13e923b7
 	return nil
 }
 
