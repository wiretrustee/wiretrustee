--- conflicted
+++ resolved
@@ -173,41 +173,8 @@
 		return nil, err
 	}
 
-<<<<<<< HEAD
 	return config, nil
 }
-=======
-	config.ManagementURL = defaultManagementURL
-	if input.ManagementURL != "" {
-		URL, err := parseURL("Management URL", input.ManagementURL)
-		if err != nil {
-			return nil, err
-		}
-		config.ManagementURL = URL
-	}
-
-	config.WgPort = iface.DefaultWgPort
-	if input.WireguardPort != nil {
-		config.WgPort = *input.WireguardPort
-	}
-
-	if input.NetworkMonitor != nil {
-		config.NetworkMonitor = *input.NetworkMonitor
-	}
-
-	config.WgIface = iface.WgInterfaceDefault
-	if input.InterfaceName != nil {
-		config.WgIface = *input.InterfaceName
-	}
-
-	if input.PreSharedKey != nil {
-		config.PreSharedKey = *input.PreSharedKey
-	}
-
-	if input.RosenpassEnabled != nil {
-		config.RosenpassEnabled = *input.RosenpassEnabled
-	}
->>>>>>> 0a75da6f
 
 func update(input ConfigInput) (*Config, error) {
 	config := &Config{}
@@ -289,23 +256,9 @@
 		updated = true
 	}
 
-<<<<<<< HEAD
 	if input.WireguardPort != nil && *input.WireguardPort != config.WgPort {
 		log.Infof("updating Wireguard port %d (old value %d)",
 			*input.WireguardPort, config.WgPort)
-=======
-	if config.WgPort == 0 {
-		config.WgPort = iface.DefaultWgPort
-		refresh = true
-	}
-
-	if input.NetworkMonitor != nil {
-		config.NetworkMonitor = *input.NetworkMonitor
-		refresh = true
-	}
-
-	if input.WireguardPort != nil {
->>>>>>> 0a75da6f
 		config.WgPort = *input.WireguardPort
 		updated = true
 	} else if config.WgPort == 0 {
