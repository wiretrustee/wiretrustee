--- conflicted
+++ resolved
@@ -208,20 +208,15 @@
 		WgAddr:       "100.64.0.1/24",
 		WgPrivateKey: key,
 		WgPort:       33100,
-<<<<<<< HEAD
 	}, MobileDependency{}, peer.NewRecorder("https://mgm"))
-	engine.wgInterface, err = iface.NewWGIFace("utun102", "100.64.0.1/24", iface.DefaultMTU, nil, nil)
-=======
-	}, peer.NewRecorder("https://mgm"))
 	newNet, err := stdnet.NewNet()
 	if err != nil {
 		t.Fatal(err)
 	}
-	engine.wgInterface, err = iface.NewWGIFace("utun102", "100.64.0.1/24", iface.DefaultMTU, nil, newNet)
-	if err != nil {
-		t.Fatal(err)
-	}
->>>>>>> 2eeed55c
+	engine.wgInterface, err = iface.NewWGIFace("utun102", "100.64.0.1/24", iface.DefaultMTU, nil, nil, newNet)
+	if err != nil {
+		t.Fatal(err)
+	}
 	engine.routeManager = routemanager.NewManager(ctx, key.PublicKey().String(), engine.wgInterface, engine.statusRecorder)
 	engine.dnsServer = &dns.MockServer{
 		UpdateDNSServerFunc: func(serial uint64, update nbdns.Config) error { return nil },
@@ -567,17 +562,12 @@
 				WgAddr:       wgAddr,
 				WgPrivateKey: key,
 				WgPort:       33100,
-<<<<<<< HEAD
 			}, MobileDependency{}, peer.NewRecorder("https://mgm"))
-			engine.wgInterface, err = iface.NewWGIFace(wgIfaceName, wgAddr, iface.DefaultMTU, nil, nil)
-=======
-			}, peer.NewRecorder("https://mgm"))
 			newNet, err := stdnet.NewNet()
 			if err != nil {
 				t.Fatal(err)
 			}
-			engine.wgInterface, err = iface.NewWGIFace(wgIfaceName, wgAddr, iface.DefaultMTU, nil, newNet)
->>>>>>> 2eeed55c
+			engine.wgInterface, err = iface.NewWGIFace(wgIfaceName, wgAddr, iface.DefaultMTU, nil, nil, newNet)
 			assert.NoError(t, err, "shouldn't return error")
 			input := struct {
 				inputSerial uint64
@@ -741,17 +731,12 @@
 				WgAddr:       wgAddr,
 				WgPrivateKey: key,
 				WgPort:       33100,
-<<<<<<< HEAD
 			}, MobileDependency{}, peer.NewRecorder("https://mgm"))
-			engine.wgInterface, err = iface.NewWGIFace(wgIfaceName, wgAddr, iface.DefaultMTU, nil, nil)
-=======
-			}, peer.NewRecorder("https://mgm"))
 			newNet, err := stdnet.NewNet()
 			if err != nil {
 				t.Fatal(err)
 			}
-			engine.wgInterface, err = iface.NewWGIFace(wgIfaceName, wgAddr, iface.DefaultMTU, nil, newNet)
->>>>>>> 2eeed55c
+			engine.wgInterface, err = iface.NewWGIFace(wgIfaceName, wgAddr, iface.DefaultMTU, nil, nil, newNet)
 			assert.NoError(t, err, "shouldn't return error")
 
 			mockRouteManager := &routemanager.MockManager{
