--- conflicted
+++ resolved
@@ -263,11 +263,7 @@
 			if err != nil {
 				t.Fatal(err)
 			}
-<<<<<<< HEAD
-			wgIface, err := iface.NewWGIFace(fmt.Sprintf("utun230%d", n), fmt.Sprintf("100.66.100.%d/32", n+1), fmt.Sprintf("fd00:1234:dead:beef::%d/128", n+1), iface.DefaultMTU, nil, newNet)
-=======
-			wgIface, err := iface.NewWGIFace(fmt.Sprintf("utun230%d", n), fmt.Sprintf("100.66.100.%d/32", n+1), 33100, privKey.String(), iface.DefaultMTU, newNet, nil)
->>>>>>> 6a2a97f0
+			wgIface, err := iface.NewWGIFace(fmt.Sprintf("utun230%d", n), fmt.Sprintf("100.66.100.%d/32", n+1), fmt.Sprintf("fd00:1234:dead:beef::%d/128", n+1), 33100, privKey.String(), iface.DefaultMTU, newNet, nil)
 			if err != nil {
 				t.Fatal(err)
 			}
@@ -344,12 +340,8 @@
 		return
 	}
 
-<<<<<<< HEAD
-	wgIface, err := iface.NewWGIFace("utun2301", "100.66.100.1/32", "fd00:1234:dead:beef::1/128", iface.DefaultMTU, nil, newNet)
-=======
 	privKey, _ := wgtypes.GeneratePrivateKey()
-	wgIface, err := iface.NewWGIFace("utun2301", "100.66.100.1/32", 33100, privKey.String(), iface.DefaultMTU, newNet, nil)
->>>>>>> 6a2a97f0
+	wgIface, err := iface.NewWGIFace("utun2301", "100.66.100.1/32", "fd00:1234:dead:beef::1/128", 33100, privKey.String(), iface.DefaultMTU, newNet, nil)
 	if err != nil {
 		t.Errorf("build interface wireguard: %v", err)
 		return
@@ -800,12 +792,8 @@
 		return nil, err
 	}
 
-<<<<<<< HEAD
-	wgIface, err := iface.NewWGIFace("utun2301", "100.66.100.2/24", "fd00:1234:dead:beef::2/128", iface.DefaultMTU, nil, newNet)
-=======
 	privKey, _ := wgtypes.GeneratePrivateKey()
-	wgIface, err := iface.NewWGIFace("utun2301", "100.66.100.2/24", 33100, privKey.String(), iface.DefaultMTU, newNet, nil)
->>>>>>> 6a2a97f0
+	wgIface, err := iface.NewWGIFace("utun2301", "100.66.100.2/24", "fd00:1234:dead:beef::1/128", 33100, privKey.String(), iface.DefaultMTU, newNet, nil)
 	if err != nil {
 		t.Fatalf("build interface wireguard: %v", err)
 		return nil, err
