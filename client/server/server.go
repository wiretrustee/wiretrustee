--- conflicted
+++ resolved
@@ -182,15 +182,13 @@
 		s.latestConfigInput.CustomDNSAddress = []byte{}
 	}
 
-<<<<<<< HEAD
-	inputConfig.RosenpassEnabled = &msg.RosenpassEnabled
-	s.latestConfigInput.RosenpassEnabled = &msg.RosenpassEnabled
-=======
 	if msg.Hostname != "" {
 		// nolint
 		ctx = context.WithValue(ctx, system.DeviceNameCtxKey, msg.Hostname)
 	}
->>>>>>> 5961c833
+
+	inputConfig.RosenpassEnabled = &msg.RosenpassEnabled
+	s.latestConfigInput.RosenpassEnabled = &msg.RosenpassEnabled
 
 	s.mutex.Unlock()
 
