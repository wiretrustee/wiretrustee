--- conflicted
+++ resolved
@@ -379,13 +379,8 @@
 	}
 
 	go func() {
-<<<<<<< HEAD
-		if err := internal.RunClient(ctx, s.config, s.statusRecorder, nil, nil, nil); err != nil {
-			log.Errorf("run flow connection: %v", err)
-=======
 		if err := internal.RunClient(ctx, s.config, s.statusRecorder); err != nil {
 			log.Errorf("run client connection: %v", err)
->>>>>>> 6dee8937
 			return
 		}
 	}()
