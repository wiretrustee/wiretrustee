--- conflicted
+++ resolved
@@ -7,10 +7,7 @@
 	"bufio"
 	"bytes"
 	"context"
-<<<<<<< HEAD
-=======
 	"encoding/json"
->>>>>>> 6285e0d2
 	"errors"
 	"fmt"
 	"io"
@@ -44,11 +41,8 @@
 routes.txt: Anonymized system routes, if --system-info flag was provided.
 interfaces.txt: Anonymized network interface information, if --system-info flag was provided.
 config.txt: Anonymized configuration information of the NetBird client.
-<<<<<<< HEAD
 network_map.json: Anonymized network map containing peer configurations, routes, DNS settings, and firewall rules.
-=======
 state.json: Anonymized client state dump containing netbird states.
->>>>>>> 6285e0d2
 
 
 Anonymization Process
@@ -68,7 +62,6 @@
 All domain names (except for the netbird domains) are replaced with randomly generated strings ending in ".domain". Anonymized domains are consistent across all files in the bundle.
 Reoccuring domain names are replaced with the same anonymized domain.
 
-<<<<<<< HEAD
 Network Map
 The network_map.json file contains the following anonymized information:
 - Peer configurations (addresses, FQDNs, DNS settings)
@@ -78,7 +71,7 @@
 - Firewall rules (peer IPs, source/destination ranges)
 
 SSH keys in the network map are replaced with a placeholder value. All IP addresses and domains in the network map follow the same anonymization rules as described above.
-=======
+
 State File
 The state.json file contains anonymized internal state information of the NetBird client, including:
 - DNS settings and configuration
@@ -91,7 +84,6 @@
 - IP addresses (both individual and CIDR ranges) are anonymized while preserving their structure
 - Domain names are consistently anonymized
 - Technical identifiers and non-sensitive data remain unchanged
->>>>>>> 6285e0d2
 
 Routes
 For anonymized routes, the IP addresses are replaced as described above. The prefix length remains unchanged. Note that for prefixes, the anonymized IP might not be a network address, but the prefix length is still correct.
@@ -182,13 +174,12 @@
 		}
 	}
 
-<<<<<<< HEAD
 	if err := s.addNetworkMap(req, anonymizer, archive); err != nil {
 		return fmt.Errorf("add network map: %w", err)
-=======
+	}
+
 	if err := s.addStateFile(req, anonymizer, archive); err != nil {
 		log.Errorf("Failed to add state file to debug bundle: %v", err)
->>>>>>> 6285e0d2
 	}
 
 	if err := s.addLogfile(req, anonymizer, archive); err != nil {
@@ -308,7 +299,6 @@
 	return nil
 }
 
-<<<<<<< HEAD
 func (s *Server) addNetworkMap(req *proto.DebugBundleRequest, anonymizer *anonymize.Anonymizer, archive *zip.Writer) error {
 	networkMap, err := s.getLatestNetworkMap()
 	if err != nil {
@@ -337,7 +327,11 @@
 
 	if err := addFileToZip(archive, bytes.NewReader(jsonBytes), "network_map.json"); err != nil {
 		return fmt.Errorf("add network map to zip: %w", err)
-=======
+	}
+
+	return nil
+}
+
 func (s *Server) addStateFile(req *proto.DebugBundleRequest, anonymizer *anonymize.Anonymizer, archive *zip.Writer) error {
 	path := statemanager.GetDefaultStatePath()
 	if path == "" {
@@ -391,20 +385,14 @@
 	stdoutLogPath := filepath.Join(logDir, stdoutLogFile)
 	if err := s.addSingleLogfile(stdoutLogPath, stdoutLogFile, req, anonymizer, archive); err != nil {
 		log.Warnf("Failed to add %s to zip: %v", stdoutLogFile, err)
->>>>>>> 6285e0d2
-	}
-
-	return nil
-}
-
-<<<<<<< HEAD
-func (s *Server) addLogfile(req *proto.DebugBundleRequest, anonymizer *anonymize.Anonymizer, archive *zip.Writer) (err error) {
-	logFile, err := os.Open(s.logFile)
-=======
+	}
+
+	return nil
+}
+
 // addSingleLogfile adds a single log file to the archive
 func (s *Server) addSingleLogfile(logPath, targetName string, req *proto.DebugBundleRequest, anonymizer *anonymize.Anonymizer, archive *zip.Writer) error {
 	logFile, err := os.Open(logPath)
->>>>>>> 6285e0d2
 	if err != nil {
 		return fmt.Errorf("open log file %s: %w", targetName, err)
 	}
@@ -431,7 +419,6 @@
 	return nil
 }
 
-<<<<<<< HEAD
 func (s *Server) anonymize(reader io.Reader, writer *io.PipeWriter, anonymizer *anonymize.Anonymizer) {
 	defer func() {
 		// always nil
@@ -475,8 +462,6 @@
 	return networkMap, nil
 }
 
-=======
->>>>>>> 6285e0d2
 // GetLogLevel gets the current logging level for the server.
 func (s *Server) GetLogLevel(_ context.Context, _ *proto.GetLogLevelRequest) (*proto.GetLogLevelResponse, error) {
 	s.mutex.Lock()
@@ -707,7 +692,6 @@
 	return anonymizedIPs
 }
 
-<<<<<<< HEAD
 func anonymizeNetworkMap(networkMap *mgmProto.NetworkMap, anonymizer *anonymize.Anonymizer) error {
 	if networkMap.PeerConfig != nil {
 		anonymizePeerConfig(networkMap.PeerConfig, anonymizer)
@@ -735,33 +719,11 @@
 
 	for _, rule := range networkMap.RoutesFirewallRules {
 		anonymizeRouteFirewallRule(rule, anonymizer)
-=======
-func anonymizeStateFile(rawStates *map[string]json.RawMessage, anonymizer *anonymize.Anonymizer) error {
-	for name, rawState := range *rawStates {
-		if string(rawState) == "null" {
-			continue
-		}
-
-		var state map[string]any
-		if err := json.Unmarshal(rawState, &state); err != nil {
-			return fmt.Errorf("unmarshal state %s: %w", name, err)
-		}
-
-		state = anonymizeValue(state, anonymizer).(map[string]any)
-
-		bs, err := json.Marshal(state)
-		if err != nil {
-			return fmt.Errorf("marshal state %s: %w", name, err)
-		}
-
-		(*rawStates)[name] = bs
->>>>>>> 6285e0d2
-	}
-
-	return nil
-}
-
-<<<<<<< HEAD
+	}
+
+	return nil
+}
+
 func anonymizePeerConfig(config *mgmProto.PeerConfig, anonymizer *anonymize.Anonymizer) {
 	if config == nil {
 		return
@@ -899,7 +861,32 @@
 		anonIP := anonymizer.AnonymizeIP(prefix.Addr())
 		rule.Destination = fmt.Sprintf("%s/%d", anonIP, prefix.Bits())
 	}
-=======
+}
+
+func anonymizeStateFile(rawStates *map[string]json.RawMessage, anonymizer *anonymize.Anonymizer) error {
+	for name, rawState := range *rawStates {
+		if string(rawState) == "null" {
+			continue
+		}
+
+		var state map[string]any
+		if err := json.Unmarshal(rawState, &state); err != nil {
+			return fmt.Errorf("unmarshal state %s: %w", name, err)
+		}
+
+		state = anonymizeValue(state, anonymizer).(map[string]any)
+
+		bs, err := json.Marshal(state)
+		if err != nil {
+			return fmt.Errorf("marshal state %s: %w", name, err)
+		}
+
+		(*rawStates)[name] = bs
+	}
+
+	return nil
+}
+
 func anonymizeValue(value any, anonymizer *anonymize.Anonymizer) any {
 	switch v := value.(type) {
 	case string:
@@ -948,5 +935,4 @@
 		v[i] = anonymizeValue(val, anonymizer)
 	}
 	return v
->>>>>>> 6285e0d2
 }