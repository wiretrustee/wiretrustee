--- conflicted
+++ resolved
@@ -25,18 +25,14 @@
 	osStr := strings.Replace(out, "\n", "", -1)
 	osStr = strings.Replace(osStr, "\r\n", "", -1)
 	osInfo := strings.Split(osStr, " ")
-<<<<<<< HEAD
-	gio := &Info{Kernel: osInfo[0], Core: osInfo[1], Platform: runtime.GOARCH, OS: osInfo[2], GoOS: runtime.GOOS, CPUs: runtime.NumCPU(), Ipv6Supported: false}
-=======
 
 	env := Environment{
 		Cloud:    detect_cloud.Detect(ctx),
 		Platform: detect_platform.Detect(ctx),
 	}
 
-	gio := &Info{Kernel: osInfo[0], Platform: runtime.GOARCH, OS: osInfo[2], GoOS: runtime.GOOS, CPUs: runtime.NumCPU(), KernelVersion: osInfo[1], Environment: env}
+	gio := &Info{Kernel: osInfo[0], Platform: runtime.GOARCH, OS: osInfo[2], GoOS: runtime.GOOS, CPUs: runtime.NumCPU(), KernelVersion: osInfo[1], Environment: env, Ipv6Supported: false}
 
->>>>>>> 52fd9a57
 	systemHostname, _ := os.Hostname()
 	gio.Hostname = extractDeviceName(ctx, systemHostname)
 	gio.WiretrusteeVersion = version.NetbirdVersion()
