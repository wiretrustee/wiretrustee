//go:build !ios
// +build !ios

package system

import (
	"bytes"
	"context"
	"os"
	"os/exec"
	"runtime"
	"strings"

	"golang.org/x/sys/unix"

	log "github.com/sirupsen/logrus"

	"github.com/netbirdio/netbird/client/system/detect_cloud"
	"github.com/netbirdio/netbird/client/system/detect_platform"
	"github.com/netbirdio/netbird/version"
)

// GetInfo retrieves and parses the system information
func GetInfo(ctx context.Context) *Info {
	utsname := unix.Utsname{}
	err := unix.Uname(&utsname)
	if err != nil {
		log.Warnf("getInfo: %s", err)
	}
	sysName := string(bytes.Split(utsname.Sysname[:], []byte{0})[0])
	machine := string(bytes.Split(utsname.Machine[:], []byte{0})[0])
	release := string(bytes.Split(utsname.Release[:], []byte{0})[0])
	swVersion, err := exec.Command("sw_vers", "-productVersion").Output()
	if err != nil {
		log.Warnf("got an error while retrieving macOS version with sw_vers, error: %s. Using darwin version instead.\n", err)
		swVersion = []byte(release)
	}
<<<<<<< HEAD

	addrs, err := networkAddresses()
	if err != nil {
		log.Warnf("failed to discover network addresses: %s", err)
	}

	serialNum, prodName, manufacturer := sysInfo()

	env := Environment{
		Cloud:    detect_cloud.Detect(ctx),
		Platform: detect_platform.Detect(ctx),
	}

	gio := &Info{
		Kernel:             sysName,
		OSVersion:          strings.TrimSpace(string(swVersion)),
		Platform:           machine,
		OS:                 sysName,
		GoOS:               runtime.GOOS,
		CPUs:               runtime.NumCPU(),
		KernelVersion:      release,
		NetworkAddresses:   addrs,
		SystemSerialNumber: serialNum,
		SystemProductName:  prodName,
		SystemManufacturer: manufacturer,
		Environment:        env,
	}
=======
	gio := &Info{Kernel: sysName, OSVersion: strings.TrimSpace(string(swVersion)), Platform: machine, OS: sysName, GoOS: runtime.GOOS, CPUs: runtime.NumCPU(), KernelVersion: release}
>>>>>>> 8fd4166c
	systemHostname, _ := os.Hostname()
	gio.Hostname = extractDeviceName(ctx, systemHostname)
	gio.WiretrusteeVersion = version.NetbirdVersion()
	gio.UIVersion = extractUserAgent(ctx)

	return gio
}

func sysInfo() (serialNumber string, productName string, manufacturer string) {
	out, _ := exec.Command("/usr/sbin/ioreg", "-l").Output() // err ignored for brevity
	for _, l := range strings.Split(string(out), "\n") {
		if strings.Contains(l, "IOPlatformSerialNumber") {
			serialNumber = trimIoRegLine(l)
		}

		if strings.Contains(l, "ModelNumber") && productName == "" {
			productName = trimIoRegLine(l)
		}

		if strings.Contains(l, "device manufacturer") && manufacturer == "" {
			manufacturer = trimIoRegLine(l)
		}

	}
	return
}

func trimIoRegLine(l string) string {
	kv := strings.Split(l, "=")
	if len(kv) != 2 {
		return ""
	}
	s := strings.TrimSpace(kv[1])
	return strings.Trim(s, `"`)
}<|MERGE_RESOLUTION|>--- conflicted
+++ resolved
@@ -35,7 +35,6 @@
 		log.Warnf("got an error while retrieving macOS version with sw_vers, error: %s. Using darwin version instead.\n", err)
 		swVersion = []byte(release)
 	}
-<<<<<<< HEAD
 
 	addrs, err := networkAddresses()
 	if err != nil {
@@ -63,9 +62,7 @@
 		SystemManufacturer: manufacturer,
 		Environment:        env,
 	}
-=======
-	gio := &Info{Kernel: sysName, OSVersion: strings.TrimSpace(string(swVersion)), Platform: machine, OS: sysName, GoOS: runtime.GOOS, CPUs: runtime.NumCPU(), KernelVersion: release}
->>>>>>> 8fd4166c
+
 	systemHostname, _ := os.Hostname()
 	gio.Hostname = extractDeviceName(ctx, systemHostname)
 	gio.WiretrusteeVersion = version.NetbirdVersion()
