--- conflicted
+++ resolved
@@ -20,14 +20,9 @@
 
 // GetInfo retrieves and parses the system information
 func GetInfo(ctx context.Context) *Info {
-<<<<<<< HEAD
-	ver := getOSVersion()
-	gio := &Info{Kernel: "windows", OSVersion: ver, Core: ver, Platform: "unknown", OS: "windows", GoOS: runtime.GOOS, CPUs: runtime.NumCPU(), Ipv6Supported: false}
-=======
 	osName, osVersion := getOSNameAndVersion()
 	buildVersion := getBuildVersion()
-	gio := &Info{Kernel: "windows", OSVersion: osVersion, Core: buildVersion, Platform: "unknown", OS: osName, GoOS: runtime.GOOS, CPUs: runtime.NumCPU()}
->>>>>>> cba3c549
+	gio := &Info{Kernel: "windows", OSVersion: osVersion, Core: buildVersion, Platform: "unknown", OS: osName, GoOS: runtime.GOOS, CPUs: runtime.NumCPU(), Ipv6Supported: false}
 	systemHostname, _ := os.Hostname()
 	gio.Hostname = extractDeviceName(ctx, systemHostname)
 	gio.WiretrusteeVersion = version.NetbirdVersion()
