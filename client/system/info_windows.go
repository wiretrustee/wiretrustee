package system

import (
	"context"
	"fmt"
	"os"
	"runtime"
	"strings"

	log "github.com/sirupsen/logrus"
	"github.com/yusufpapurcu/wmi"
	"golang.org/x/sys/windows/registry"

	"github.com/netbirdio/netbird/client/system/detect_cloud"
	"github.com/netbirdio/netbird/client/system/detect_platform"
	"github.com/netbirdio/netbird/version"
)

type Win32_OperatingSystem struct {
	Caption string
}

type Win32_ComputerSystem struct {
	Manufacturer string
}

type Win32_ComputerSystemProduct struct {
	Name string
}

type Win32_BIOS struct {
	SerialNumber string
}

// GetInfo retrieves and parses the system information
func GetInfo(ctx context.Context) *Info {
	osName, osVersion := getOSNameAndVersion()
	buildVersion := getBuildVersion()
<<<<<<< HEAD

	addrs, err := networkAddresses()
	if err != nil {
		log.Warnf("failed to discover network addresses: %s", err)
	}

	serialNum, err := sysNumber()
	if err != nil {
		log.Warnf("failed to get system serial number: %s", err)
	}

	prodName, err := sysProductName()
	if err != nil {
		log.Warnf("failed to get system product name: %s", err)
	}

	manufacturer, err := sysManufacturer()
	if err != nil {
		log.Warnf("failed to get system manufacturer: %s", err)
	}

	env := Environment{
		Cloud:    detect_cloud.Detect(ctx),
		Platform: detect_platform.Detect(ctx),
	}

	gio := &Info{
		Kernel:             "windows",
		OSVersion:          osVersion,
		Platform:           "unknown",
		OS:                 osName,
		GoOS:               runtime.GOOS,
		CPUs:               runtime.NumCPU(),
		KernelVersion:      buildVersion,
		NetworkAddresses:   addrs,
		SystemSerialNumber: serialNum,
		SystemProductName:  prodName,
		SystemManufacturer: manufacturer,
		Environment:        env,
	}
=======
	gio := &Info{Kernel: "windows", OSVersion: osVersion, Platform: "unknown", OS: osName, GoOS: runtime.GOOS, CPUs: runtime.NumCPU(), KernelVersion: buildVersion}
>>>>>>> 8fd4166c
	systemHostname, _ := os.Hostname()
	gio.Hostname = extractDeviceName(ctx, systemHostname)
	gio.WiretrusteeVersion = version.NetbirdVersion()
	gio.UIVersion = extractUserAgent(ctx)

	return gio
}

func getOSNameAndVersion() (string, string) {
	var dst []Win32_OperatingSystem
	query := wmi.CreateQuery(&dst, "")
	err := wmi.Query(query, &dst)
	if err != nil {
		log.Error(err)
		return "Windows", getBuildVersion()
	}

	if len(dst) == 0 {
		return "Windows", getBuildVersion()
	}

	split := strings.Split(dst[0].Caption, " ")

	if len(split) < 3 {
		return "Windows", getBuildVersion()
	}

	name := split[1]
	version := split[2]
	if split[2] == "Server" {
		name = fmt.Sprintf("%s %s", split[1], split[2])
		version = split[3]
	}

	return name, version
}

func getBuildVersion() string {
	k, err := registry.OpenKey(registry.LOCAL_MACHINE, `SOFTWARE\Microsoft\Windows NT\CurrentVersion`, registry.QUERY_VALUE)
	if err != nil {
		log.Error(err)
		return "0.0.0.0"
	}
	defer func() {
		deferErr := k.Close()
		if deferErr != nil {
			log.Error(deferErr)
		}
	}()

	major, _, err := k.GetIntegerValue("CurrentMajorVersionNumber")
	if err != nil {
		log.Error(err)
	}
	minor, _, err := k.GetIntegerValue("CurrentMinorVersionNumber")
	if err != nil {
		log.Error(err)
	}
	build, _, err := k.GetStringValue("CurrentBuildNumber")
	if err != nil {
		log.Error(err)
	}
	// Update Build Revision
	ubr, _, err := k.GetIntegerValue("UBR")
	if err != nil {
		log.Error(err)
	}
	ver := fmt.Sprintf("%d.%d.%s.%d", major, minor, build, ubr)
	return ver
}

func sysNumber() (string, error) {
	var dst []Win32_BIOS
	query := wmi.CreateQuery(&dst, "")
	err := wmi.Query(query, &dst)
	if err != nil {
		return "", err
	}
	return dst[0].SerialNumber, nil
}

func sysProductName() (string, error) {
	var dst []Win32_ComputerSystemProduct
	query := wmi.CreateQuery(&dst, "")
	err := wmi.Query(query, &dst)
	if err != nil {
		return "", err
	}
	return dst[0].Name, nil
}

func sysManufacturer() (string, error) {
	var dst []Win32_ComputerSystem
	query := wmi.CreateQuery(&dst, "")
	err := wmi.Query(query, &dst)
	if err != nil {
		return "", err
	}
	return dst[0].Manufacturer, nil
}<|MERGE_RESOLUTION|>--- conflicted
+++ resolved
@@ -36,7 +36,6 @@
 func GetInfo(ctx context.Context) *Info {
 	osName, osVersion := getOSNameAndVersion()
 	buildVersion := getBuildVersion()
-<<<<<<< HEAD
 
 	addrs, err := networkAddresses()
 	if err != nil {
@@ -77,9 +76,7 @@
 		SystemManufacturer: manufacturer,
 		Environment:        env,
 	}
-=======
-	gio := &Info{Kernel: "windows", OSVersion: osVersion, Platform: "unknown", OS: osName, GoOS: runtime.GOOS, CPUs: runtime.NumCPU(), KernelVersion: buildVersion}
->>>>>>> 8fd4166c
+
 	systemHostname, _ := os.Hostname()
 	gio.Hostname = extractDeviceName(ctx, systemHostname)
 	gio.WiretrusteeVersion = version.NetbirdVersion()
