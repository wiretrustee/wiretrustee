--- conflicted
+++ resolved
@@ -51,12 +51,9 @@
 
   bytes customDNSAddress = 7;
 
-<<<<<<< HEAD
-  bool rosenpassEnabled = 8;
+  bool isLinuxDesktopClient = 8;
 
-=======
-  bool isLinuxDesktopClient = 8;
->>>>>>> 3c485dc7
+  bool rosenpassEnabled = 9;
 }
 
 message LoginResponse {
