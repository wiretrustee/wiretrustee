--- conflicted
+++ resolved
@@ -142,13 +142,10 @@
   int64 bytesRx = 13;
   int64 bytesTx = 14;
   bool rosenpassEnabled = 15;
-<<<<<<< HEAD
-  google.protobuf.Timestamp lastHealthCheck = 16;
-  bool healthy = 17;
-  google.protobuf.Duration latency = 18;
-=======
   repeated string routes = 16;
->>>>>>> 4a1aee1a
+  google.protobuf.Timestamp lastHealthCheck = 17;
+  bool healthy = 18;
+  google.protobuf.Duration latency = 19;
 }
 
 // LocalPeerState contains the latest state of the local peer
