//go:build !(linux && 386)

package main

import (
	"context"
	_ "embed"
	"errors"
	"flag"
	"fmt"
	"os"
	"os/exec"
	"path"
	"runtime"
	"strconv"
	"strings"
	"sync"
	"syscall"
	"time"
	"unicode"

	"fyne.io/fyne/v2"
	"fyne.io/fyne/v2/app"
	"fyne.io/fyne/v2/dialog"
	"fyne.io/fyne/v2/widget"
	"github.com/cenkalti/backoff/v4"
	"github.com/getlantern/systray"
	log "github.com/sirupsen/logrus"
	"github.com/skratchdot/open-golang/open"
	"golang.zx2c4.com/wireguard/wgctrl/wgtypes"
	"google.golang.org/grpc"
	"google.golang.org/grpc/credentials/insecure"

	"github.com/netbirdio/netbird/client/internal"
	"github.com/netbirdio/netbird/client/proto"
	"github.com/netbirdio/netbird/client/system"
	"github.com/netbirdio/netbird/version"
)

const (
	defaultFailTimeout = 3 * time.Second
	failFastTimeout    = time.Second
)

func main() {
	var daemonAddr string

	defaultDaemonAddr := "unix:///var/run/netbird.sock"
	if runtime.GOOS == "windows" {
		defaultDaemonAddr = "tcp://127.0.0.1:41731"
	}

	flag.StringVar(
		&daemonAddr, "daemon-addr",
		defaultDaemonAddr,
		"Daemon service address to serve CLI requests [unix|tcp]://[path|host:port]")

	var showSettings bool
	var showRoutes bool
	flag.BoolVar(&showSettings, "settings", false, "run settings windows")
<<<<<<< HEAD
	flag.BoolVar(&showRoutes, "routes", false, "run routes windows")
=======
	var errorMSG string
	flag.StringVar(&errorMSG, "error-msg", "", "displays a error message window")
>>>>>>> 4c5e987e

	flag.Parse()

	a := app.NewWithID("NetBird")
	a.SetIcon(fyne.NewStaticResource("netbird", iconDisconnectedPNG))

<<<<<<< HEAD
	client := newServiceClient(daemonAddr, a, showSettings, showRoutes)
	if showSettings || showRoutes {
=======
	if errorMSG != "" {
		showErrorMSG(errorMSG)
		return
	}

	client := newServiceClient(daemonAddr, a, showSettings)
	if showSettings {
>>>>>>> 4c5e987e
		a.Run()
	} else {
		if err := checkPIDFile(); err != nil {
			log.Errorf("check PID file: %v", err)
			return
		}
		systray.Run(client.onTrayReady, client.onTrayExit)
	}
}

//go:embed netbird-systemtray-connected.ico
var iconConnectedICO []byte

//go:embed netbird-systemtray-connected.png
var iconConnectedPNG []byte

//go:embed netbird-systemtray-disconnected.ico
var iconDisconnectedICO []byte

//go:embed netbird-systemtray-disconnected.png
var iconDisconnectedPNG []byte

//go:embed netbird-systemtray-update-disconnected.ico
var iconUpdateDisconnectedICO []byte

//go:embed netbird-systemtray-update-disconnected.png
var iconUpdateDisconnectedPNG []byte

//go:embed netbird-systemtray-update-connected.ico
var iconUpdateConnectedICO []byte

//go:embed netbird-systemtray-update-connected.png
var iconUpdateConnectedPNG []byte

//go:embed netbird-systemtray-update-cloud.ico
var iconUpdateCloudICO []byte

//go:embed netbird-systemtray-update-cloud.png
var iconUpdateCloudPNG []byte

type serviceClient struct {
	ctx  context.Context
	addr string
	conn proto.DaemonServiceClient

	icConnected          []byte
	icDisconnected       []byte
	icUpdateConnected    []byte
	icUpdateDisconnected []byte
	icUpdateCloud        []byte

	// systray menu items
	mStatus        *systray.MenuItem
	mUp            *systray.MenuItem
	mDown          *systray.MenuItem
	mAdminPanel    *systray.MenuItem
	mSettings      *systray.MenuItem
	mAbout         *systray.MenuItem
	mVersionUI     *systray.MenuItem
	mVersionDaemon *systray.MenuItem
	mUpdate        *systray.MenuItem
	mQuit          *systray.MenuItem
	mRoutes        *systray.MenuItem

	// application with main windows.
	app              fyne.App
	wSettings        fyne.Window
	showSettings     bool
	sendNotification bool

	// input elements for settings form
	iMngURL       *widget.Entry
	iAdminURL     *widget.Entry
	iConfigFile   *widget.Entry
	iLogFile      *widget.Entry
	iPreSharedKey *widget.Entry

	// observable settings over corresponding iMngURL and iPreSharedKey values.
	managementURL string
	preSharedKey  string
	adminURL      string

	connected            bool
	update               *version.Update
	daemonVersion        string
	updateIndicationLock sync.Mutex
	isUpdateIconActive   bool

	showRoutes bool
	wRoutes    fyne.Window
}

// newServiceClient instance constructor
//
// This constructor also builds the UI elements for the settings window.
func newServiceClient(addr string, a fyne.App, showSettings bool, showRoutes bool) *serviceClient {
	s := &serviceClient{
		ctx:              context.Background(),
		addr:             addr,
		app:              a,
		sendNotification: false,

		showSettings: showSettings,
		showRoutes:   showRoutes,
		update:       version.NewUpdate(),
	}

	if runtime.GOOS == "windows" {
		s.icConnected = iconConnectedICO
		s.icDisconnected = iconDisconnectedICO
		s.icUpdateConnected = iconUpdateConnectedICO
		s.icUpdateDisconnected = iconUpdateDisconnectedICO
		s.icUpdateCloud = iconUpdateCloudICO

	} else {
		s.icConnected = iconConnectedPNG
		s.icDisconnected = iconDisconnectedPNG
		s.icUpdateConnected = iconUpdateConnectedPNG
		s.icUpdateDisconnected = iconUpdateDisconnectedPNG
		s.icUpdateCloud = iconUpdateCloudPNG
	}

	if showSettings {
		s.showSettingsUI()
		return s
	} else if showRoutes {
		s.showRoutesUI()
	}

	return s
}

func (s *serviceClient) showSettingsUI() {
	// add settings window UI elements.
	s.wSettings = s.app.NewWindow("NetBird Settings")
	s.iMngURL = widget.NewEntry()
	s.iAdminURL = widget.NewEntry()
	s.iConfigFile = widget.NewEntry()
	s.iConfigFile.Disable()
	s.iLogFile = widget.NewEntry()
	s.iLogFile.Disable()
	s.iPreSharedKey = widget.NewPasswordEntry()
	s.wSettings.SetContent(s.getSettingsForm())
	s.wSettings.Resize(fyne.NewSize(600, 100))

	s.getSrvConfig()

	s.wSettings.Show()
}

// showErrorMSG opens a fyne app window to display the supplied message
func showErrorMSG(msg string) {
	app := app.New()
	w := app.NewWindow("NetBird Error")
	content := widget.NewLabel(msg)
	content.Wrapping = fyne.TextWrapWord
	w.SetContent(content)
	w.Resize(fyne.NewSize(400, 100))
	w.Show()
	app.Run()
}

// getSettingsForm to embed it into settings window.
func (s *serviceClient) getSettingsForm() *widget.Form {
	return &widget.Form{
		Items: []*widget.FormItem{
			{Text: "Management URL", Widget: s.iMngURL},
			{Text: "Admin URL", Widget: s.iAdminURL},
			{Text: "Pre-shared Key", Widget: s.iPreSharedKey},
			{Text: "Config File", Widget: s.iConfigFile},
			{Text: "Log File", Widget: s.iLogFile},
		},
		SubmitText: "Save",
		OnSubmit: func() {
			if s.iPreSharedKey.Text != "" && s.iPreSharedKey.Text != "**********" {
				// validate preSharedKey if it added
				if _, err := wgtypes.ParseKey(s.iPreSharedKey.Text); err != nil {
					dialog.ShowError(fmt.Errorf("Invalid Pre-shared Key Value"), s.wSettings)
					return
				}
			}

			defer s.wSettings.Close()
			// if management URL or Pre-shared key changed, we try to re-login with new settings.
			if s.managementURL != s.iMngURL.Text || s.preSharedKey != s.iPreSharedKey.Text ||
				s.adminURL != s.iAdminURL.Text {

				s.managementURL = s.iMngURL.Text
				s.preSharedKey = s.iPreSharedKey.Text
				s.adminURL = s.iAdminURL.Text

				client, err := s.getSrvClient(failFastTimeout)
				if err != nil {
					log.Errorf("get daemon client: %v", err)
					return
				}

				loginRequest := proto.LoginRequest{
					ManagementUrl:        s.iMngURL.Text,
					AdminURL:             s.iAdminURL.Text,
					IsLinuxDesktopClient: runtime.GOOS == "linux",
				}

				if s.iPreSharedKey.Text != "**********" {
					loginRequest.OptionalPreSharedKey = &s.iPreSharedKey.Text
				}

				_, err = client.Login(s.ctx, &loginRequest)
				if err != nil {
					log.Errorf("login to management URL: %v", err)
					return
				}

				_, err = client.Up(s.ctx, &proto.UpRequest{})
				if err != nil {
					log.Errorf("login to management URL: %v", err)
					return
				}

			}
			s.wSettings.Close()
		},
		OnCancel: func() {
			s.wSettings.Close()
		},
	}
}

func (s *serviceClient) login() error {
	conn, err := s.getSrvClient(defaultFailTimeout)
	if err != nil {
		log.Errorf("get client: %v", err)
		return err
	}

	loginResp, err := conn.Login(s.ctx, &proto.LoginRequest{
		IsLinuxDesktopClient: runtime.GOOS == "linux",
	})
	if err != nil {
		log.Errorf("login to management URL with: %v", err)
		return err
	}

	if loginResp.NeedsSSOLogin {
		err = open.Run(loginResp.VerificationURIComplete)
		if err != nil {
			log.Errorf("opening the verification uri in the browser failed: %v", err)
			return err
		}

		_, err = conn.WaitSSOLogin(s.ctx, &proto.WaitSSOLoginRequest{UserCode: loginResp.UserCode})
		if err != nil {
			log.Errorf("waiting sso login failed with: %v", err)
			return err
		}
	}

	return nil
}

func (s *serviceClient) menuUpClick() error {
	conn, err := s.getSrvClient(defaultFailTimeout)
	if err != nil {
		log.Errorf("get client: %v", err)
		return err
	}

	err = s.login()
	if err != nil {
		log.Errorf("login failed with: %v", err)
		return err
	}

	status, err := conn.Status(s.ctx, &proto.StatusRequest{})
	if err != nil {
		log.Errorf("get service status: %v", err)
		return err
	}

	if status.Status == string(internal.StatusConnected) {
		log.Warnf("already connected")
		return err
	}

	if _, err := s.conn.Up(s.ctx, &proto.UpRequest{}); err != nil {
		log.Errorf("up service: %v", err)
		return err
	}
	return nil
}

func (s *serviceClient) menuDownClick() error {
	conn, err := s.getSrvClient(defaultFailTimeout)
	if err != nil {
		log.Errorf("get client: %v", err)
		return err
	}

	status, err := conn.Status(s.ctx, &proto.StatusRequest{})
	if err != nil {
		log.Errorf("get service status: %v", err)
		return err
	}

	if status.Status != string(internal.StatusConnected) {
		log.Warnf("already down")
		return nil
	}

	if _, err := s.conn.Down(s.ctx, &proto.DownRequest{}); err != nil {
		log.Errorf("down service: %v", err)
		return err
	}

	return nil
}

func (s *serviceClient) updateStatus() error {
	conn, err := s.getSrvClient(defaultFailTimeout)
	if err != nil {
		return err
	}
	err = backoff.Retry(func() error {
		status, err := conn.Status(s.ctx, &proto.StatusRequest{})
		if err != nil {
			log.Errorf("get service status: %v", err)
			return err
		}

		s.updateIndicationLock.Lock()
		defer s.updateIndicationLock.Unlock()

		// notify the user when the session has expired
		if status.Status == string(internal.StatusNeedsLogin) {
			s.onSessionExpire()
		}

		var systrayIconState bool
		if status.Status == string(internal.StatusConnected) && !s.mUp.Disabled() {
			s.connected = true
			s.sendNotification = true
			if s.isUpdateIconActive {
				systray.SetIcon(s.icUpdateConnected)
			} else {
				systray.SetIcon(s.icConnected)
			}
			systray.SetTooltip("NetBird (Connected)")
			s.mStatus.SetTitle("Connected")
			s.mUp.Disable()
			s.mDown.Enable()
			s.mRoutes.Enable()
			systrayIconState = true
		} else if status.Status != string(internal.StatusConnected) && s.mUp.Disabled() {
			s.connected = false
			if s.isUpdateIconActive {
				systray.SetIcon(s.icUpdateDisconnected)
			} else {
				systray.SetIcon(s.icDisconnected)
			}
			systray.SetTooltip("NetBird (Disconnected)")
			s.mStatus.SetTitle("Disconnected")
			s.mDown.Disable()
			s.mUp.Enable()
			s.mRoutes.Disable()
			systrayIconState = false
		}

		// the updater struct notify by the upgrades available only, but if meanwhile the daemon has successfully
		// updated must reset the mUpdate visibility state
		if s.daemonVersion != status.DaemonVersion {
			s.mUpdate.Hide()
			s.daemonVersion = status.DaemonVersion

			s.isUpdateIconActive = s.update.SetDaemonVersion(status.DaemonVersion)
			if !s.isUpdateIconActive {
				if systrayIconState {
					systray.SetIcon(s.icConnected)
					s.mAbout.SetIcon(s.icConnected)
				} else {
					systray.SetIcon(s.icDisconnected)
					s.mAbout.SetIcon(s.icDisconnected)
				}
			}

			daemonVersionTitle := normalizedVersion(s.daemonVersion)
			s.mVersionDaemon.SetTitle(fmt.Sprintf("Daemon: %s", daemonVersionTitle))
			s.mVersionDaemon.SetTooltip(fmt.Sprintf("Daemon version: %s", daemonVersionTitle))
			s.mVersionDaemon.Show()
		}

		return nil
	}, &backoff.ExponentialBackOff{
		InitialInterval:     time.Second,
		RandomizationFactor: backoff.DefaultRandomizationFactor,
		Multiplier:          backoff.DefaultMultiplier,
		MaxInterval:         300 * time.Millisecond,
		MaxElapsedTime:      2 * time.Second,
		Stop:                backoff.Stop,
		Clock:               backoff.SystemClock,
	})

	if err != nil {
		return err
	}

	return nil
}

func (s *serviceClient) onTrayReady() {
	systray.SetIcon(s.icDisconnected)
	systray.SetTooltip("NetBird")

	// setup systray menu items
	s.mStatus = systray.AddMenuItem("Disconnected", "Disconnected")
	s.mStatus.Disable()
	systray.AddSeparator()
	s.mUp = systray.AddMenuItem("Connect", "Connect")
	s.mDown = systray.AddMenuItem("Disconnect", "Disconnect")
	s.mDown.Disable()
	s.mAdminPanel = systray.AddMenuItem("Admin Panel", "Netbird Admin Panel")
	systray.AddSeparator()
	s.mSettings = systray.AddMenuItem("Settings", "Settings of the application")
	s.mRoutes = systray.AddMenuItem("Network Routes", "Open the routes management window")
	s.mRoutes.Disable()
	systray.AddSeparator()

	s.mAbout = systray.AddMenuItem("About", "About")
	s.mAbout.SetIcon(s.icDisconnected)
	versionString := normalizedVersion(version.NetbirdVersion())
	s.mVersionUI = s.mAbout.AddSubMenuItem(fmt.Sprintf("GUI: %s", versionString), fmt.Sprintf("GUI Version: %s", versionString))
	s.mVersionUI.Disable()

	s.mVersionDaemon = s.mAbout.AddSubMenuItem("", "")
	s.mVersionDaemon.Disable()
	s.mVersionDaemon.Hide()

	s.mUpdate = s.mAbout.AddSubMenuItem("Download latest version", "Download latest version")
	s.mUpdate.Hide()

	systray.AddSeparator()
	s.mQuit = systray.AddMenuItem("Quit", "Quit the client app")

	s.update.SetOnUpdateListener(s.onUpdateAvailable)
	go func() {
		s.getSrvConfig()
		for {
			err := s.updateStatus()
			if err != nil {
				log.Errorf("error while updating status: %v", err)
			}
			time.Sleep(2 * time.Second)
		}
	}()

	go func() {
		var err error
		for {
			select {
			case <-s.mAdminPanel.ClickedCh:
				err = open.Run(s.adminURL)
			case <-s.mUp.ClickedCh:
				s.mUp.Disabled()
				go func() {
					defer s.mUp.Enable()
					err := s.menuUpClick()
					if err != nil {
						s.runSelfCommand("error-msg", err.Error())
						return
					}
				}()
			case <-s.mDown.ClickedCh:
				s.mDown.Disable()
				go func() {
					defer s.mDown.Enable()
					err := s.menuDownClick()
					if err != nil {
						s.runSelfCommand("error-msg", err.Error())
						return
					}
				}()
			case <-s.mSettings.ClickedCh:
				s.mSettings.Disable()
<<<<<<< HEAD
				go s.openWindows("settings", s.mSettings.Enable, s.getSrvConfig)
=======
				go func() {
					defer s.mSettings.Enable()
					defer s.getSrvConfig()
					s.runSelfCommand("settings", "true")
				}()
>>>>>>> 4c5e987e
			case <-s.mQuit.ClickedCh:
				systray.Quit()
				return
			case <-s.mUpdate.ClickedCh:
				err := openURL(version.DownloadUrl())
				if err != nil {
					log.Errorf("%s", err)
				}
			case <-s.mRoutes.ClickedCh:
				s.mRoutes.Disable()
				go s.openWindows("routes", s.mRoutes.Enable, func() {})
			}
			if err != nil {
				log.Errorf("process connection: %v", err)
			}
		}
	}()
}

<<<<<<< HEAD
func (s *serviceClient) openWindows(flag string, callback1 func(), callback2 func()) {
	defer callback1()

	proc, err := os.Executable()
	if err != nil {
		log.Errorf("show window %s: %v", flag, err)
		return
	}

	cmd := exec.Command(proc, fmt.Sprintf("--%s=true", flag))
	out, err := cmd.CombinedOutput()
	var exitErr *exec.ExitError
	if errors.As(err, &exitErr) && exitErr.ExitCode() == 1 {
		log.Errorf("start UI: %v, %s", err, string(out))
		return
	}
	if len(out) != 0 {
		log.Info("change:", string(out))
	}

	callback2()
=======
func (s *serviceClient) runSelfCommand(command, arg string) {
	proc, err := os.Executable()
	if err != nil {
		log.Errorf("show %s failed with error: %v", command, err)
		return
	}

	cmd := exec.Command(proc, fmt.Sprintf("--%s=%s", command, arg))
	out, err := cmd.CombinedOutput()
	if exitErr, ok := err.(*exec.ExitError); ok && exitErr.ExitCode() == 1 {
		log.Errorf("start %s UI: %v, %s", command, err, string(out))
		return
	}
	if len(out) != 0 {
		log.Infof("command %s executed: %s", command, string(out))
	}
>>>>>>> 4c5e987e
}

func normalizedVersion(version string) string {
	versionString := version
	if unicode.IsDigit(rune(versionString[0])) {
		versionString = fmt.Sprintf("v%s", versionString)
	}
	return versionString
}

func (s *serviceClient) onTrayExit() {}

// getSrvClient connection to the service.
func (s *serviceClient) getSrvClient(timeout time.Duration) (proto.DaemonServiceClient, error) {
	if s.conn != nil {
		return s.conn, nil
	}

	ctx, cancel := context.WithTimeout(context.Background(), timeout)
	defer cancel()

	conn, err := grpc.DialContext(
		ctx,
		strings.TrimPrefix(s.addr, "tcp://"),
		grpc.WithTransportCredentials(insecure.NewCredentials()),
		grpc.WithBlock(),
		grpc.WithUserAgent(system.GetDesktopUIUserAgent()),
	)
	if err != nil {
		return nil, fmt.Errorf("dial service: %w", err)
	}

	s.conn = proto.NewDaemonServiceClient(conn)
	return s.conn, nil
}

// getSrvConfig from the service to show it in the settings window.
func (s *serviceClient) getSrvConfig() {
	s.managementURL = internal.DefaultManagementURL
	s.adminURL = internal.DefaultAdminURL

	conn, err := s.getSrvClient(failFastTimeout)
	if err != nil {
		log.Errorf("get client: %v", err)
		return
	}

	cfg, err := conn.GetConfig(s.ctx, &proto.GetConfigRequest{})
	if err != nil {
		log.Errorf("get config settings from server: %v", err)
		return
	}

	if cfg.ManagementUrl != "" {
		s.managementURL = cfg.ManagementUrl
	}
	if cfg.AdminURL != "" {
		s.adminURL = cfg.AdminURL
	}
	s.preSharedKey = cfg.PreSharedKey

	if s.showSettings {
		s.iMngURL.SetText(s.managementURL)
		s.iAdminURL.SetText(s.adminURL)
		s.iConfigFile.SetText(cfg.ConfigFile)
		s.iLogFile.SetText(cfg.LogFile)
		s.iPreSharedKey.SetText(cfg.PreSharedKey)
	}
}

func (s *serviceClient) onUpdateAvailable() {
	s.updateIndicationLock.Lock()
	defer s.updateIndicationLock.Unlock()

	s.mUpdate.Show()
	s.isUpdateIconActive = true

	if s.connected {
		systray.SetIcon(s.icUpdateConnected)
	} else {
		systray.SetIcon(s.icUpdateDisconnected)
	}
}

// onSessionExpire sends a notification to the user when the session expires.
func (s *serviceClient) onSessionExpire() {
	if s.sendNotification {
		title := "Connection session expired"
		if runtime.GOOS == "darwin" {
			title = "NetBird connection session expired"
		}
		s.app.SendNotification(
			fyne.NewNotification(
				title,
				"Please re-authenticate to connect to the network",
			),
		)
		s.sendNotification = false
	}
}

func openURL(url string) error {
	var err error
	switch runtime.GOOS {
	case "windows":
		err = exec.Command("rundll32", "url.dll,FileProtocolHandler", url).Start()
	case "darwin":
		err = exec.Command("open", url).Start()
	case "linux":
		err = exec.Command("xdg-open", url).Start()
	default:
		err = fmt.Errorf("unsupported platform")
	}
	return err
}

// checkPIDFile exists and return error, or write new.
func checkPIDFile() error {
	pidFile := path.Join(os.TempDir(), "wiretrustee-ui.pid")
	if piddata, err := os.ReadFile(pidFile); err == nil {
		if pid, err := strconv.Atoi(string(piddata)); err == nil {
			if process, err := os.FindProcess(pid); err == nil {
				if err := process.Signal(syscall.Signal(0)); err == nil {
					return fmt.Errorf("process already exists: %d", pid)
				}
			}
		}
	}

	return os.WriteFile(pidFile, []byte(fmt.Sprintf("%d", os.Getpid())), 0o664) //nolint:gosec
}<|MERGE_RESOLUTION|>--- conflicted
+++ resolved
@@ -5,7 +5,6 @@
 import (
 	"context"
 	_ "embed"
-	"errors"
 	"flag"
 	"fmt"
 	"os"
@@ -56,32 +55,24 @@
 		"Daemon service address to serve CLI requests [unix|tcp]://[path|host:port]")
 
 	var showSettings bool
+	flag.BoolVar(&showSettings, "settings", false, "run settings windows")
 	var showRoutes bool
-	flag.BoolVar(&showSettings, "settings", false, "run settings windows")
-<<<<<<< HEAD
 	flag.BoolVar(&showRoutes, "routes", false, "run routes windows")
-=======
 	var errorMSG string
 	flag.StringVar(&errorMSG, "error-msg", "", "displays a error message window")
->>>>>>> 4c5e987e
 
 	flag.Parse()
 
 	a := app.NewWithID("NetBird")
 	a.SetIcon(fyne.NewStaticResource("netbird", iconDisconnectedPNG))
 
-<<<<<<< HEAD
-	client := newServiceClient(daemonAddr, a, showSettings, showRoutes)
-	if showSettings || showRoutes {
-=======
 	if errorMSG != "" {
 		showErrorMSG(errorMSG)
 		return
 	}
 
-	client := newServiceClient(daemonAddr, a, showSettings)
-	if showSettings {
->>>>>>> 4c5e987e
+	client := newServiceClient(daemonAddr, a, showSettings, showRoutes)
+	if showSettings || showRoutes {
 		a.Run()
 	} else {
 		if err := checkPIDFile(); err != nil {
@@ -564,15 +555,11 @@
 				}()
 			case <-s.mSettings.ClickedCh:
 				s.mSettings.Disable()
-<<<<<<< HEAD
-				go s.openWindows("settings", s.mSettings.Enable, s.getSrvConfig)
-=======
 				go func() {
 					defer s.mSettings.Enable()
 					defer s.getSrvConfig()
 					s.runSelfCommand("settings", "true")
 				}()
->>>>>>> 4c5e987e
 			case <-s.mQuit.ClickedCh:
 				systray.Quit()
 				return
@@ -583,7 +570,10 @@
 				}
 			case <-s.mRoutes.ClickedCh:
 				s.mRoutes.Disable()
-				go s.openWindows("routes", s.mRoutes.Enable, func() {})
+				go func() {
+					defer s.mRoutes.Enable()
+					s.runSelfCommand("routes", "true")
+				}()
 			}
 			if err != nil {
 				log.Errorf("process connection: %v", err)
@@ -592,29 +582,6 @@
 	}()
 }
 
-<<<<<<< HEAD
-func (s *serviceClient) openWindows(flag string, callback1 func(), callback2 func()) {
-	defer callback1()
-
-	proc, err := os.Executable()
-	if err != nil {
-		log.Errorf("show window %s: %v", flag, err)
-		return
-	}
-
-	cmd := exec.Command(proc, fmt.Sprintf("--%s=true", flag))
-	out, err := cmd.CombinedOutput()
-	var exitErr *exec.ExitError
-	if errors.As(err, &exitErr) && exitErr.ExitCode() == 1 {
-		log.Errorf("start UI: %v, %s", err, string(out))
-		return
-	}
-	if len(out) != 0 {
-		log.Info("change:", string(out))
-	}
-
-	callback2()
-=======
 func (s *serviceClient) runSelfCommand(command, arg string) {
 	proc, err := os.Executable()
 	if err != nil {
@@ -631,7 +598,6 @@
 	if len(out) != 0 {
 		log.Infof("command %s executed: %s", command, string(out))
 	}
->>>>>>> 4c5e987e
 }
 
 func normalizedVersion(version string) string {
