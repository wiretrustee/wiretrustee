package cmd

import (
	"context"
	"io"
	"os"
	"strings"
	"time"

	log "github.com/sirupsen/logrus"
	"github.com/spf13/cobra"
	"github.com/wiretrustee/wiretrustee/connection"
	"github.com/wiretrustee/wiretrustee/encryption"
	mgm "github.com/wiretrustee/wiretrustee/management/proto"
	sig "github.com/wiretrustee/wiretrustee/signal"
	"golang.zx2c4.com/wireguard/wgctrl/wgtypes"
	"google.golang.org/grpc"
	"google.golang.org/grpc/codes"
	"google.golang.org/grpc/keepalive"
	"google.golang.org/grpc/status"
)

var (
	setupKey string

	upCmd = &cobra.Command{
		Use:   "up",
		Short: "start wiretrustee",
		Run: func(cmd *cobra.Command, args []string) {
			InitLog(logLevel)

			config, err := Read(configPath)
			if err != nil {
				log.Fatalf("Error reading config file, message: %v", err)
			}

			myKey, err := wgtypes.ParseKey(config.PrivateKey)
			if err != nil {
				log.Errorf("failed parsing Wireguard key %s: [%s]", config.PrivateKey, err.Error())
				os.Exit(ExitSetupFailed)
			}

<<<<<<< HEAD
			go processManagement(config.ManagementAddr, setupKey, myKey)
=======
			var sigTLSEnabled = false
>>>>>>> 6ce5b2c8

			ctx := context.Background()
			signalClient, err := sig.NewClient(ctx, config.SignalAddr, myKey, sigTLSEnabled)
			if err != nil {
				log.Errorf("error while connecting to the Signal Exchange Service %s: %s", config.SignalAddr, err)
				os.Exit(ExitSetupFailed)
			}
			//todo proper close handling
			defer func() { signalClient.Close() }()

			iFaceBlackList := make(map[string]struct{})
			for i := 0; i < len(config.IFaceBlackList); i += 2 {
				iFaceBlackList[config.IFaceBlackList[i]] = struct{}{}
			}
			engine := connection.NewEngine(signalClient, config.StunTurnURLs, config.WgIface, config.WgAddr, iFaceBlackList)

			err = engine.Start(myKey, config.Peers)
			if err != nil {
				log.Errorf("error while starting the engine: %s", err)
				os.Exit(ExitSetupFailed)
			}
			//signalClient.WaitConnected()

			SetupCloseHandler()
			<-stopCh
			log.Println("Receive signal to stop running")
		},
	}
)

func init() {
	upCmd.PersistentFlags().StringVar(&setupKey, "setupKey", "", "Setup key to join a network, if not specified a new network will be created")
}

func processManagement(managementAddr string, setupKey string, ourPrivateKey wgtypes.Key) {
	err := connectToManagement(managementAddr, setupKey, ourPrivateKey)
	if err != nil {
		log.Errorf("Failed to connect to managment server: %s", err)
		os.Exit(ExitSetupFailed)
	}

	for {
		_ = connectToManagement(managementAddr, setupKey, ourPrivateKey)
	}
}

func connectToManagement(managementAddr string, setupKey string, ourPrivateKey wgtypes.Key) error {
	log.Printf("Connecting to management server %s", managementAddr)
	mgmCtx, cancel := context.WithTimeout(context.Background(), 5*time.Second)
	defer cancel()
	mgmConn, err := grpc.DialContext(
		mgmCtx,
		managementAddr,
		grpc.WithInsecure(),
		grpc.WithBlock(),
		grpc.WithKeepaliveParams(keepalive.ClientParameters{
			Time:    3 * time.Second,
			Timeout: 2 * time.Second,
		}))

	if err != nil {
		return status.Errorf(codes.FailedPrecondition, "Error while connecting to the Management Service %s: %s", managementAddr, err)
	}
	defer mgmConn.Close()

	log.Printf("Connected to management server %s", managementAddr)

	mgmClient := mgm.NewManagementServiceClient(mgmConn)
	serverKeyResponse, err := mgmClient.GetServerKey(mgmCtx, &mgm.Empty{})
	if err != nil {
		return status.Errorf(codes.FailedPrecondition, "Error while getting server key: %s", err)
	}

	serverKey, err := wgtypes.ParseKey(serverKeyResponse.Key)
	if err != nil {
		return status.Errorf(codes.FailedPrecondition, "Failed parsing Wireguard public server key %s: [%s]", serverKeyResponse.Key, err)
	}

	_, err = mgmClient.RegisterPeer(mgmCtx, &mgm.RegisterPeerRequest{Key: ourPrivateKey.PublicKey().String(), SetupKey: setupKey})
	if err != nil {
		return status.Errorf(codes.FailedPrecondition, "Error while registering account: %s", err)
	}

	log.Println("Peer registered")
	updatePeers(mgmClient, serverKey, ourPrivateKey)
	return nil
}

func updatePeers(mgmClient mgm.ManagementServiceClient, remotePubKey wgtypes.Key, ourPrivateKey wgtypes.Key) {
	log.Printf("Getting peers updates")
	ctx := context.Background()
	req := &mgm.SyncRequest{}
	encryptedReq, err := encryption.EncryptMessage(remotePubKey, ourPrivateKey, req)
	if err != nil {
		log.Errorf("Failed to encrypt message: %s", err)
		return
	}

	syncReq := &mgm.EncryptedMessage{WgPubKey: ourPrivateKey.PublicKey().String(), Body: encryptedReq}
	stream, err := mgmClient.Sync(ctx, syncReq)
	if err != nil {
		log.Errorf("Failed to open management stream: %s", err)
		return
	}
	for {
		update, err := stream.Recv()
		if err == io.EOF {
			log.Errorf("Managment stream was closed: %s", err)
			return
		}
		if err != nil {
			log.Errorf("Managment stream disconnected: %s", err)
			return
		}

		log.Infof("Got peers update")
		resp := &mgm.SyncResponse{}
		err = encryption.DecryptMessage(remotePubKey, ourPrivateKey, update.Body, resp)
		if err != nil {
			log.Errorf("Failed to decrypt message: %s", err)
			return
		}

		for _, peer := range resp.RemotePeers {
			log.Infof("Peer: %s", peer)
			_ = addPeer(peer.WgPubKey, strings.Join(peer.AllowedIps, ","))
		}

		// for _, peer := range resp.RemotePeers {
		//	log.Infof("Peer: %s", peer.WgPubKey)
		//}
	}
}<|MERGE_RESOLUTION|>--- conflicted
+++ resolved
@@ -40,12 +40,9 @@
 				os.Exit(ExitSetupFailed)
 			}
 
-<<<<<<< HEAD
 			go processManagement(config.ManagementAddr, setupKey, myKey)
-=======
+
 			var sigTLSEnabled = false
->>>>>>> 6ce5b2c8
-
 			ctx := context.Background()
 			signalClient, err := sig.NewClient(ctx, config.SignalAddr, myKey, sigTLSEnabled)
 			if err != nil {
