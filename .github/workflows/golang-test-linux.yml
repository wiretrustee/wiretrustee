--- conflicted
+++ resolved
@@ -94,10 +94,6 @@
       fail-fast: false
       matrix:
         arch: [ '386','amd64' ]
-<<<<<<< HEAD
-        store: [ 'sqlite', 'postgres', 'mysql' ]
-=======
->>>>>>> 37ad3703
     runs-on: ubuntu-22.04
     steps:
       - name: Install Go
@@ -146,7 +142,7 @@
       fail-fast: false
       matrix:
         arch: [ '386','amd64' ]
-        store: [ 'sqlite', 'postgres']
+        store: [ 'sqlite', 'postgres', 'mysql' ]
     runs-on: ubuntu-22.04
     steps:
       - name: Install Go
