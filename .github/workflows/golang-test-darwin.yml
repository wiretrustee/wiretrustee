--- conflicted
+++ resolved
@@ -44,8 +44,4 @@
         run: git --no-pager diff --exit-code
 
       - name: Test
-<<<<<<< HEAD
-        run: NETBIRD_STORE_ENGINE=${{ matrix.store }} CI=true go test -tags=devcert -exec 'sudo --preserve-env=CI,NETBIRD_STORE_ENGINE' -timeout 5m -p 1 ./...
-=======
-        run: NETBIRD_STORE_ENGINE=${{ matrix.store }} CI=true go test -exec 'sudo --preserve-env=CI,NETBIRD_STORE_ENGINE' -timeout 5m -p 1 $(go list ./... | grep -v /management)
->>>>>>> 15f0a665
+        run: NETBIRD_STORE_ENGINE=${{ matrix.store }} CI=true go test -tags=devcert -exec 'sudo --preserve-env=CI,NETBIRD_STORE_ENGINE' -timeout 5m -p 1 $(go list ./... | grep -v /management)
