name: golangci-lint
on: [pull_request]

permissions: 
  contents: read
  pull-requests: read

concurrency:
  group: ${{ github.workflow }}-${{ github.ref }}-${{ github.head_ref || github.actor_id }}
  cancel-in-progress: true

jobs:
  golangci:
    strategy:
      fail-fast: false
      matrix:
        os: [macos-latest, windows-latest, ubuntu-latest]
    name: lint
    runs-on: ${{ matrix.os }}
    timeout-minutes: 15
    steps:
      - name: Checkout code
        uses: actions/checkout@v3
      - name: Install Go
        uses: actions/setup-go@v4
        with:
<<<<<<< HEAD
          go-version: "1.21.x"
=======
          go-version: "1.20.x"
          cache: false
>>>>>>> 3c485dc7
      - name: Install dependencies
        if: matrix.os == 'ubuntu-latest'
        run: sudo apt update && sudo apt install -y -q libgtk-3-dev libayatana-appindicator3-dev libgl1-mesa-dev xorg-dev
      - name: golangci-lint
        uses: golangci/golangci-lint-action@v3
        with:
          version: latest
          args: --timeout=12m<|MERGE_RESOLUTION|>--- conflicted
+++ resolved
@@ -1,7 +1,7 @@
 name: golangci-lint
 on: [pull_request]
 
-permissions: 
+permissions:
   contents: read
   pull-requests: read
 
@@ -24,12 +24,8 @@
       - name: Install Go
         uses: actions/setup-go@v4
         with:
-<<<<<<< HEAD
-          go-version: "1.21.x"
-=======
           go-version: "1.20.x"
           cache: false
->>>>>>> 3c485dc7
       - name: Install dependencies
         if: matrix.os == 'ubuntu-latest'
         run: sudo apt update && sudo apt install -y -q libgtk-3-dev libayatana-appindicator3-dev libgl1-mesa-dev xorg-dev
