--- conflicted
+++ resolved
@@ -19,15 +19,12 @@
       - AUTH_SUPPORTED_SCOPES=$NETBIRD_AUTH_SUPPORTED_SCOPES
       - AUTH_REDIRECT_URI=$NETBIRD_AUTH_REDIRECT_URI
       - AUTH_SILENT_REDIRECT_URI=$NETBIRD_AUTH_SILENT_REDIRECT_URI
-<<<<<<< HEAD
       - NETBIRD_TOKEN_SOURCE=$NETBIRD_TOKEN_SOURCE
-=======
       # SSL
       - NGINX_SSL_PORT=443
       # Letsencrypt
       - LETSENCRYPT_DOMAIN=$NETBIRD_LETSENCRYPT_DOMAIN
       - LETSENCRYPT_EMAIL=$NETBIRD_LETSENCRYPT_EMAIL
->>>>>>> 18098e7a
     volumes:
       - $LETSENCRYPT_VOLUMENAME:/etc/letsencrypt/
 
@@ -64,7 +61,7 @@
       "--single-account-mode-domain=$NETBIRD_MGMT_SINGLE_ACCOUNT_MODE_DOMAIN",
       "--dns-domain=$NETBIRD_MGMT_DNS_DOMAIN"
       ]
-  
+
   # Coturn
   coturn:
     image: coturn/coturn
