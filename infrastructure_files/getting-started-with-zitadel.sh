#!/bin/bash

set -e

handle_request_command_status() {
  PARSED_RESPONSE=$1
  FUNCTION_NAME=$2
  RESPONSE=$3
  if [[ $PARSED_RESPONSE -ne 0 ]]; then
    echo "ERROR calling $FUNCTION_NAME:" $(echo "$RESPONSE" | jq -r '.message') > /dev/stderr
    exit 1
  fi
}

handle_zitadel_request_response() {
  PARSED_RESPONSE=$1
  FUNCTION_NAME=$2
  RESPONSE=$3
  if [[ $PARSED_RESPONSE == "null" ]]; then
    echo "ERROR calling $FUNCTION_NAME:" $(echo "$RESPONSE" | jq -r '.message') > /dev/stderr
    exit 1
  fi
  sleep 1
}

check_docker_compose() {
  if command -v docker-compose &> /dev/null
  then
      echo "docker-compose"
      return
  fi
  if docker compose --help &> /dev/null
  then
      echo "docker compose"
      return
  fi

  echo "docker-compose is not installed or not in PATH. Please follow the steps from the official guide: https://docs.docker.com/engine/install/" > /dev/stderr
  exit 1
}

check_jq() {
  if ! command -v jq &> /dev/null
  then
    echo "jq is not installed or not in PATH, please install with your package manager. e.g. sudo apt install jq" > /dev/stderr
    exit 1
  fi
}

wait_crdb() {
  set +e
  while true; do
    if $DOCKER_COMPOSE_COMMAND exec -T zdb curl -sf -o /dev/null 'http://localhost:8080/health?ready=1'; then
      break
    fi
    echo -n " ."
    sleep 5
  done
  echo " done"
  set -e
}

init_crdb() {
  if [[ $ZITADEL_DATABASE == "cockroach" ]]; then
    echo -e "\nInitializing Zitadel's CockroachDB\n\n"
    $DOCKER_COMPOSE_COMMAND up -d zdb
    echo ""
    # shellcheck disable=SC2028
    echo -n "Waiting CockroachDB to become ready"
    wait_crdb
    $DOCKER_COMPOSE_COMMAND exec -T zdb /bin/bash -c "cp /cockroach/certs/* /zitadel-certs/ && cockroach cert create-client --overwrite --certs-dir /zitadel-certs/ --ca-key /zitadel-certs/ca.key zitadel_user && chown -R 1000:1000 /zitadel-certs/"
    handle_request_command_status $? "init_crdb failed" ""
  fi
}

get_main_ip_address() {
  if [[ "$OSTYPE" == "darwin"* ]]; then
    interface=$(route -n get default | grep 'interface:' | awk '{print $2}')
    ip_address=$(ifconfig "$interface" | grep 'inet ' | awk '{print $2}')
  else
    interface=$(ip route | grep default | awk '{print $5}' | head -n 1)
    ip_address=$(ip addr show "$interface" | grep 'inet ' | awk '{print $2}' | cut -d'/' -f1)
  fi

  echo "$ip_address"
}

wait_pat() {
  PAT_PATH=$1
  set +e
  while true; do
    if [[ -f "$PAT_PATH" ]]; then
      break
    fi
    echo -n " ."
    sleep 1
  done
  echo " done"
  set -e
}

wait_api() {
    INSTANCE_URL=$1
    PAT=$2
    set +e
    while true; do
      curl -s --fail -o /dev/null "$INSTANCE_URL/auth/v1/users/me" -H "Authorization: Bearer $PAT"
      if [[ $? -eq 0 ]]; then
        break
      fi
      echo -n " ."
      sleep 1
    done
    echo " done"
    set -e
}

create_new_project() {
  INSTANCE_URL=$1
  PAT=$2
  PROJECT_NAME="NETBIRD"

  RESPONSE=$(
    curl -sS -X POST "$INSTANCE_URL/management/v1/projects" \
      -H "Authorization: Bearer $PAT" \
      -H "Content-Type: application/json" \
      -d '{"name": "'"$PROJECT_NAME"'"}'
  )
  PARSED_RESPONSE=$(echo "$RESPONSE" | jq -r '.id')
  handle_zitadel_request_response "$PARSED_RESPONSE" "create_new_project" "$RESPONSE"
  echo "$PARSED_RESPONSE"
}

create_new_application() {
  INSTANCE_URL=$1
  PAT=$2
  APPLICATION_NAME=$3
  BASE_REDIRECT_URL1=$4
  BASE_REDIRECT_URL2=$5
  LOGOUT_URL=$6
  ZITADEL_DEV_MODE=$7
  DEVICE_CODE=$8

  if [[ $DEVICE_CODE == "true" ]]; then
    GRANT_TYPES='["OIDC_GRANT_TYPE_AUTHORIZATION_CODE","OIDC_GRANT_TYPE_DEVICE_CODE","OIDC_GRANT_TYPE_REFRESH_TOKEN"]'
  else
    GRANT_TYPES='["OIDC_GRANT_TYPE_AUTHORIZATION_CODE","OIDC_GRANT_TYPE_REFRESH_TOKEN"]'
  fi

  RESPONSE=$(
    curl -sS -X POST "$INSTANCE_URL/management/v1/projects/$PROJECT_ID/apps/oidc" \
      -H "Authorization: Bearer $PAT" \
      -H "Content-Type: application/json" \
      -d '{
    "name": "'"$APPLICATION_NAME"'",
    "redirectUris": [
      "'"$BASE_REDIRECT_URL1"'",
      "'"$BASE_REDIRECT_URL2"'"
    ],
    "postLogoutRedirectUris": [
      "'"$LOGOUT_URL"'"
    ],
    "RESPONSETypes": [
      "OIDC_RESPONSE_TYPE_CODE"
    ],
    "grantTypes": '"$GRANT_TYPES"',
    "appType": "OIDC_APP_TYPE_USER_AGENT",
    "authMethodType": "OIDC_AUTH_METHOD_TYPE_NONE",
    "version": "OIDC_VERSION_1_0",
    "devMode": '"$ZITADEL_DEV_MODE"',
    "accessTokenType": "OIDC_TOKEN_TYPE_JWT",
    "accessTokenRoleAssertion": true,
    "skipNativeAppSuccessPage": true
  }'
  )

  PARSED_RESPONSE=$(echo "$RESPONSE" | jq -r '.clientId')
  handle_zitadel_request_response "$PARSED_RESPONSE" "create_new_application" "$RESPONSE"
  echo "$PARSED_RESPONSE"
}

create_service_user() {
  INSTANCE_URL=$1
  PAT=$2

  RESPONSE=$(
    curl -sS -X POST "$INSTANCE_URL/management/v1/users/machine" \
      -H "Authorization: Bearer $PAT" \
      -H "Content-Type: application/json" \
      -d '{
            "userName": "netbird-service-account",
            "name": "Netbird Service Account",
            "description": "Netbird Service Account for IDP management",
            "accessTokenType": "ACCESS_TOKEN_TYPE_JWT"
      }'
  )
  PARSED_RESPONSE=$(echo "$RESPONSE" | jq -r '.userId')
  handle_zitadel_request_response "$PARSED_RESPONSE" "create_service_user" "$RESPONSE"
  echo "$PARSED_RESPONSE"
}

create_service_user_secret() {
  INSTANCE_URL=$1
  PAT=$2
  USER_ID=$3

  RESPONSE=$(
    curl -sS -X PUT "$INSTANCE_URL/management/v1/users/$USER_ID/secret" \
      -H "Authorization: Bearer $PAT" \
      -H "Content-Type: application/json" \
      -d '{}'
  )
  SERVICE_USER_CLIENT_ID=$(echo "$RESPONSE" | jq -r '.clientId')
  handle_zitadel_request_response "$SERVICE_USER_CLIENT_ID" "create_service_user_secret_id" "$RESPONSE"
  SERVICE_USER_CLIENT_SECRET=$(echo "$RESPONSE" | jq -r '.clientSecret')
  handle_zitadel_request_response "$SERVICE_USER_CLIENT_SECRET" "create_service_user_secret" "$RESPONSE"
}

add_organization_user_manager() {
  INSTANCE_URL=$1
  PAT=$2
  USER_ID=$3

  RESPONSE=$(
    curl -sS -X POST "$INSTANCE_URL/management/v1/orgs/me/members" \
      -H "Authorization: Bearer $PAT" \
      -H "Content-Type: application/json" \
      -d '{
            "userId": "'"$USER_ID"'",
            "roles": [
              "ORG_USER_MANAGER"
            ]
      }'
  )
  PARSED_RESPONSE=$(echo "$RESPONSE" | jq -r '.details.creationDate')
  handle_zitadel_request_response "$PARSED_RESPONSE" "add_organization_user_manager" "$RESPONSE"
  echo "$PARSED_RESPONSE"
}

create_admin_user() {
    INSTANCE_URL=$1
    PAT=$2
    USERNAME=$3
    PASSWORD=$4
    RESPONSE=$(
        curl -sS -X POST "$INSTANCE_URL/management/v1/users/human/_import" \
          -H "Authorization: Bearer $PAT" \
          -H "Content-Type: application/json" \
          -d '{
                "userName": "'"$USERNAME"'",
                "profile": {
                  "firstName": "Zitadel",
                  "lastName": "Admin"
                },
                "email": {
                  "email": "'"$USERNAME"'",
                  "isEmailVerified": true
                },
                "password": "'"$PASSWORD"'",
                "passwordChangeRequired": true
          }'
      )
      PARSED_RESPONSE=$(echo "$RESPONSE" | jq -r '.userId')
      handle_zitadel_request_response "$PARSED_RESPONSE" "create_admin_user" "$RESPONSE"
      echo "$PARSED_RESPONSE"
}

add_instance_admin() {
  INSTANCE_URL=$1
  PAT=$2
  USER_ID=$3

  RESPONSE=$(
    curl -sS -X POST "$INSTANCE_URL/admin/v1/members" \
      -H "Authorization: Bearer $PAT" \
      -H "Content-Type: application/json" \
      -d '{
            "userId": "'"$USER_ID"'",
            "roles": [
              "IAM_OWNER"
            ]
      }'
  )
  PARSED_RESPONSE=$(echo "$RESPONSE" | jq -r '.details.creationDate')
  handle_zitadel_request_response "$PARSED_RESPONSE" "add_instance_admin" "$RESPONSE"
  echo "$PARSED_RESPONSE"
}

delete_auto_service_user() {
  INSTANCE_URL=$1
  PAT=$2

  RESPONSE=$(
    curl -sS -X GET "$INSTANCE_URL/auth/v1/users/me" \
      -H "Authorization: Bearer $PAT" \
      -H "Content-Type: application/json" \
  )
  USER_ID=$(echo "$RESPONSE" | jq -r '.user.id')
  handle_zitadel_request_response "$USER_ID" "delete_auto_service_user_get_user" "$RESPONSE"

  RESPONSE=$(
      curl -sS -X DELETE "$INSTANCE_URL/admin/v1/members/$USER_ID" \
        -H "Authorization: Bearer $PAT" \
        -H "Content-Type: application/json" \
  )
  PARSED_RESPONSE=$(echo "$RESPONSE" | jq -r '.details.changeDate')
  handle_zitadel_request_response "$PARSED_RESPONSE" "delete_auto_service_user_remove_instance_permissions" "$RESPONSE"

  RESPONSE=$(
      curl -sS -X DELETE "$INSTANCE_URL/management/v1/orgs/me/members/$USER_ID" \
        -H "Authorization: Bearer $PAT" \
        -H "Content-Type: application/json" \
  )
  PARSED_RESPONSE=$(echo "$RESPONSE" | jq -r '.details.changeDate')
  handle_zitadel_request_response "$PARSED_RESPONSE" "delete_auto_service_user_remove_org_permissions" "$RESPONSE"
  echo "$PARSED_RESPONSE"
}

init_zitadel() {
  echo -e "\nInitializing Zitadel with NetBird's applications\n"
  INSTANCE_URL="$NETBIRD_HTTP_PROTOCOL://$NETBIRD_DOMAIN"

  TOKEN_PATH=./machinekey/zitadel-admin-sa.token

  echo -n "Waiting for Zitadel's PAT to be created "
  wait_pat "$TOKEN_PATH"
  echo "Reading Zitadel PAT"
  PAT=$(cat $TOKEN_PATH)
  if [ "$PAT" = "null" ]; then
    echo "Failed requesting getting Zitadel PAT"
    exit 1
  fi

  echo -n "Waiting for Zitadel to become ready "
  wait_api "$INSTANCE_URL" "$PAT"

  #  create the zitadel project
  echo "Creating new zitadel project"
  PROJECT_ID=$(create_new_project "$INSTANCE_URL" "$PAT")

  ZITADEL_DEV_MODE=false
  BASE_REDIRECT_URL=$NETBIRD_HTTP_PROTOCOL://$NETBIRD_DOMAIN
  if [[ $NETBIRD_HTTP_PROTOCOL == "http" ]]; then
    ZITADEL_DEV_MODE=true
  fi

  # create zitadel spa applications
  echo "Creating new Zitadel SPA Dashboard application"
  DASHBOARD_APPLICATION_CLIENT_ID=$(create_new_application "$INSTANCE_URL" "$PAT" "Dashboard" "$BASE_REDIRECT_URL/nb-auth" "$BASE_REDIRECT_URL/nb-silent-auth" "$BASE_REDIRECT_URL/" "$ZITADEL_DEV_MODE" "false")

  echo "Creating new Zitadel SPA Cli application"
  CLI_APPLICATION_CLIENT_ID=$(create_new_application "$INSTANCE_URL" "$PAT" "Cli" "http://localhost:53000/" "http://localhost:54000/" "http://localhost:53000/" "true" "true")

  MACHINE_USER_ID=$(create_service_user "$INSTANCE_URL" "$PAT")

  SERVICE_USER_CLIENT_ID="null"
  SERVICE_USER_CLIENT_SECRET="null"

  create_service_user_secret "$INSTANCE_URL" "$PAT" "$MACHINE_USER_ID"

  DATE=$(add_organization_user_manager "$INSTANCE_URL" "$PAT" "$MACHINE_USER_ID")

  ZITADEL_ADMIN_USERNAME="admin@$NETBIRD_DOMAIN"
  ZITADEL_ADMIN_PASSWORD="$(openssl rand -base64 32 | sed 's/=//g')@"

  HUMAN_USER_ID=$(create_admin_user "$INSTANCE_URL" "$PAT" "$ZITADEL_ADMIN_USERNAME" "$ZITADEL_ADMIN_PASSWORD")

  DATE="null"

  DATE=$(add_instance_admin "$INSTANCE_URL" "$PAT" "$HUMAN_USER_ID")

  DATE="null"
  DATE=$(delete_auto_service_user "$INSTANCE_URL" "$PAT")
  if [ "$DATE" = "null" ]; then
      echo "Failed deleting auto service user"
      echo "Please remove it manually"
  fi

  export NETBIRD_AUTH_CLIENT_ID=$DASHBOARD_APPLICATION_CLIENT_ID
  export NETBIRD_AUTH_CLIENT_ID_CLI=$CLI_APPLICATION_CLIENT_ID
  export NETBIRD_IDP_MGMT_CLIENT_ID=$SERVICE_USER_CLIENT_ID
  export NETBIRD_IDP_MGMT_CLIENT_SECRET=$SERVICE_USER_CLIENT_SECRET
  export ZITADEL_ADMIN_USERNAME
  export ZITADEL_ADMIN_PASSWORD
}

check_nb_domain() {
  DOMAIN=$1
  if [ "$DOMAIN-x" == "-x" ]; then
    echo "The NETBIRD_DOMAIN variable cannot be empty." > /dev/stderr
    return 1
  fi

  if [ "$DOMAIN" == "netbird.example.com" ]; then
    echo "The NETBIRD_DOMAIN cannot be netbird.example.com" > /dev/stderr
    return 1
  fi
  return 0
}

read_nb_domain() {
  READ_NETBIRD_DOMAIN=""
  echo -n "Enter the domain you want to use for NetBird (e.g. netbird.my-domain.com): " > /dev/stderr
  read -r READ_NETBIRD_DOMAIN < /dev/tty
  if ! check_nb_domain "$READ_NETBIRD_DOMAIN"; then
    read_nb_domain
  fi
  echo "$READ_NETBIRD_DOMAIN"
}

get_turn_external_ip() {
  TURN_EXTERNAL_IP_CONFIG="#external-ip="
  IP=$(curl -s -4 https://jsonip.com | jq -r '.ip')
  if [[ "x-$IP" != "x-" ]]; then
    TURN_EXTERNAL_IP_CONFIG="external-ip=$IP"
  fi
  echo "$TURN_EXTERNAL_IP_CONFIG"
}

initEnvironment() {
  CADDY_SECURE_DOMAIN=""
  ZITADEL_EXTERNALSECURE="false"
  ZITADEL_TLS_MODE="disabled"
  ZITADEL_MASTERKEY="$(openssl rand -base64 32 | head -c 32)"
  NETBIRD_PORT=80
  NETBIRD_HTTP_PROTOCOL="http"
  TURN_USER="self"
  TURN_PASSWORD=$(openssl rand -base64 32 | sed 's/=//g')
  TURN_MIN_PORT=49152
  TURN_MAX_PORT=65535
  TURN_EXTERNAL_IP_CONFIG=$(get_turn_external_ip)

  if [ ! "$ZITADEL_DATABASE" ]; then
    echo "Set Postgres as default Zitadel database."
    echo "For using CockroachDB please the environment variable 'export ZITADEL_DATABASE=cockroach'."
    ZITADEL_DATABASE="postgres"
  fi

  if ! check_nb_domain "$NETBIRD_DOMAIN"; then
    NETBIRD_DOMAIN=$(read_nb_domain)
  fi

  if [ "$NETBIRD_DOMAIN" == "use-ip" ]; then
    NETBIRD_DOMAIN=$(get_main_ip_address)
  else
    ZITADEL_EXTERNALSECURE="true"
    ZITADEL_TLS_MODE="external"
    NETBIRD_PORT=443
    CADDY_SECURE_DOMAIN=", $NETBIRD_DOMAIN:$NETBIRD_PORT"
    NETBIRD_HTTP_PROTOCOL="https"
  fi

  if [[ "$OSTYPE" == "darwin"* ]]; then
      ZIDATE_TOKEN_EXPIRATION_DATE=$(date -u -v+30M "+%Y-%m-%dT%H:%M:%SZ")
  else
      ZIDATE_TOKEN_EXPIRATION_DATE=$(date -u -d "+30 minutes" "+%Y-%m-%dT%H:%M:%SZ")
  fi

  check_jq

  DOCKER_COMPOSE_COMMAND=$(check_docker_compose)

  if [ -f zitadel.env ]; then
    echo "Generated files already exist, if you want to reinitialize the environment, please remove them first."
    echo "You can use the following commands:"
    echo "  $DOCKER_COMPOSE_COMMAND down --volumes # to remove all containers and volumes"
    echo "  rm -f docker-compose.yml Caddyfile zitadel.env dashboard.env machinekey/zitadel-admin-sa.token turnserver.conf management.json"
    echo "Be aware that this will remove all data from the database, and you will have to reconfigure the dashboard."
    exit 1
  fi

<<<<<<< HEAD
  if [[ $ZITADEL_DATABASE == "postgres" ]]; then
    POSTGRES_ROOT_PASSWORD="$(openssl rand -base64 32 | sed 's/=//g')@"
    POSTGRES_ZITADEL_PASSWORD="$(openssl rand -base64 32 | sed 's/=//g')@"
    ZDB=$(renderDockerComposePostgres)
    ZITADEL_DB_ENV=$(renderZitadelPostgresEnv)
    renderPostgresEnv > zdb.env
  elif [[ $ZITADEL_DATABASE == "cockroach" ]]; then
    echo "Use CockroachDB as Zitadel database."
    ZDB=$(renderDockerComposeCockroachDB)
    ZITADEL_DB_ENV=$(renderZitadelCockroachDBEnv)
=======
  if [[ $ZITADEL_DATABASE == "cockroach" ]]; then
        echo "Use CockroachDB as Zitadel database."
        ZDB=$(renderDockerComposeCockroachDB)
        ZITADEL_DB_ENV=$(renderZitadelCockroachDBEnv)
  else
      echo "Use Postgres as default Zitadel database."
      echo "For using CockroachDB please the environment variable 'export ZITADEL_DATABASE=cockroach'."
      POSTGRES_ROOT_PASSWORD="$(openssl rand -base64 32 | sed 's/=//g')@"
      POSTGRES_ZITADEL_PASSWORD="$(openssl rand -base64 32 | sed 's/=//g')@"
      ZDB=$(renderDockerComposePostgres)
      ZITADEL_DB_ENV=$(renderZitadelPostgresEnv)
      renderPostgresEnv > zdb.env
>>>>>>> d2157bda
  fi

  echo Rendering initial files...
  renderDockerCompose > docker-compose.yml
  renderCaddyfile > Caddyfile
  renderZitadelEnv > zitadel.env
  echo "" > dashboard.env
  echo "" > turnserver.conf
  echo "" > management.json

  mkdir -p machinekey
  chmod 777 machinekey

  init_crdb

  echo -e "\nStarting Zitadel IDP for user management\n\n"
  $DOCKER_COMPOSE_COMMAND up -d caddy zitadel
  init_zitadel

  echo -e "\nRendering NetBird files...\n"
  renderTurnServerConf > turnserver.conf
  renderManagementJson > management.json
  renderDashboardEnv > dashboard.env

  echo -e "\nStarting NetBird services\n"
  $DOCKER_COMPOSE_COMMAND up -d
  echo -e "\nDone!\n"
  echo "You can access the NetBird dashboard at $NETBIRD_HTTP_PROTOCOL://$NETBIRD_DOMAIN"
  echo "Login with the following credentials:"
  echo "Username: $ZITADEL_ADMIN_USERNAME" | tee .env
  echo "Password: $ZITADEL_ADMIN_PASSWORD" | tee -a .env
}

renderCaddyfile() {
  cat <<EOF
{
  debug
	servers :80,:443 {
    protocols h1 h2c
  }
}

(security_headers) {
    header * {
        # enable HSTS
        # https://cheatsheetseries.owasp.org/cheatsheets/HTTP_Headers_Cheat_Sheet.html#strict-transport-security-hsts
        # NOTE: Read carefully how this header works before using it.
        # If the HSTS header is misconfigured or if there is a problem with
        # the SSL/TLS certificate being used, legitimate users might be unable
        # to access the website. For example, if the HSTS header is set to a
        # very long duration and the SSL/TLS certificate expires or is revoked,
        # legitimate users might be unable to access the website until
        # the HSTS header duration has expired.
        # The recommended value for the max-age is 2 year (63072000 seconds).
        # But we are using 1 hour (3600 seconds) for testing purposes
        # and ensure that the website is working properly before setting
        # to two years.

        Strict-Transport-Security "max-age=3600; includeSubDomains; preload"

        # disable clients from sniffing the media type
        # https://cheatsheetseries.owasp.org/cheatsheets/HTTP_Headers_Cheat_Sheet.html#x-content-type-options
        X-Content-Type-Options "nosniff"

        # clickjacking protection
        # https://cheatsheetseries.owasp.org/cheatsheets/HTTP_Headers_Cheat_Sheet.html#x-frame-options
        X-Frame-Options "DENY"

        # xss protection
        # https://cheatsheetseries.owasp.org/cheatsheets/HTTP_Headers_Cheat_Sheet.html#x-xss-protection
        X-XSS-Protection "1; mode=block"

        # Remove -Server header, which is an information leak
        # Remove Caddy from Headers
        -Server

        # keep referrer data off of HTTP connections
        # https://cheatsheetseries.owasp.org/cheatsheets/HTTP_Headers_Cheat_Sheet.html#referrer-policy
        Referrer-Policy strict-origin-when-cross-origin
    }
}

:80${CADDY_SECURE_DOMAIN} {
    import security_headers
    # Signal
    reverse_proxy /signalexchange.SignalExchange/* h2c://signal:10000
    # Management
    reverse_proxy /api/* management:80
    reverse_proxy /management.ManagementService/* h2c://management:80
    # Zitadel
    reverse_proxy /zitadel.admin.v1.AdminService/* h2c://zitadel:8080
    reverse_proxy /admin/v1/* h2c://zitadel:8080
    reverse_proxy /zitadel.auth.v1.AuthService/* h2c://zitadel:8080
    reverse_proxy /auth/v1/* h2c://zitadel:8080
    reverse_proxy /zitadel.management.v1.ManagementService/* h2c://zitadel:8080
    reverse_proxy /management/v1/* h2c://zitadel:8080
    reverse_proxy /zitadel.system.v1.SystemService/* h2c://zitadel:8080
    reverse_proxy /system/v1/* h2c://zitadel:8080
    reverse_proxy /assets/v1/* h2c://zitadel:8080
    reverse_proxy /ui/* h2c://zitadel:8080
    reverse_proxy /oidc/v1/* h2c://zitadel:8080
    reverse_proxy /saml/v2/* h2c://zitadel:8080
    reverse_proxy /oauth/v2/* h2c://zitadel:8080
    reverse_proxy /.well-known/openid-configuration h2c://zitadel:8080
    reverse_proxy /openapi/* h2c://zitadel:8080
    reverse_proxy /debug/* h2c://zitadel:8080
    reverse_proxy /device/* h2c://zitadel:8080
    reverse_proxy /device h2c://zitadel:8080
    # Dashboard
    reverse_proxy /* dashboard:80
}
EOF
}

renderTurnServerConf() {
  cat <<EOF
listening-port=3478
$TURN_EXTERNAL_IP_CONFIG
tls-listening-port=5349
min-port=$TURN_MIN_PORT
max-port=$TURN_MAX_PORT
fingerprint
lt-cred-mech
user=$TURN_USER:$TURN_PASSWORD
realm=wiretrustee.com
cert=/etc/coturn/certs/cert.pem
pkey=/etc/coturn/private/privkey.pem
log-file=stdout
no-software-attribute
pidfile="/var/tmp/turnserver.pid"
no-cli
EOF
}

renderManagementJson() {
  cat <<EOF
{
    "Stuns": [
        {
            "Proto": "udp",
            "URI": "stun:$NETBIRD_DOMAIN:3478"
        }
    ],
    "TURNConfig": {
        "Turns": [
            {
                "Proto": "udp",
                "URI": "turn:$NETBIRD_DOMAIN:3478",
                "Username": "$TURN_USER",
                "Password": "$TURN_PASSWORD"
            }
        ],
        "TimeBasedCredentials": false
    },
    "Signal": {
        "Proto": "$NETBIRD_HTTP_PROTOCOL",
        "URI": "$NETBIRD_DOMAIN:$NETBIRD_PORT"
    },
    "HttpConfig": {
        "AuthIssuer": "$NETBIRD_HTTP_PROTOCOL://$NETBIRD_DOMAIN",
        "AuthAudience": "$NETBIRD_AUTH_CLIENT_ID",
        "OIDCConfigEndpoint":"$NETBIRD_HTTP_PROTOCOL://$NETBIRD_DOMAIN/.well-known/openid-configuration"
    },
    "IdpManagerConfig": {
        "ManagerType": "zitadel",
        "ClientConfig": {
            "Issuer": "$NETBIRD_HTTP_PROTOCOL://$NETBIRD_DOMAIN",
            "TokenEndpoint": "$NETBIRD_HTTP_PROTOCOL://$NETBIRD_DOMAIN/oauth/v2/token",
            "ClientID": "$NETBIRD_IDP_MGMT_CLIENT_ID",
            "ClientSecret": "$NETBIRD_IDP_MGMT_CLIENT_SECRET",
            "GrantType": "client_credentials"
        },
        "ExtraConfig": {
            "ManagementEndpoint": "$NETBIRD_HTTP_PROTOCOL://$NETBIRD_DOMAIN/management/v1"
        }
    },
  "DeviceAuthorizationFlow": {
      "Provider": "hosted",
      "ProviderConfig": {
          "Audience": "$NETBIRD_AUTH_CLIENT_ID_CLI",
          "ClientID": "$NETBIRD_AUTH_CLIENT_ID_CLI",
          "Scope": "openid"
      }
    },
    "PKCEAuthorizationFlow": {
        "ProviderConfig": {
            "Audience": "$NETBIRD_AUTH_CLIENT_ID_CLI",
            "ClientID": "$NETBIRD_AUTH_CLIENT_ID_CLI",
            "Scope": "openid profile email offline_access",
            "RedirectURLs": ["http://localhost:53000/","http://localhost:54000/"]
        }
    }
}
EOF
}

renderDashboardEnv() {
  cat <<EOF
# Endpoints
NETBIRD_MGMT_API_ENDPOINT=$NETBIRD_HTTP_PROTOCOL://$NETBIRD_DOMAIN
NETBIRD_MGMT_GRPC_API_ENDPOINT=$NETBIRD_HTTP_PROTOCOL://$NETBIRD_DOMAIN
# OIDC
AUTH_AUDIENCE=$NETBIRD_AUTH_CLIENT_ID
AUTH_CLIENT_ID=$NETBIRD_AUTH_CLIENT_ID
AUTH_AUTHORITY=$NETBIRD_HTTP_PROTOCOL://$NETBIRD_DOMAIN
USE_AUTH0=false
AUTH_SUPPORTED_SCOPES="openid profile email offline_access"
AUTH_REDIRECT_URI=/nb-auth
AUTH_SILENT_REDIRECT_URI=/nb-silent-auth
# SSL
NGINX_SSL_PORT=443
# Letsencrypt
LETSENCRYPT_DOMAIN=none
EOF
}

renderZitadelEnv() {
  cat <<EOF
ZITADEL_LOG_LEVEL=debug
ZITADEL_MASTERKEY=$ZITADEL_MASTERKEY
ZITADEL_EXTERNALSECURE=$ZITADEL_EXTERNALSECURE
ZITADEL_TLS_ENABLED="false"
ZITADEL_EXTERNALPORT=$NETBIRD_PORT
ZITADEL_EXTERNALDOMAIN=$NETBIRD_DOMAIN
ZITADEL_FIRSTINSTANCE_PATPATH=/machinekey/zitadel-admin-sa.token
ZITADEL_FIRSTINSTANCE_ORG_MACHINE_MACHINE_USERNAME=zitadel-admin-sa
ZITADEL_FIRSTINSTANCE_ORG_MACHINE_MACHINE_NAME=Admin
ZITADEL_FIRSTINSTANCE_ORG_MACHINE_PAT_SCOPES=openid
ZITADEL_FIRSTINSTANCE_ORG_MACHINE_PAT_EXPIRATIONDATE=$ZIDATE_TOKEN_EXPIRATION_DATE
$ZITADEL_DB_ENV
EOF
}

renderZitadelCockroachDBEnv() {
  cat <<EOF
ZITADEL_DATABASE_COCKROACH_HOST=zdb
ZITADEL_DATABASE_COCKROACH_USER_USERNAME=zitadel_user
ZITADEL_DATABASE_COCKROACH_USER_SSL_MODE=verify-full
ZITADEL_DATABASE_COCKROACH_USER_SSL_ROOTCERT="/zdb-certs/ca.crt"
ZITADEL_DATABASE_COCKROACH_USER_SSL_CERT="/zdb-certs/client.zitadel_user.crt"
ZITADEL_DATABASE_COCKROACH_USER_SSL_KEY="/zdb-certs/client.zitadel_user.key"
ZITADEL_DATABASE_COCKROACH_ADMIN_SSL_MODE=verify-full
ZITADEL_DATABASE_COCKROACH_ADMIN_SSL_ROOTCERT="/zdb-certs/ca.crt"
ZITADEL_DATABASE_COCKROACH_ADMIN_SSL_CERT="/zdb-certs/client.root.crt"
ZITADEL_DATABASE_COCKROACH_ADMIN_SSL_KEY="/zdb-certs/client.root.key"
EOF
}

renderZitadelPostgresEnv() {
  cat <<EOF
ZITADEL_DATABASE_POSTGRES_HOST=zdb
ZITADEL_DATABASE_POSTGRES_PORT=5432
ZITADEL_DATABASE_POSTGRES_DATABASE=zitadel
ZITADEL_DATABASE_POSTGRES_USER_USERNAME=zitadel
ZITADEL_DATABASE_POSTGRES_USER_PASSWORD=$POSTGRES_ZITADEL_PASSWORD
ZITADEL_DATABASE_POSTGRES_USER_SSL_MODE=disable
ZITADEL_DATABASE_POSTGRES_ADMIN_USERNAME=root
ZITADEL_DATABASE_POSTGRES_ADMIN_PASSWORD=$POSTGRES_ROOT_PASSWORD
ZITADEL_DATABASE_POSTGRES_ADMIN_SSL_MODE=disable
EOF
}

renderPostgresEnv() {
  cat <<EOF
POSTGRES_USER=root
POSTGRES_PASSWORD=$POSTGRES_ROOT_PASSWORD
EOF
}

renderDockerCompose() {
  cat <<EOF
version: "3.4"
services:
  # Caddy reverse proxy
  caddy:
    image: caddy
    restart: unless-stopped
    networks: [ netbird ]
    ports:
      - '443:443'
      - '80:80'
      - '8080:8080'
    volumes:
      - netbird_caddy_data:/data
      - ./Caddyfile:/etc/caddy/Caddyfile
  # UI dashboard
  dashboard:
    image: netbirdio/dashboard:latest
    restart: unless-stopped
    networks: [netbird]
    env_file:
      - ./dashboard.env
    logging:
      driver: "json-file"
      options:
        max-size: "500m"
        max-file: "2"
  # Signal
  signal:
    image: netbirdio/signal:latest
    restart: unless-stopped
    networks: [netbird]
    logging:
      driver: "json-file"
      options:
        max-size: "500m"
        max-file: "2"
  # Management
  management:
    image: netbirdio/management:latest
    restart: unless-stopped
    networks: [netbird]
    volumes:
      - netbird_management:/var/lib/netbird
      - ./management.json:/etc/netbird/management.json
    command: [
      "--port", "80",
      "--log-file", "console",
      "--log-level", "info",
      "--disable-anonymous-metrics=false",
      "--single-account-mode-domain=netbird.selfhosted",
      "--dns-domain=netbird.selfhosted",
      "--idp-sign-key-refresh-enabled",
    ]
    logging:
      driver: "json-file"
      options:
        max-size: "500m"
        max-file: "2"
  # Coturn, AKA relay server
  coturn:
    image: coturn/coturn
    restart: unless-stopped
    #domainname: netbird.relay.selfhosted
    volumes:
      - ./turnserver.conf:/etc/turnserver.conf:ro
    network_mode: host
    command:
      - -c /etc/turnserver.conf
    logging:
      driver: "json-file"
      options:
        max-size: "500m"
        max-file: "2"
  # Zitadel - identity provider
  zitadel:
    restart: 'always'
    networks: [netbird]
    image: 'ghcr.io/zitadel/zitadel:v2.54.3'
    command: 'start-from-init --masterkeyFromEnv --tlsMode $ZITADEL_TLS_MODE'
    env_file:
      - ./zitadel.env
    depends_on:
      zdb:
        condition: 'service_healthy'
    volumes:
      - ./machinekey:/machinekey
      - netbird_zitadel_certs:/zdb-certs:ro
<<<<<<< HEAD
=======
    logging:
      driver: "json-file"
      options:
        max-size: "500m"
        max-file: "2"
>>>>>>> d2157bda
$ZDB
  netbird_zdb_data:
  netbird_management:
  netbird_caddy_data:
  netbird_zitadel_certs:

networks:
  netbird:
EOF
}

renderDockerComposeCockroachDB() {
  cat <<EOF
  # CockroachDB for Zitadel
  zdb:
    restart: 'always'
    networks: [netbird]
    image: 'cockroachdb/cockroach:latest-v23.2'
    command: 'start-single-node --advertise-addr zdb'
    volumes:
      - netbird_zdb_data:/cockroach/cockroach-data
      - netbird_zdb_certs:/cockroach/certs
      - netbird_zitadel_certs:/zitadel-certs
    healthcheck:
      test: [ "CMD", "curl", "-f", "http://localhost:8080/health?ready=1" ]
      interval: '10s'
      timeout: '30s'
      retries: 5
      start_period: '20s'
    logging:
      driver: "json-file"
      options:
        max-size: "500m"
        max-file: "2"

volumes:
  netbird_zdb_certs:
EOF
}

renderDockerComposePostgres() {
  cat <<EOF
  # Postgres for Zitadel
  zdb:
    restart: 'always'
    networks: [netbird]
    image: 'postgres:16-alpine'
    env_file:
      - ./zdb.env
    volumes:
      - netbird_zdb_data:/var/lib/postgresql/data:rw
    healthcheck:
      test: ["CMD-SHELL", "pg_isready", "-d", "db_prod"]
      interval: 5s
      timeout: 60s
      retries: 10
      start_period: 5s
<<<<<<< HEAD

=======
    logging:
      driver: "json-file"
      options:
        max-size: "500m"
        max-file: "2"
>>>>>>> d2157bda
volumes:
EOF
}

initEnvironment<|MERGE_RESOLUTION|>--- conflicted
+++ resolved
@@ -469,7 +469,6 @@
     exit 1
   fi
 
-<<<<<<< HEAD
   if [[ $ZITADEL_DATABASE == "postgres" ]]; then
     POSTGRES_ROOT_PASSWORD="$(openssl rand -base64 32 | sed 's/=//g')@"
     POSTGRES_ZITADEL_PASSWORD="$(openssl rand -base64 32 | sed 's/=//g')@"
@@ -480,20 +479,6 @@
     echo "Use CockroachDB as Zitadel database."
     ZDB=$(renderDockerComposeCockroachDB)
     ZITADEL_DB_ENV=$(renderZitadelCockroachDBEnv)
-=======
-  if [[ $ZITADEL_DATABASE == "cockroach" ]]; then
-        echo "Use CockroachDB as Zitadel database."
-        ZDB=$(renderDockerComposeCockroachDB)
-        ZITADEL_DB_ENV=$(renderZitadelCockroachDBEnv)
-  else
-      echo "Use Postgres as default Zitadel database."
-      echo "For using CockroachDB please the environment variable 'export ZITADEL_DATABASE=cockroach'."
-      POSTGRES_ROOT_PASSWORD="$(openssl rand -base64 32 | sed 's/=//g')@"
-      POSTGRES_ZITADEL_PASSWORD="$(openssl rand -base64 32 | sed 's/=//g')@"
-      ZDB=$(renderDockerComposePostgres)
-      ZITADEL_DB_ENV=$(renderZitadelPostgresEnv)
-      renderPostgresEnv > zdb.env
->>>>>>> d2157bda
   fi
 
   echo Rendering initial files...
@@ -852,14 +837,11 @@
     volumes:
       - ./machinekey:/machinekey
       - netbird_zitadel_certs:/zdb-certs:ro
-<<<<<<< HEAD
-=======
     logging:
       driver: "json-file"
       options:
         max-size: "500m"
         max-file: "2"
->>>>>>> d2157bda
 $ZDB
   netbird_zdb_data:
   netbird_management:
@@ -917,15 +899,12 @@
       timeout: 60s
       retries: 10
       start_period: 5s
-<<<<<<< HEAD
-
-=======
     logging:
       driver: "json-file"
       options:
         max-size: "500m"
         max-file: "2"
->>>>>>> d2157bda
+
 volumes:
 EOF
 }
