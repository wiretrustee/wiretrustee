--- conflicted
+++ resolved
@@ -13,32 +13,20 @@
     exit 1
 fi
 
-<<<<<<< HEAD
-download_geolite_mmdb() {
-  DATABASE_URL="https://pkgs.netbird.io/geolocation-dbs/GeoLite2-City/download?suffix=tar.gz"
-  SIGNATURE_URL="https://pkgs.netbird.io/geolocation-dbs/GeoLite2-City/download?suffix=tar.gz.sha256"
-=======
 if ! command -v unzip &> /dev/null
 then
     echo "unzip is not installed or not in PATH, please install with your package manager. e.g. sudo apt install unzip" > /dev/stderr
     exit 1
 fi
->>>>>>> ce2d14c0
 
 download_geolite_mmdb() {
   DATABASE_URL="https://pkgs.netbird.io/geolocation-dbs/GeoLite2-City/download?suffix=tar.gz"
   SIGNATURE_URL="https://pkgs.netbird.io/geolocation-dbs/GeoLite2-City/download?suffix=tar.gz.sha256"
   # Download the database and signature files
   echo "Downloading mmdb signature file..."
-<<<<<<< HEAD
-  SIGNATURE_FILE=$(curl -s -L -O -J "$SIGNATURE_URL" -w "%{filename_effective}")
-  echo "Downloading mmdb database file..."
-  DATABASE_FILE=$(curl -s -L -O -J "$DATABASE_URL" -w "%{filename_effective}")
-=======
   SIGNATURE_FILE=$(curl -s  -L -O -J "$SIGNATURE_URL" -w "%{filename_effective}")
   echo "Downloading mmdb database file..."
   DATABASE_FILE=$(curl -s  -L -O -J "$DATABASE_URL" -w "%{filename_effective}")
->>>>>>> ce2d14c0
 
   # Verify the signature
   echo "Verifying signature..."
@@ -80,15 +68,9 @@
 
   # Download the database file
   echo "Downloading csv signature file..."
-<<<<<<< HEAD
-  SIGNATURE_FILE=$(curl -s -L -O -J "$SIGNATURE_URL" -w "%{filename_effective}")
-  echo "Downloading csv database file..."
-  DATABASE_FILE=$(curl -s -L -O -J "$DATABASE_URL" -w "%{filename_effective}")
-=======
   SIGNATURE_FILE=$(curl -s  -L -O -J "$SIGNATURE_URL" -w "%{filename_effective}")
   echo "Downloading csv database file..."
   DATABASE_FILE=$(curl -s  -L -O -J "$DATABASE_URL" -w "%{filename_effective}")
->>>>>>> ce2d14c0
 
   # Verify the signature
   echo "Verifying signature..."
