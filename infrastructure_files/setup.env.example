--- conflicted
+++ resolved
@@ -17,23 +17,16 @@
 NETBIRD_USE_AUTH0="false"
 NETBIRD_AUTH_DEVICE_AUTH_PROVIDER="none"
 NETBIRD_AUTH_DEVICE_AUTH_CLIENT_ID=""
-<<<<<<< HEAD
 # Some IDPs requires different audience for device authorization flow, you can customize here
 NETBIRD_AUTH_DEVICE_AUTH_AUDIENCE=$NETBIRD_AUTH_AUDIENCE
-# e.g. hello@mydomain.com
-NETBIRD_LETSENCRYPT_EMAIL=""
-=======
 
->>>>>>> 18098e7a
 # if your IDP provider doesn't support fragmented URIs, configure custom
 # redirect and silent redirect URIs, these will be concatenated into your NETBIRD_DOMAIN domain.
 # NETBIRD_AUTH_REDIRECT_URI="/peers"
 # NETBIRD_AUTH_SILENT_REDIRECT_URI="/add-peers"
-<<<<<<< HEAD
 # Updates the preference to use id tokens instead of access token on dashboard
 # Okta and Gitlab IDPs can benefit from this
 # NETBIRD_TOKEN_SOURCE="idToken"
-=======
 
 # -------------------------------------------
 # Letsencrypt
@@ -44,7 +37,6 @@
 # e.g. hello@mydomain.com
 NETBIRD_LETSENCRYPT_EMAIL=""
 
->>>>>>> 18098e7a
 # Disable anonymous metrics collection, see more information at https://netbird.io/docs/FAQ/metrics-collection
 NETBIRD_DISABLE_ANONYMOUS_METRICS=false
 # DNS DOMAIN configures the domain name used for peer resolution. By default it is netbird.selfhosted
